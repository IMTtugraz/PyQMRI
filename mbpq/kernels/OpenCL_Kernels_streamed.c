--- conflicted
+++ resolved
@@ -600,17 +600,10 @@
   }
 
 }
-<<<<<<< HEAD
 
 __kernel void update_primal_explicit(__global float2 *u_new, __global float2 *u, __global float2 *Kyk, __global float2 *u_k,
 __global float2* ATd, const float tau, const float delta_inv, const float lambd, __global float* mmin, __global float* mmax, __global int* real, const int NUk) {
   size_t Nx = get_global_size(2), Ny = get_global_size(1);
-=======
-__kernel void operator_fwd_imagespace(__global float2 *out, __global float2 *in, __global float2 *grad, const int NScan, const int Nuk)
-{
-  size_t X = get_global_size(2);
-  size_t Y = get_global_size(1);
->>>>>>> d92493b5
   size_t NSl = get_global_size(0);
   size_t x = get_global_id(2);
   size_t y = get_global_id(1);
@@ -635,40 +628,7 @@
 
 
 }
-__kernel void operator_ad_imagespace(__global float2 *out, __global float2 *in,
-                      __global float2 *grad,
-                       const int NScan, const int Nuk)
-{
-  size_t X = get_global_size(2);
-  size_t Y = get_global_size(1);
-  size_t NSl = get_global_size(0);
-  size_t x = get_global_id(2);
-  size_t y = get_global_id(1);
-  size_t k = get_global_id(0);
-
-
-  float2 tmp_in = 0.0f;
-  float2 conj_grad = 0.0f;
-
-
-
-  for (int uk=0; uk<Nuk; uk++)
-  {
-  float2 sum = (float2) 0.0f;
-  for (int scan=0; scan<NScan; scan++)
-  {
-    conj_grad = (float2) (grad[k*Nuk*NScan*X*Y+uk*NScan*X*Y+scan*X*Y + y*X + x].x,
-                          -grad[k*Nuk*NScan*X*Y+uk*NScan*X*Y+scan*X*Y + y*X + x].y);
-    tmp_in = in[k*NScan*X*Y + scan*X*Y+ y*X + x];
-    sum += (float2)(tmp_in.x*conj_grad.x-tmp_in.y*conj_grad.y,tmp_in.x*conj_grad.y+tmp_in.y*conj_grad.x);
-
-  }
-  out[k*Nuk*X*Y+uk*X*Y+y*X+x] = sum;
-  }
-
-}
-
-<<<<<<< HEAD
+
 __kernel void operator_fwd_imagespace(__global float2 *out, __global float2 *in, __global float2 *grad, const int NScan, const int Nuk)
 {
   size_t X = get_global_size(2);
@@ -730,8 +690,6 @@
 
 }
 
-=======
->>>>>>> d92493b5
 
 
 __kernel void update_Kyk1_imagespace(__global float2 *out, __global float2 *in,
