#!/usr/bin/env python3
# -*- coding: utf-8 -*-
"""
Copyright 2019 Oliver Maier

Licensed under the Apache License, Version 2.0 (the "License");
you may not use this file except in compliance with the License.
You may obtain a copy of the License at

    http://www.apache.org/licenses/LICENSE-2.0

Unless required by applicable law or agreed to in writing, software
distributed under the License is distributed on an "AS IS" BASIS,
WITHOUT WARRANTIES OR CONDITIONS OF ANY KIND, either express or implied.
See the License for the specific language governing permissions and
limitations under the License.
"""


import numpy as np
import time
import os
import h5py

from tkinter import filedialog
from tkinter import Tk
import matplotlib.pyplot as plt
import importlib

import pyopencl as cl
import pyopencl.array as clarray


import argparse

from mbpq._helper_fun import _goldcomp as goldcomp
from mbpq._helper_fun._est_coils import est_coils
from mbpq._helper_fun import _utils as utils

DTYPE = np.complex64
DTYPE_real = np.float32


def start_recon(args):
    sig_model_path = os.path.normpath(args.sig_model)
    if len(sig_model_path.split(os.sep)) > 1:
        spec = importlib.util.spec_from_file_location(
            sig_model_path.split(os.sep)[-1], sig_model_path)
        sig_model = importlib.util.module_from_spec(spec)
        spec.loader.exec_module(sig_model)
    else:
        sig_model = importlib.import_module(
            "mbpq._models."+str(sig_model_path))
    if int(args.streamed) == 1:
        import mbpq._irgn._reco_streamed as optimizer
    else:
        import mbpq._irgn._reco as optimizer
    np.seterr(divide='ignore', invalid='ignore')

# Create par struct to store everyting
    par = {}
###############################################################################
# Select input file ###########################################################
###############################################################################
    if args.file == '':
        select_file = True
        while select_file is True:
            root = Tk()
            root.withdraw()
            root.update()
            file = filedialog.askopenfilename()
            root.destroy()
            if not file == () and \
               not file.endswith((('.h5'), ('.hdf5'))):
                print("Please specify a h5 file. Press cancel to exit.")
            elif file == ():
                print("Exiting...")
                return 0
            else:
                select_file = False
    else:
        if not args.file.endswith((('.h5'), ('.hdf5'))):
            print("Please specify a h5 file. ")
            return 0
        file = args.file

    name = os.path.normpath(file)
    fname = name.split(os.sep)[-1]

    par["file"] = h5py.File(file)
#    del par["file"]["Coils"]
###############################################################################
# Read Data ###################################################################
###############################################################################
    reco_Slices = args.slices
    dimX, dimY, NSlice = ((par["file"].attrs['image_dimensions']).astype(int))
    if reco_Slices == -1:
        reco_Slices = NSlice
    off = 0

    if args.sms:
        data = par["file"]['real_dat'][()].astype(DTYPE)\
               + 1j*par["file"]['imag_dat'][()].astype(DTYPE)
    else:
        data = par["file"]['real_dat'][
          ..., int(NSlice/2)-int(np.floor((reco_Slices)/2))+off:
          int(NSlice/2)+int(np.ceil(reco_Slices/2))+off, :, :].astype(DTYPE)\
               + 1j*par["file"]['imag_dat'][
          ..., int(NSlice/2)-int(np.floor((reco_Slices)/2))+off:
          int(NSlice/2)+int(np.ceil(reco_Slices/2))+off, :, :].astype(DTYPE)

    dimreduction = 0
    if args.trafo:
        par["traj"] = par["file"]['real_traj'][()].astype(DTYPE) + \
                      1j*par["file"]['imag_traj'][()].astype(DTYPE)

        par["dcf"] = np.sqrt(np.array(goldcomp.cmp(
                         par["traj"]), dtype=DTYPE_real)).astype(DTYPE_real)
        par["dcf"] = np.require(np.abs(par["dcf"]),
                                DTYPE_real, requirements='C')
    else:
        par["traj"] = None
        par["dcf"] = None
    if np.max(utils.prime_factors(data.shape[-1])) > 13:
        print("Samples along the spoke need to have their largest prime factor"
              " to be 13 or lower. Finding next smaller grid.")
        dimreduction = 2
        while np.max(utils.prime_factors(data.shape[-1]-dimreduction)) > 13:
            dimreduction += 2
        print('Decrease grid size by %i' % dimreduction)
        data = np.require(data[..., int(dimreduction/2):
                               data.shape[-1]-int(dimreduction/2)],
                          requirements='C')
        dimX -= dimreduction
        dimY -= dimreduction
        par["traj"] = np.require(par["traj"][
            ..., int(dimreduction/2):
            par["traj"].shape[-1]-int(dimreduction/2)], requirements='C')
        par["dcf"] = np.sqrt(np.array(goldcomp.cmp(par["traj"]),
                                      dtype=DTYPE_real)).astype(DTYPE_real)
        par["dcf"] = np.require(np.abs(par["dcf"]),
                                DTYPE_real, requirements='C')
###############################################################################
# FA correction ###############################################################
###############################################################################
    if "fa_corr" in list(par["file"].keys()):
        print("Using provied flip angle correction.")
        if args.sms:
            par["fa_corr"] = np.flip(par["file"]['fa_corr'][()].astype(DTYPE),
                                     0)[...]
        else:
            par["fa_corr"] = np.flip(par["file"]['fa_corr'][()].astype(DTYPE),
                                     0)[
                                 int(NSlice/2)-int(np.floor((reco_Slices)/2)):
                                 int(NSlice/2)+int(np.ceil(reco_Slices/2)),
                                 ...]
        par["fa_corr"][par["fa_corr"] == 0] = 0
        par["fa_corr"] = par["fa_corr"][
           ...,
           int(dimreduction/2):par["fa_corr"].shape[-2]-int(dimreduction/2),
           int(dimreduction/2):par["fa_corr"].shape[-1]-int(dimreduction/2)]
        # Recheck if shifted/transposed correctly
        par["fa_corr"] = np.require((np.transpose(par["fa_corr"], (0, 2, 1))),
                                    requirements='C')
    else:
        print("No flip angle correction provided/used.")
    if data.ndim == 5:
        [NScan, NC, reco_Slices, Nproj, N] = data.shape
    elif data.ndim == 4 and "IRLL" in args.sig_model:
        print("4D Data passed and IRLL model used. Reordering Projections "
              "into 8 Spokes/Frame")
        [NC, reco_Slices, Nproj, N] = data.shape
        Nproj_new = 8
        NScan = np.floor_divide(Nproj, Nproj_new)
        par["Nproj_measured"] = Nproj
        Nproj = Nproj_new
        data = np.require(np.transpose(np.reshape(data[..., :Nproj*NScan, :],
                                       (NC, reco_Slices, NScan, Nproj, N)),
                                       (2, 0, 1, 3, 4)), requirements='C')
        par["traj"] = np.require(np.reshape(par["traj"][:Nproj*NScan, :],
                                 (NScan, Nproj, N)), requirements='C')
        par["dcf"] = np.sqrt(np.array(goldcomp.cmp(par["traj"]),
                                      dtype=DTYPE_real)).astype(DTYPE_real)
        par["dcf"] = np.require(np.abs(par["dcf"]), DTYPE_real,
                                requirements='C')
    else:
        print("Wrong data dimension / model inkompatible. Returning")
        return
###############################################################################
# Set sequence related parameters #############################################
###############################################################################
    for att in par["file"].attrs:
        par[att] = par["file"].attrs[att]

    par["NC"] = NC
    par["dimY"] = dimY
    par["dimX"] = dimX
    if args.sms:
        par["NSlice"] = NSlice
        par["packs"] = reco_Slices
    else:
        par["NSlice"] = reco_Slices
    par["NScan"] = NScan
    par["N"] = N
    par["Nproj"] = Nproj
    par["unknowns_TGV"] = sig_model.unknowns_TGV
    par["unknowns_H1"] = sig_model.unknowns_H1
    par["unknowns"] = par["unknowns_TGV"]+par["unknowns_H1"]
    if args.streamed:
        par["par_slices"] = args.par_slices
    if not args.trafo:
        tmp = np.ones_like(np.abs(data))
        tmp[np.abs(data) == 0] = 0
        par['mask'] = np.reshape(tmp, (data.shape)).astype(DTYPE_real)
        del tmp
    else:
        par['mask'] = None
###############################################################################
# Create OpenCL Context and Queues ############################################
###############################################################################
    platforms = cl.get_platforms()
    par["GPU"] = False
    par["Platform_Indx"] = 0
    if args.use_GPU:
        for j in range(len(platforms)):
            if platforms[j].get_devices(device_type=cl.device_type.GPU):
                print("GPU OpenCL platform <%s> found "
                      "with %i device(s) and OpenCL-version <%s>"
                      % (str(platforms[j].get_info(cl.platform_info.NAME)),
                         len(platforms[j].get_devices(
                            device_type=cl.device_type.GPU)),
                         str(platforms[j].get_info(cl.platform_info.VERSION))))
                par["GPU"] = True
                par["Platform_Indx"] = j
    if not par["GPU"]:
        if args.use_GPU:
            print("No GPU OpenCL platform found. Falling back to CPU.")
        for j in range(len(platforms)):
            if platforms[j].get_devices(device_type=cl.device_type.CPU):
                print("CPU OpenCL platform <%s> found "
                      "with %i device(s) and OpenCL-version <%s>"
                      % (str(platforms[j].get_info(cl.platform_info.NAME)),
                         len(platforms[j].get_devices(
                            device_type=cl.device_type.GPU)),
                         str(platforms[j].get_info(cl.platform_info.VERSION))))
                par["GPU"] = False
                par["Platform_Indx"] = j

    par["ctx"] = []
    par["queue"] = []
    if type(args.devices) == int:
        args.devices = [args.devices]
    if args.streamed:
        if len(args.devices) == 1 and args.devices[0] == -1:
            num_dev = []
            for j in range(len(platforms[par["Platform_Indx"]].get_devices())):
                num_dev.append(j)
            par["num_dev"] = num_dev
        else:
            num_dev = args.devices
            par["num_dev"] = num_dev
    else:
        num_dev = args.devices
        par["num_dev"] = num_dev
    for device in num_dev:
        dev = []
        dev.append(platforms[par["Platform_Indx"]].get_devices()[device])
        tmp = cl.Context(dev)
        par["ctx"].append(tmp)
        par["queue"].append(
         cl.CommandQueue(
          tmp,
          platforms[par["Platform_Indx"]].get_devices()[device],
          properties=cl.command_queue_properties.OUT_OF_ORDER_EXEC_MODE_ENABLE
          | cl.command_queue_properties.PROFILING_ENABLE))
        par["queue"].append(
         cl.CommandQueue(
          tmp,
          platforms[par["Platform_Indx"]].get_devices()[device],
          properties=cl.command_queue_properties.OUT_OF_ORDER_EXEC_MODE_ENABLE
          | cl.command_queue_properties.PROFILING_ENABLE))
        par["queue"].append(
         cl.CommandQueue(
          tmp,
          platforms[par["Platform_Indx"]].get_devices()[device],
          properties=cl.command_queue_properties.OUT_OF_ORDER_EXEC_MODE_ENABLE
          | cl.command_queue_properties.PROFILING_ENABLE))
        par["queue"].append(
         cl.CommandQueue(
          tmp,
          platforms[par["Platform_Indx"]].get_devices()[device],
          properties=cl.command_queue_properties.OUT_OF_ORDER_EXEC_MODE_ENABLE
          | cl.command_queue_properties.PROFILING_ENABLE))
###############################################################################
# Coil Sensitivity Estimation #################################################
###############################################################################
    est_coils(data, par, par["file"], args)
###############################################################################
# Standardize data ############################################################
###############################################################################
    [NScan, NC, NSlice, Nproj, N] = data.shape
    if args.trafo:
        if par["file"].attrs['data_normalized_with_dcf']:
            pass
        else:
            data = data*(par["dcf"])
###############################################################################
# generate nFFT  ##############################################################
###############################################################################
    if NC == 1:
        par['C'] = np.ones((data[0, ...].shape), dtype=DTYPE)
    else:
        par['C'] = par['C'].astype(DTYPE)

    FFT = utils.NUFFT(par, trafo=args.trafo, SMS=args.sms)

    def nFTH(x, fft, par):
        siz = np.shape(x)
        result = np.zeros((par["NC"], par["NSlice"], par["NScan"],
                           par["dimY"], par["dimX"]), dtype=DTYPE)
        tmp_result = clarray.empty(fft.queue, (par["NScan"], 1, 1,
                                   par["dimY"], par["dimX"]), dtype=DTYPE)
        for j in range(siz[1]):
            for k in range(siz[2]):
                inp = clarray.to_device(fft.queue,
                                        np.require(x[:, j, k, ...]
                                                    [:, None, None, ...],
                                                   requirements='C'))
                fft.adj_NUFFT(tmp_result, inp)
                result[j, k, ...] = np.squeeze(tmp_result.get())
        return np.transpose(result, (2, 0, 1, 3, 4))

    images = np.require(np.sum(nFTH(data, FFT, par) *
                               (np.conj(par["C"])), axis=1),
                        requirements='C')
    del FFT, nFTH
<<<<<<< HEAD
=======

>>>>>>> d92493b5
###############################################################################
# Scale data norm  ############################################################
###############################################################################
    if args.imagespace:
        dscale = DTYPE_real(np.sqrt(2*1e3*NSlice) /
                            (np.linalg.norm(images.flatten())))
        par["dscale"] = dscale
        images = images*dscale
    else:
        dscale = (DTYPE_real(np.sqrt(2*1e3*NSlice)) /
                  (np.linalg.norm(data.flatten())))
        par["dscale"] = dscale
        data = data*dscale

    if args.trafo:
        center = int(N*0.1)
        sig = []
        noise = []
        ind = np.zeros((N), dtype=bool)
        ind[int(par["N"]/2-center):int(par["N"]/2+center)] = 1
        for j in range(Nproj):
            sig.append(np.sum(data[..., int(NSlice/2), j, ind] *
                              np.conj(data[..., int(NSlice/2), j, ind])))
            noise.append(np.sum(data[..., int(NSlice/2), j, ~ind] *
                                np.conj(data[..., int(NSlice/2), j, ~ind])))
        sig = (np.sum(np.array(sig)))/np.sum(ind)
        noise = (np.sum(np.array(noise)))/np.sum(~ind)
        SNR_est = np.abs(sig/noise)
        par["SNR_est"] = SNR_est
        print("Estimated SNR from kspace", SNR_est)
    else:
        center = int(N*0.1)
        ind = np.zeros((dimY, dimX), dtype=bool)
        ind[int(par["N"]/2-center):int(par["N"]/2+center),
            int(par["N"]/2-center):int(par["N"]/2+center)] = 1
        ind = np.fft.fftshift(ind)
        sig = np.sum(data[..., int(NSlice/2), ind] *
                     np.conj(data[..., int(NSlice/2), ind]))/np.sum(ind)
        noise = np.sum(data[..., int(NSlice/2), ~ind] *
                       np.conj(data[..., int(NSlice/2), ~ind]))/np.sum(~ind)
        SNR_est = np.abs(sig/noise)
        par["SNR_est"] = SNR_est
        print("Estimated SNR from kspace", SNR_est)

    opt = optimizer.ModelReco(par, args.trafo,
                              imagespace=args.imagespace)

    if args.imagespace:
        opt.data = images
    else:
        opt.data = data
###############################################################################
# ratio of z direction to x,y, important for finite differences ###############
###############################################################################
    opt.dz = args.dz
###############################################################################
# Start Reco ##################################################################
###############################################################################
    if args.type == '3D':
        #######################################################################
        # Init forward model and initial guess ################################
        #######################################################################
        model = sig_model.Model(par, images)
        par["file"].close()
        #######################################################################
        # IRGN - TGV Reco #####################################################
        #######################################################################
        if "TGV" in args.reg or args.reg == 'all':
            result_tgv = []
            opt.model = model
            ###################################################################
            # IRGN Params #####################################################
            ###################################################################
            opt.irgn_par = utils.read_config(args.config, "3D_TGV")
            opt.execute(TV=0, imagespace=args.imagespace)
            result_tgv.append(opt.result)
            plt.close('all')
            res_tgv = opt.gn_res
            res_tgv = np.array(res_tgv)/(opt.irgn_par["lambd"]*NSlice)
        #######################################################################
        # IRGN - TV Reco ######################################################
        #######################################################################
        if "TV" in args.reg or args.reg == 'all':
            result_tv = []
            opt.model = model
            ###################################################################
            # IRGN Params #####################################################
            ###################################################################
            opt.irgn_par = utils.read_config(args.config, "3D_TV")
            opt.execute(TV=1, imagespace=args.imagespace)
            result_tv.append(opt.result)
            plt.close('all')
            res_tv = opt.gn_res
            res_tv = np.array(res_tv)/(opt.irgn_par["lambd"]*NSlice)
        del opt
###############################################################################
# New .hdf5 save files ########################################################
###############################################################################
    outdir = time.strftime("%Y-%m-%d  %H-%M-%S_MRI_"+args.reg+"_"+args.type+"_"
                           + fname[:-3])
    if not os.path.exists('./output'):
        os.makedirs('./output')
    if not os.path.exists('./output/' + outdir):
        os.makedirs("output/" + outdir)
    cwd = os.getcwd()
    os.chdir("output/" + outdir)
    f = h5py.File("output_" + fname, "w")
    f.create_dataset("images_ifft_", images.shape, dtype=DTYPE, data=images)
    if "TGV" in args.reg or args.reg == 'all':
        for i in range(len(result_tgv)):
            f.create_dataset("tgv_full_result_"+str(i), result_tgv[i].shape,
                             dtype=DTYPE, data=result_tgv[i])
            f.attrs['res_tgv'+str(i)] = res_tgv
            for j in range(len(model.uk_scale)):
                model.uk_scale[j] = 1
            image_final = model.execute_forward(result_tgv[i][-1, ...])
            f.create_dataset("sim_images_"+str(i), image_final.shape,
                             dtype=DTYPE, data=image_final)
    if "TV" in args.reg or args.reg == 'all':
        for i in range(len(result_tv)):
            f.create_dataset("tv_full_result_"+str(i), result_tv[i].shape,
                             dtype=DTYPE, data=result_tv[i])
            f.attrs['res_tv'] = res_tv

    if "imagespace" in args.reg or args.reg == 'all':
        for i in range(len(result_tgv)):
            f.create_dataset("imagespace_full_result_"+str(i),
                             result_tgv[i].shape,
                             dtype=DTYPE, data=result_tgv[i])
            f.attrs['imagespace_tgv'] = res_tgv
        f.flush()
    f.attrs['data_norm'] = dscale
    f.close()
    os.chdir(cwd)


def main(recon_type='3D', reg_type='TGV', slices=1, trafo=1, streamed=0,
         par_slices=1, data='', model='VFA', config='default', imagespace=0,
<<<<<<< HEAD
         OCL_GPU=1, sms=0, devices=0):
=======
         OCL_GPU=1, devices=0, dz=1):
>>>>>>> d92493b5
    """
    Start a 3D model based reconstruction. Data can also be selected at
    start up. \n\n
    recon_type: 3D (2D currently not supported but 3D works on one slice also)
    \n
    reg_type: TGV (default) or TV\n
    slices: 1 (pass -1 for all). Slices are picked symmetrically from
    the volume center\n
    trafo: 1 (radial, default), 0 Cartesian\n
    streamed: 0 (default, everything on the GPU), 1 streamed packages\n
    par_slices: 1 number of slices per package. Volume devided by GPU's and
    par_slices must be an even number!
    (Stream packages to the GPU)\n
    data: '' (Select at start) or pass the full path to the .h5 raw data\n
    model: 'VFA' or pass the path to your own model file.\n
    config: 'default' or the name of your own .ini\n
    (Assumed to be in the current folder)\n
    imagespace: 0 (perform k-space reconstruction, default) or 1\n
    OCL_GPU: 1 (Use GPU, default, CAVE: CPU FFT not working)\n
    sms: 1 use Simultaneous Multi Slice Recon (default 0)
    devices: 1 Device ID of device(s) to use for streaming\n
    dz: Ratio of physical Z to X/Y dimension.
    X/Y is assumed to be isotropic.\n
    """
    parser = argparse.ArgumentParser(description="T1 quantification from VFA "
                                                 "data. By default runs 3D "
                                                 "regularization for TGV and "
                                                 "TV.")
    parser.add_argument(
      '--recon_type', default=recon_type, dest='type',
      help='Choose reconstruction type (currently only 3D)')
    parser.add_argument(
      '--reg_type', default=reg_type, dest='reg',
      help="Choose regularization type (default: TGV) "
           "options are: TGV, TV, all")
    parser.add_argument(
      '--slices', default=slices, dest='slices', type=int,
      help="Number of reconstructed slices (default=40). "
           "Symmetrical around the center slice.")
    parser.add_argument(
      '--trafo', default=trafo, dest='trafo', type=int,
      help='Choos between radial (1, default) and Cartesian (0) sampling. ')
    parser.add_argument(
      '--streamed', default=streamed, dest='streamed', type=int,
      help='Enable streaming of large data arrays (e.g. >10 slices).')
    parser.add_argument(
      '--par_slices', default=par_slices, dest='par_slices', type=int,
      help='number of slices per package. Volume devided by GPU\'s and'
           ' par_slices must be an even number!')
    parser.add_argument(
      '--data', default=data, dest='file',
      help="Full path to input data. "
           "If not provided, a file dialog will open.")
    parser.add_argument(
      '--model', default=model, dest='sig_model',
      help="Name of the signal model to use. Defaults to VFA. "
           "Please put your signal model file in the Model subfolder.")
    parser.add_argument(
      '--config', default=config, dest='config',
      help="Name of config file to use (assumed to be in the same folder). "
           "If not specified, use default parameters.")
    parser.add_argument(
      '--imagespace', default=imagespace, dest='imagespace', type=int,
      help="Select if Reco is performed on images (1) or on kspace (0) data. "
           "Defaults to 0")
    parser.add_argument(
      '--sms', default=sms, dest='sms', type=int,
      help="Switch to SMS reconstruction")
    parser.add_argument(
      '--OCL_GPU', default=OCL_GPU, dest='use_GPU', type=int,
      help="Select if CPU or GPU should be used as OpenCL platform. "
           "Defaults to GPU (1). CAVE: CPU FFT not working")
    parser.add_argument(
      '--devices', default=devices, dest='devices', type=int,
      help="Device ID of device(s) to use for streaming. "
           "-1 selects all available devices", nargs='*')
    parser.add_argument(
      '--dz', default=dz, dest='dz', type=float,
      help="Ratio of physical Z to X/Y dimension. "
           "X/Y is assumed to be isotropic. Defaults to 1")
    args = parser.parse_args()
    start_recon(args)


if __name__ == '__main__':
    parser = argparse.ArgumentParser(description="T1 quantification from VFA "
                                                 "data. By default runs 3D "
                                                 "regularization for TGV and "
                                                 "TV.")
    parser.add_argument(
      '--recon_type', default='3D', dest='type',
      help='Choose reconstruction type (currently only 3D)')
    parser.add_argument(
      '--reg_type', default='TGV', dest='reg',
      help="Choose regularization type (default: TGV) "
           "options are: TGV, TV, all")
    parser.add_argument(
      '--slices', default=1, dest='slices', type=int,
      help="Number of reconstructed slices (default=40). "
           "Symmetrical around the center slice.")
    parser.add_argument(
      '--trafo', default=1, dest='trafo', type=int,
      help='Choos between radial (1, default) and Cartesian (0) sampling. ')
    parser.add_argument(
      '--streamed', default=0, dest='streamed', type=int,
      help='Enable streaming of large data arrays (e.g. >10 slices).')
    parser.add_argument(
      '--par_slices', default=1, dest='par_slices', type=int,
      help='number of slices per package. Volume devided by GPU\'s and'
           ' par_slices must be an even number!')
    parser.add_argument(
      '--data', default='', dest='file',
      help="Full path to input data. "
           "If not provided, a file dialog will open.")
    parser.add_argument(
      '--model', default='VFA', dest='sig_model',
      help='Name of the signal model to use. Defaults to VFA. \
 Please put your signal model file in the Model subfolder.')
    parser.add_argument(
      '--config', default='default', dest='config',
      help='Name of config file to use (assumed to be in the same folder). \
 If not specified, use default parameters.')
    parser.add_argument(
      '--imagespace', default=0, dest='imagespace', type=int,
      help="Select if Reco is performed on images (1) or on kspace (0) data. "
           "Defaults to 0")
    parser.add_argument(
      '--sms', default=0, dest='sms', type=int,
      help="Switch to SMS reconstruction")
    parser.add_argument(
      '--OCL_GPU', default=1, dest='use_GPU', type=int,
      help="Select if CPU or GPU should be used as OpenCL platform. "
           "Defaults to GPU (1). CAVE: CPU FFT not working")
    parser.add_argument(
      '--devices', default=0, dest='devices', type=int,
      help="Device ID of device(s) to use for streaming. "
           "-1 selects all available devices", nargs='*')
    parser.add_argument(
      '--dz', default=1, dest='dz', type=float,
      help="Ratio of physical Z to X/Y dimension. "
           "X/Y is assumed to be isotropic. Defaults to  1")
    args = parser.parse_args()
    start_recon(args)<|MERGE_RESOLUTION|>--- conflicted
+++ resolved
@@ -334,10 +334,7 @@
                                (np.conj(par["C"])), axis=1),
                         requirements='C')
     del FFT, nFTH
-<<<<<<< HEAD
-=======
-
->>>>>>> d92493b5
+
 ###############################################################################
 # Scale data norm  ############################################################
 ###############################################################################
@@ -476,11 +473,7 @@
 
 def main(recon_type='3D', reg_type='TGV', slices=1, trafo=1, streamed=0,
          par_slices=1, data='', model='VFA', config='default', imagespace=0,
-<<<<<<< HEAD
-         OCL_GPU=1, sms=0, devices=0):
-=======
-         OCL_GPU=1, devices=0, dz=1):
->>>>>>> d92493b5
+         OCL_GPU=1, sms=0, devices=0, dz=1):
     """
     Start a 3D model based reconstruction. Data can also be selected at
     start up. \n\n
