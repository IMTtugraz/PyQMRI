--- conflicted
+++ resolved
@@ -8,16 +8,6 @@
 import numpy as np
 
 def cmp(k):
-<<<<<<< HEAD
-
-  if len(np.shape(k))==2:
-    nspkes,N = np.shape(k)#
-  elif len(np.shape(k))==3:
-    NScan,nspokes,N = np.shape(k)
-  else:
-    return -5
-  
-=======
   if len(np.shape(k))==2:
     nspokes,N = np.shape(k) 
   elif len(np.shape(k)) ==3:
@@ -25,7 +15,6 @@
   else:
     return -5
 
->>>>>>> 8727acdf
   w = np.abs(np.linspace(-N/2,N/2,N))
   w = w*np.pi/4/nspokes
   w = np.repeat(w,nspokes,0)
