--- conflicted
+++ resolved
@@ -265,11 +265,7 @@
 irgn_par.max_iters = 1000
 irgn_par.max_GN_it = 30
 irgn_par.lambd = 1e3
-<<<<<<< HEAD
 irgn_par.gamma = 5e0   #### 5e-2   5e-3 phantom ##### brain 1e-2
-=======
-irgn_par.gamma = 1e0   #### 5e-2   5e-3 phantom ##### brain 1e-2
->>>>>>> 00c234cd
 irgn_par.delta = 1e-2  #### 8spk in-vivo 1e-2
 irgn_par.omega = 1e-10
 irgn_par.display_iterations = True
