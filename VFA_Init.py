import numpy as np

import time
import os
import h5py  
from tkinter import filedialog
from tkinter import Tk
import nlinvns_maier as nlinvns

import Model_Reco as Model_Reco
import Model_Reco_old as Model_Reco_Tikh

#from pynfft.nfft import NFFT

import VFA_model_FA as VFA_model
import goldcomp

#import pyopencl as cl
import primaldualtoolbox

DTYPE = np.complex64
np.seterr(divide='ignore', invalid='ignore')
   
os.system("taskset -p 0xff %d" % os.getpid()) 
import ipyparallel as ipp

c = ipp.Client()
  
################################################################################
### Select input file ##########################################################
################################################################################

root = Tk()
root.withdraw()
root.update()
file = filedialog.askopenfilename()
root.destroy()

name = file.split('/')[-1]
file = h5py.File(file)

################################################################################
### Check if file contains all necessary information ###########################
################################################################################
test_data = ['dcf', 'fa_corr','imag_dat', 'imag_traj', 'real_dat', 'real_traj']
test_attributes = ['image_dimensions','flip_angle(s)','TR',\
                   'data_normalized_with_dcf']



for datasets in test_data:
  if not (datasets in list(file.keys())):
    file.close()
    raise NameError("Error: '" + datasets + \
                    "' data was not provided/wrongly named!")
for attributes in test_attributes:
  if not (attributes in list(file.attrs)):
    file.close()
    raise NameError("Error: '" + attributes + \
                    "' was not provided/wrongly as an attribute!")

################################################################################
### Read Data ##################################################################
################################################################################
reco_Slices = 1
dimX, dimY, NSlice = (file.attrs['image_dimensions']).astype(int)    
    
data = file['real_dat'][:,:,int(NSlice/2)-int(np.floor((reco_Slices)/2)):int(NSlice/2)+int(np.ceil(reco_Slices/2)),...].astype(DTYPE) +\
       1j*file['imag_dat'][:,:,int(NSlice/2)-int(np.floor((reco_Slices)/2)):int(NSlice/2)+int(np.ceil(reco_Slices/2)),...].astype(DTYPE)


traj = file['real_traj'][()].astype(DTYPE) + \
       1j*file['imag_traj'][()].astype(DTYPE)


dcf = np.array(goldcomp.cmp(traj),dtype=DTYPE)

#Create par struct to store everyting
class struct:
    pass
par = struct()

################################################################################
### FA correction ##############################################################
################################################################################

par.fa_corr = np.flip(file['fa_corr'][()].astype(DTYPE),0)[int(NSlice/2)-int(np.floor((reco_Slices)/2)):int(NSlice/2)+int(np.ceil(reco_Slices/2)),...]
par.fa_corr[par.fa_corr==0] = 1


[NScan,NC,NSlice,Nproj, N] = data.shape
################################################################################
### Set sequence related parameters ############################################
################################################################################

par.fa = file.attrs['flip_angle(s)']*np.pi/180


par.TR          = file.attrs['TR']
par.NC          = NC
par.dimY        = dimY
par.dimX        = dimX
par.NSlice      = NSlice
par.NScan       = NScan 
par.N = N
par.Nproj = Nproj

#### TEST
par.unknowns_TGV = 2
par.unknowns_H1 = 1
par.unknowns = 2+1


################################################################################
### Estimate coil sensitivities ################################################
################################################################################

#% Estimates sensitivities and complex image.
#%(see Martin Uecker: Image reconstruction by regularized nonlinear
#%inversion joint estimation of coil sensitivities and image content)
nlinvNewtonSteps = 6
nlinvRealConstr  = False

traj_x = np.real(np.asarray(traj))
traj_y = np.imag(np.asarray(traj))
  
config = {'osf' : 2,
            'sector_width' : 8,
            'kernel_width' : 3,
            'img_dim' : dimX}

points = (np.array([traj_x.flatten(),traj_y.flatten()]))      
op = primaldualtoolbox.mri.MriRadialOperator(config)
op.setTrajectory(points)
op.setDcf(np.repeat(np.sqrt(dcf),NScan,axis=0).flatten().astype(np.float32)[None,...])
op.setCoilSens(np.ones((1,dimX,dimY),dtype=DTYPE))            

        
par.C = np.zeros((NC,NSlice,dimY,dimX), dtype=DTYPE)       
par.phase_map = np.zeros((NSlice,dimY,dimX), dtype=DTYPE)   

result = []
for i in range(NSlice):
  print('deriving M(TI(1)) and coil profiles')
  
  
  ##### RADIAL PART
  combinedData = np.transpose(data[:,:,i,:,:],(1,0,2,3))
  combinedData = np.reshape(combinedData,(NC,NScan*Nproj*N))
  coilData = np.zeros((NC,dimY,dimX),dtype=DTYPE)
  for j in range(NC):
      coilData[j,:,:] = op.adjoint(combinedData[j,:]*(np.repeat(np.sqrt(dcf),NScan,axis=0).flatten())[None,...])
      
  combinedData = np.fft.fft2(coilData,norm=None)/np.sqrt(dimX*dimY)     
  dview = c[int(np.floor(i*len(c)/NSlice))]
  result.append(dview.apply_async(nlinvns.nlinvns, combinedData, 
                                  nlinvNewtonSteps, True, nlinvRealConstr))

for i in range(NSlice):  
  par.C[:,i,:,:] = result[i].get()[2:,-1,:,:]

  if not nlinvRealConstr:
    par.phase_map[i,:,:] = np.exp(1j * np.angle( result[i].get()[0,-1,:,:]))
    par.C[:,i,:,:] = par.C[:,i,:,:]* np.exp(1j *\
         np.angle( result[i].get()[1,-1,:,:]))
    
    # standardize coil sensitivity profiles
sumSqrC = np.sqrt(np.sum((par.C * np.conj(par.C)),0)) #4, 9, 128, 128
if NC == 1:
  par.C = sumSqrC 
else:
  par.C = par.C / np.tile(sumSqrC, (NC,1,1,1)) 
################################################################################
### Standardize data norm ######################################################
################################################################################
if file.attrs['data_normalized_with_dcf']:
  pass  
else:
  data = data*np.sqrt(dcf) 
#### Close File after everything was read
file.close()
<<<<<<< HEAD
data = data / np.sqrt(NScan*NC*Nproj)
dscale = np.sqrt(NSlice)*DTYPE(np.sqrt(2*1e2))/(np.linalg.norm(data.flatten()))
=======
#data = data/(NC*NScan*Nproj*NSlice)
dscale = np.sqrt(2*1e3)/(np.linalg.norm(data.flatten()))
>>>>>>> 1eedb79d
par.dscale = dscale

################################################################################
### generate nFFT for radial cases #############################################
################################################################################

def nfft(NScan,NC,dimX,dimY,N,Nproj,traj):
  plan = []
  traj_x = np.imag(traj)
  traj_y = np.real(traj)  
  for i in range(NScan):
      plan.append([])
      points = np.transpose(np.array([traj_x[i,:,:].flatten(),\
                                      traj_y[i,:,:].flatten()]))      
      for j in range(NC):
          plan[i].append(NFFT([dimX,dimY],N*Nproj))
          plan[i][j].x = points
          plan[i][j].precompute()

  return plan
          
def nFT(x,plan,dcf,NScan,NC,NSlice,Nproj,N,dimX):
  siz = np.shape(x)
  result = np.zeros((NScan,NC,NSlice,Nproj*N),dtype=DTYPE)
  for i in range(siz[0]):
    for j in range(siz[1]): 
      for k in range(siz[2]):
        plan[i][j].f_hat = x[i,j,k,:,:]/dimX
        result[i,j,k,:] = plan[i][j].trafo()*np.sqrt(dcf).flatten()
      
  return result


def nFTH(x,plan,dcf,NScan,NC,NSlice,dimY,dimX):
  siz = np.shape(x)
  result = np.zeros((NScan,NC,NSlice,dimY,dimX),dtype=DTYPE)
  for i in range(siz[0]):
    for j in range(siz[1]):  
      for k in range(siz[2]):
        plan[i][j].f = x[i,j,k,:,:]*np.sqrt(dcf)
        result[i,j,k,:,:] = plan[i][j].adjoint()
      
  return result/dimX

def gpuNUFFT(NScan,NSlice,dimX,traj,dcf,Coils):
  plan = []

  traj_x = np.real(np.asarray(traj))
  traj_y = np.imag(np.asarray(traj))
  
  config = {'osf' : 2,
            'sector_width' : 8,
            'kernel_width' : 3,
            'img_dim' : dimX}

  for i in range(NScan):
    plan.append([])
    points = (np.array([traj_x[i,:,:].flatten(),traj_y[i,:,:].flatten()]))      
    for j in range(NSlice):
      op = primaldualtoolbox.mri.MriRadialOperator(config)
      op.setTrajectory(points)
      op.setDcf(dcf.flatten().astype(np.float32)[None,...])
      op.setCoilSens(np.require(Coils[:,j,...],DTYPE,'C'))
      plan[i].append(op)
 

  return plan

def nFT_gpu(plan,x):
    result = np.zeros((NScan,NC,NSlice,Nproj*N),dtype=DTYPE)
    for scan in range(NScan):    
      for islice in range(NSlice):
        result[scan,:,islice,...] = plan[scan][islice].forward(np.require(x[scan,:,islice,...],DTYPE,'C'))
      
    return np.reshape(result,[NScan,NC,NSlice,Nproj,N])



def nFTH_gpu(plan,x):
    result = np.zeros((NScan,NSlice,dimX,dimY),dtype=DTYPE)
    x = np.require(np.reshape(x,(NScan,NC,NSlice,Nproj*N)))
    for scan in range(NScan):
      for islice in range(NSlice):
            result[scan,islice,...] = plan[scan][islice].adjoint(np.require(x[scan,:,islice,...],DTYPE,'C'))
      
    return result



plan = gpuNUFFT(NScan,NSlice,dimX,traj,dcf,par.C)

data = data* dscale

data_save = data

#images= (np.sum(nFTH(data_save,plan,dcf,NScan,NC,\
#                     NSlice,dimY,dimX)*(np.conj(par.C)),axis = 1))

images= nFTH_gpu(plan,data)
del plan 
del op


################################################################################
### Init forward model and initial guess #######################################
################################################################################
model = VFA_model.VFA_Model(par.fa,par.fa_corr,par.TR,images,par.phase_map,1)

par.U = np.ones((data).shape, dtype=bool)
par.U[abs(data) == 0] = False

################################################################################
### IRGN - TGV Reco ############################################################
################################################################################
<<<<<<< HEAD
=======

>>>>>>> 1eedb79d
opt = Model_Reco.Model_Reco(par)

opt.par = par
opt.data =  data
opt.images = images
opt.dcf = (dcf)
opt.dcf_flat = (dcf).flatten()
opt.model = model
opt.traj = traj 

opt.dz = 1
<<<<<<< HEAD
################################################################################
##IRGN Params
irgn_par = struct()
irgn_par.start_iters = 100
irgn_par.max_iters = 300
irgn_par.max_GN_it = 20
irgn_par.lambd = 5e2
irgn_par.gamma = 1e0   #### 5e-2   5e-3 phantom ##### brain 1e-2
irgn_par.delta = 1e-1   #### 8spk in-vivo 1e-2
irgn_par.omega = 1e-10
irgn_par.display_iterations = True
irgn_par.gamma_min = 1e-1#gamma_min[j]
irgn_par.delta_max = 1e1#delta_max[i]
irgn_par.tol = 1e-2
=======

################################################################################
##IRGN Params
irgn_par = struct()
irgn_par.max_iters = 300
irgn_par.start_iters = 100
irgn_par.max_GN_it = 20
irgn_par.lambd = 5e2
irgn_par.gamma = 1e0   #### 5e-2   5e-3 phantom ##### brain 1e-2
irgn_par.delta = 1e-1 #### 8spk in-vivo 1e-2
irgn_par.omega = 1e2
irgn_par.display_iterations = True
irgn_par.gamma_min = 2e-1
irgn_par.delta_max = 1e1
irgn_par.tol = 5e-3
>>>>>>> 1eedb79d
irgn_par.stag = 1.00
irgn_par.delta_inc = 10
irgn_par.gamma_dec = 0.7
opt.irgn_par = irgn_par

opt.execute_2D()
<<<<<<< HEAD

result_tgv = (opt.result)
res = opt.gn_res
del opt
=======
#
#result_tgv = opt.result
#res = opt.gn_res
#res = opt.gn_res
#res = np.array(res)/(irgn_par.lambd*NSlice)
#del opt
>>>>>>> 1eedb79d


    
################################################################################
### IRGN - Tikhonov referenz ###################################################
################################################################################

opt_t = Model_Reco_Tikh.Model_Reco(par)

opt_t.par = par
opt_t.data =  data
opt_t.images = images
opt_t.dcf = (dcf)
opt_t.dcf_flat = (dcf).flatten()
opt_t.model = model
opt_t.traj = traj 

################################################################################
##IRGN Params
irgn_par = struct()
irgn_par.start_iters = 10
irgn_par.max_iters = 1000
irgn_par.max_GN_it = 20
irgn_par.lambd = 1e2
irgn_par.gamma = 1e-2  #### 5e-2   5e-3 phantom ##### brain 1e-2
irgn_par.delta = 1e-4  #### 8spk in-vivo 1e-2
irgn_par.omega = 1e2
irgn_par.display_iterations = True
irgn_par.gamma_min = 1e-6
irgn_par.delta_max = 1e0
irgn_par.tol = 1e-5
irgn_par.stag = 1.05
irgn_par.delta_inc = 10
irgn_par.gamma_dec = 0.5
opt_t.irgn_par = irgn_par

opt_t.execute_2D()

result_ref = opt_t.result
del opt_t
################################################################################
### New .hdf5 save files #######################################################
################################################################################
outdir = time.strftime("%Y-%m-%d  %H-%M-%S_2D_"+name[:-3])
if not os.path.exists('./output'):
    os.makedirs('./output')
os.makedirs("output/"+ outdir)

os.chdir("output/"+ outdir)  

f = h5py.File("output_"+name,"w")
dset_result=f.create_dataset("full_result",result_tgv.shape,\
                             dtype=DTYPE,data=result_tgv)
dset_result_ref=f.create_dataset("ref_full_result",result_ref.shape,\
                                 dtype=DTYPE,data=result_ref)
dset_T1=f.create_dataset("T1_final",np.squeeze(result_tgv[-1,1,...]).shape,\
                         dtype=DTYPE,\
                         data=np.squeeze(result_tgv[-1,1,...]))
dset_M0=f.create_dataset("M0_final",np.squeeze(result_tgv[-1,0,...]).shape,\
                         dtype=DTYPE,\
                         data=np.squeeze(result_tgv[-1,0,...]))
dset_T1_ref=f.create_dataset("T1_ref",np.squeeze(result_ref[-1,1,...]).shape\
                             ,dtype=DTYPE,\
                             data=np.squeeze(result_ref[-1,1,...]))
dset_M0_ref=f.create_dataset("M0_ref",np.squeeze(result_ref[-1,0,...]).shape\
                             ,dtype=DTYPE,\
                             data=np.squeeze(result_ref[-1,0,...]))
#f.create_dataset("T1_guess",np.squeeze(model.T1_guess).shape,\
#                 dtype=np.float64,data=np.squeeze(model.T1_guess))
#f.create_dataset("M0_guess",np.squeeze(model.M0_guess).shape,\
#                 dtype=np.float64,data=np.squeeze(model.M0_guess))
f.attrs['data_norm'] = dscale
f.attrs['dcf_scaling'] = (N*(np.pi/(4*Nproj)))
f.attrs['E1_scale'] = model.T1_sc
f.attrs['M0_scale'] = model.M0_sc
f.attrs['IRGN_TGV_res'] = res
f.flush()
f.close()

os.chdir('..')
os.chdir('..')

<|MERGE_RESOLUTION|>--- conflicted
+++ resolved
@@ -12,7 +12,7 @@
 
 #from pynfft.nfft import NFFT
 
-import VFA_model_FA as VFA_model
+import VFA_model as VFA_model
 import goldcomp
 
 #import pyopencl as cl
@@ -62,7 +62,7 @@
 ################################################################################
 ### Read Data ##################################################################
 ################################################################################
-reco_Slices = 1
+reco_Slices = 40
 dimX, dimY, NSlice = (file.attrs['image_dimensions']).astype(int)    
     
 data = file['real_dat'][:,:,int(NSlice/2)-int(np.floor((reco_Slices)/2)):int(NSlice/2)+int(np.ceil(reco_Slices/2)),...].astype(DTYPE) +\
@@ -107,8 +107,8 @@
 
 #### TEST
 par.unknowns_TGV = 2
-par.unknowns_H1 = 1
-par.unknowns = 2+1
+par.unknowns_H1 = 0
+par.unknowns = 2
 
 
 ################################################################################
@@ -179,13 +179,9 @@
   data = data*np.sqrt(dcf) 
 #### Close File after everything was read
 file.close()
-<<<<<<< HEAD
-data = data / np.sqrt(NScan*NC*Nproj)
-dscale = np.sqrt(NSlice)*DTYPE(np.sqrt(2*1e2))/(np.linalg.norm(data.flatten()))
-=======
+
 #data = data/(NC*NScan*Nproj*NSlice)
-dscale = np.sqrt(2*1e3)/(np.linalg.norm(data.flatten()))
->>>>>>> 1eedb79d
+dscale = np.sqrt(NSlice)*np.sqrt(2*1e3)/(np.linalg.norm(data.flatten()))
 par.dscale = dscale
 
 ################################################################################
@@ -264,18 +260,29 @@
 
 
 
-def nFTH_gpu(plan,x):
+def nFTH_gpu(x,Coils):
+    traj_x = np.real(np.asarray(traj))
+    traj_y = np.imag(np.asarray(traj))
+  
+    config = {'osf' : 2,
+            'sector_width' : 8,
+            'kernel_width' : 3,
+            'img_dim' : dimX}
     result = np.zeros((NScan,NSlice,dimX,dimY),dtype=DTYPE)
     x = np.require(np.reshape(x,(NScan,NC,NSlice,Nproj*N)))
     for scan in range(NScan):
+      points = (np.array([traj_x[scan,:,:].flatten(),traj_y[scan,:,:].flatten()]))  
       for islice in range(NSlice):
-            result[scan,islice,...] = plan[scan][islice].adjoint(np.require(x[scan,:,islice,...],DTYPE,'C'))
+          op = primaldualtoolbox.mri.MriRadialOperator(config)
+          op.setTrajectory(points)
+          op.setDcf(dcf.flatten().astype(np.float32)[None,...])
+          op.setCoilSens(np.require(Coils[:,islice,...],DTYPE,'C'))    
+          result[scan,islice,...] = op.adjoint(np.require(x[scan,:,islice,...],DTYPE,'C'))
       
     return result
 
 
-
-plan = gpuNUFFT(NScan,NSlice,dimX,traj,dcf,par.C)
+#plan = gpuNUFFT(NScan,NSlice,dimX,traj,dcf,par.C)
 
 data = data* dscale
 
@@ -284,15 +291,16 @@
 #images= (np.sum(nFTH(data_save,plan,dcf,NScan,NC,\
 #                     NSlice,dimY,dimX)*(np.conj(par.C)),axis = 1))
 
-images= nFTH_gpu(plan,data)
-del plan 
+images= nFTH_gpu(data,par.C)
+
+#del plan
 del op
 
 
 ################################################################################
 ### Init forward model and initial guess #######################################
 ################################################################################
-model = VFA_model.VFA_Model(par.fa,par.fa_corr,par.TR,images,par.phase_map,1)
+model = VFA_model.VFA_Model(par.fa,par.fa_corr,par.TR,images,par.phase_map,NSlice,Nproj)
 
 par.U = np.ones((data).shape, dtype=bool)
 par.U[abs(data) == 0] = False
@@ -300,10 +308,7 @@
 ################################################################################
 ### IRGN - TGV Reco ############################################################
 ################################################################################
-<<<<<<< HEAD
-=======
-
->>>>>>> 1eedb79d
+
 opt = Model_Reco.Model_Reco(par)
 
 opt.par = par
@@ -315,57 +320,33 @@
 opt.traj = traj 
 
 opt.dz = 1
-<<<<<<< HEAD
+
 ################################################################################
 ##IRGN Params
 irgn_par = struct()
 irgn_par.start_iters = 100
 irgn_par.max_iters = 300
 irgn_par.max_GN_it = 20
-irgn_par.lambd = 5e2
-irgn_par.gamma = 1e0   #### 5e-2   5e-3 phantom ##### brain 1e-2
-irgn_par.delta = 1e-1   #### 8spk in-vivo 1e-2
-irgn_par.omega = 1e-10
+irgn_par.lambd = 1e2
+irgn_par.gamma = 1e2  #### 5e-2   5e-3 phantom ##### brain 1e-2
+irgn_par.delta = 1e-2   #### 8spk in-vivo 1e-2
+irgn_par.omega = 0e0
 irgn_par.display_iterations = True
-irgn_par.gamma_min = 1e-1#gamma_min[j]
-irgn_par.delta_max = 1e1#delta_max[i]
-irgn_par.tol = 1e-2
-=======
-
-################################################################################
-##IRGN Params
-irgn_par = struct()
-irgn_par.max_iters = 300
-irgn_par.start_iters = 100
-irgn_par.max_GN_it = 20
-irgn_par.lambd = 5e2
-irgn_par.gamma = 1e0   #### 5e-2   5e-3 phantom ##### brain 1e-2
-irgn_par.delta = 1e-1 #### 8spk in-vivo 1e-2
-irgn_par.omega = 1e2
-irgn_par.display_iterations = True
-irgn_par.gamma_min = 2e-1
-irgn_par.delta_max = 1e1
+irgn_par.gamma_min = 2e-1#gamma_min[j] # best 2e-1
+irgn_par.delta_max = 1e0#delta_max[i]# best 1e1
 irgn_par.tol = 5e-3
->>>>>>> 1eedb79d
 irgn_par.stag = 1.00
-irgn_par.delta_inc = 10
-irgn_par.gamma_dec = 0.7
+irgn_par.delta_inc = 2
+irgn_par.gamma_dec = 0.5
 opt.irgn_par = irgn_par
 
 opt.execute_2D()
-<<<<<<< HEAD
-
-result_tgv = (opt.result)
+
+result_tgv = opt.result
 res = opt.gn_res
+res = np.array(res)/(irgn_par.lambd*NSlice)
+scale_E1_TGV = opt.model.T1_sc
 del opt
-=======
-#
-#result_tgv = opt.result
-#res = opt.gn_res
-#res = opt.gn_res
-#res = np.array(res)/(irgn_par.lambd*NSlice)
-#del opt
->>>>>>> 1eedb79d
 
 
     
@@ -373,6 +354,8 @@
 ### IRGN - Tikhonov referenz ###################################################
 ################################################################################
 
+model = VFA_model.VFA_Model(par.fa,par.fa_corr,par.TR,images,\
+                            par.phase_map,NSlice,Nproj)
 opt_t = Model_Reco_Tikh.Model_Reco(par)
 
 opt_t.par = par
@@ -383,8 +366,8 @@
 opt_t.model = model
 opt_t.traj = traj 
 
-################################################################################
-##IRGN Params
+###############################################################################
+#IRGN Params
 irgn_par = struct()
 irgn_par.start_iters = 10
 irgn_par.max_iters = 1000
@@ -392,7 +375,7 @@
 irgn_par.lambd = 1e2
 irgn_par.gamma = 1e-2  #### 5e-2   5e-3 phantom ##### brain 1e-2
 irgn_par.delta = 1e-4  #### 8spk in-vivo 1e-2
-irgn_par.omega = 1e2
+irgn_par.omega = 0e0
 irgn_par.display_iterations = True
 irgn_par.gamma_min = 1e-6
 irgn_par.delta_max = 1e0
@@ -402,20 +385,21 @@
 irgn_par.gamma_dec = 0.5
 opt_t.irgn_par = irgn_par
 
+
 opt_t.execute_2D()
 
 result_ref = opt_t.result
+scale_E1_ref = opt_t.model.T1_sc
 del opt_t
-################################################################################
-### New .hdf5 save files #######################################################
-################################################################################
+###############################################################################
+## New .hdf5 save files #######################################################
+###############################################################################
 outdir = time.strftime("%Y-%m-%d  %H-%M-%S_2D_"+name[:-3])
 if not os.path.exists('./output'):
     os.makedirs('./output')
 os.makedirs("output/"+ outdir)
 
 os.chdir("output/"+ outdir)  
-
 f = h5py.File("output_"+name,"w")
 dset_result=f.create_dataset("full_result",result_tgv.shape,\
                              dtype=DTYPE,data=result_tgv)
@@ -437,14 +421,18 @@
 #                 dtype=np.float64,data=np.squeeze(model.T1_guess))
 #f.create_dataset("M0_guess",np.squeeze(model.M0_guess).shape,\
 #                 dtype=np.float64,data=np.squeeze(model.M0_guess))
+
 f.attrs['data_norm'] = dscale
 f.attrs['dcf_scaling'] = (N*(np.pi/(4*Nproj)))
-f.attrs['E1_scale'] = model.T1_sc
+f.attrs['E1_scale_TGV'] =scale_E1_TGV
+f.attrs['E1_scale_ref'] =scale_E1_ref
 f.attrs['M0_scale'] = model.M0_sc
 f.attrs['IRGN_TGV_res'] = res
+
 f.flush()
 f.close()
 
 os.chdir('..')
 os.chdir('..')
 
+
