pipeline { 
  agent {     
    dockerfile {
      filename 'Dockerfile'
      args '--gpus all -u root'
      }
  }
  stages {
    stage('Build') {
      steps {
        sh 'pip3 install -r requirements.txt'
        sh 'pip3 install -e .'
      }
    }
    stage('Pylint') {
      steps {
        sh 'pylint -ry --output-format=parseable --exit-zero ./pyqmri > pylint.log'
      }
    }
    stage('Unittests') {
      steps {
        sh 'pytest --junitxml results_unittests_LinOp.xml --cov=pyqmri test/unittests/test_LinearDataOperator.py'
        sh 'coverage xml -o coverage_unittest_LinOp.xml'
        sh 'pytest --junitxml results_unittests_grad.xml --cov=pyqmri test/unittests/test_gradient.py'
        sh 'coverage xml -o coverage_unittest_grad.xml'
        sh 'pytest --junitxml results_unittests_symgrad.xml --cov=pyqmri test/unittests/test_symmetrized_gradient.py'
        sh 'coverage xml -o coverage_unittest_symgrad.xml'
      }
    }
    stage('Integrationtests') {
      steps {
        sh 'ipcluster start&'
        sh 'pytest --junitxml results_integrationtests_single_slice.xml --cov=pyqmri --integration-cover test/integrationtests/test_integration_test_single_slice.py'
        sh 'coverage xml -o coverage_integrationtest_single_slice.xml'
<<<<<<< HEAD
        sh 'pytest --junitxml results_integrationtests_single_slice.xml --cov=pyqmri --integration-cover test/integrationtests/test_integration_test_multi_slice.py'
=======
        sh 'pytest --junitxml results_integrationtests_multi_slice.xml --cov=pyqmri --integration-cover test/integrationtests/test_integration_test_multi_slice.py'
>>>>>>> a5e322a5
        sh 'coverage xml -o coverage_integrationtest_multi_slice.xml'
        sh 'ipcluster stop&'
      }
    }
  }
  post {
      always {
          cobertura coberturaReportFile: 'coverage_unittest_LinOp.xml, coverage_unittest_grad.xml, coverage_unittest_symgrad.xml, coverage_integrationtest_single_slice.xml, coverage_integrationtest_multi_slice.xml', enableNewApi: true
          junit 'results*.xml'
          recordIssues enabledForFailure: true, tool: pyLint(pattern: 'pylint.log')
          step([$class: 'GitHubCommitStatusSetter', statusBackrefSource: [$class: 'ManuallyEnteredBackrefSource', backref: 'https://00c8da69b5ae.ngrok.io:8090/job/PyQMRI_public/job/JOSS_pub/42/display/redirect']])
          cleanWs()
      }
  }
}<|MERGE_RESOLUTION|>--- conflicted
+++ resolved
@@ -32,11 +32,7 @@
         sh 'ipcluster start&'
         sh 'pytest --junitxml results_integrationtests_single_slice.xml --cov=pyqmri --integration-cover test/integrationtests/test_integration_test_single_slice.py'
         sh 'coverage xml -o coverage_integrationtest_single_slice.xml'
-<<<<<<< HEAD
-        sh 'pytest --junitxml results_integrationtests_single_slice.xml --cov=pyqmri --integration-cover test/integrationtests/test_integration_test_multi_slice.py'
-=======
         sh 'pytest --junitxml results_integrationtests_multi_slice.xml --cov=pyqmri --integration-cover test/integrationtests/test_integration_test_multi_slice.py'
->>>>>>> a5e322a5
         sh 'coverage xml -o coverage_integrationtest_multi_slice.xml'
         sh 'ipcluster stop&'
       }
