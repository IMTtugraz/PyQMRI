--- conflicted
+++ resolved
@@ -21,7 +21,7 @@
 DTYPE = np.complex64
 DTYPE_real = np.float32
 
-def main(args):
+def main(args,myiter):
     sig_model = importlib.import_module("Models."+str(args.sig_model))
     if int(args.streamed)==1:
       import IRGN.Model_Reco_OpenCL_streamed as Model_Reco
@@ -73,7 +73,7 @@
 ##
 #    del par["file"]['Coils']
 ##
-##    data = data+np.max(np.abs(data))*0.0001*(np.random.standard_normal(data.shape).astype(DTYPE_real)+1j*np.random.standard_normal(data.shape).astype(DTYPE_real))
+    data = data+np.max(np.abs(data))*0.0001*(np.random.standard_normal(data.shape).astype(DTYPE_real)+1j*np.random.standard_normal(data.shape).astype(DTYPE_real))
 #
 ##    norm_coils = par["file"]["GT/sensitivities/real_dat"][2:] + 1j*par["file"]["GT/sensitivities/imag_dat"][2:]
 #    norm_coils = par["file"]["Coils_real"][...] + 1j*par["file"]["Coils_imag"][...]
@@ -211,11 +211,7 @@
 
     par["ctx"] = []
     par["queue"] = []
-<<<<<<< HEAD
     num_dev = 1#len(platforms[par["Platform_Indx"]].get_devices())
-=======
-    num_dev = len(platforms[par["Platform_Indx"]].get_devices())
->>>>>>> aadb2999
     par["num_dev"] = num_dev
     for device in range(num_dev):
 #      tmp = cl.Context(
@@ -223,7 +219,6 @@
 #              properties=[(cl.context_properties.PLATFORM, \
 #                           platforms[par["Platform_Indx"]])])
       dev=[]
-<<<<<<< HEAD
       dev.append(platforms[par["Platform_Indx"]].get_devices()[device+1])
       tmp = cl.Context(dev)
       par["ctx"].append(tmp)
@@ -237,21 +232,6 @@
          cl.command_queue_properties.PROFILING_ENABLE))
       par["queue"].append(cl.CommandQueue(tmp, \
          platforms[par["Platform_Indx"]].get_devices()[device+1],\
-=======
-      dev.append(platforms[par["Platform_Indx"]].get_devices()[device])
-      tmp = cl.Context(dev)
-      par["ctx"].append(tmp)
-      par["queue"].append(cl.CommandQueue(tmp,\
-         platforms[par["Platform_Indx"]].get_devices()[device],\
-         properties=cl.command_queue_properties.OUT_OF_ORDER_EXEC_MODE_ENABLE |\
-         cl.command_queue_properties.PROFILING_ENABLE))
-      par["queue"].append(cl.CommandQueue(tmp, \
-         platforms[par["Platform_Indx"]].get_devices()[device],\
-         properties=cl.command_queue_properties.OUT_OF_ORDER_EXEC_MODE_ENABLE |\
-         cl.command_queue_properties.PROFILING_ENABLE))
-      par["queue"].append(cl.CommandQueue(tmp, \
-         platforms[par["Platform_Indx"]].get_devices()[device],\
->>>>>>> aadb2999
          properties=cl.command_queue_properties.OUT_OF_ORDER_EXEC_MODE_ENABLE |\
          cl.command_queue_properties.PROFILING_ENABLE))
 ################################################################################
@@ -360,24 +340,25 @@
 ################################################################################
 ## New .hdf5 save files ########################################################
 ################################################################################
-    outdir = time.strftime("%Y-%m-%d  %H-%M-%S_MRI_"+args.reg+"_"+args.type+"_"
-                           +name[:-3])
+#    outdir = time.strftime("%Y-%m-%d  %H-%M-%S_MRI_"+args.reg+"_"+args.type+"_"
+#                           +name[:-3])
+    outdir = "noise_prop_test"
     if not os.path.exists('./output'):
         os.makedirs('./output')
     os.makedirs("output/"+ outdir)
 
     os.chdir("output/"+ outdir)
     f = h5py.File("output_"+name,"w")
-    f.create_dataset("images_ifft",images.shape,dtype=DTYPE,data=images)
+    f.create_dataset("images_ifft_"+str(myiter),images.shape,dtype=DTYPE,data=images)
     if "TGV" in args.reg or args.reg=='all':
       for i in range(len(result_tgv)):
-        f.create_dataset("tgv_full_result_"+str(i),result_tgv[i].shape,\
+        f.create_dataset("tgv_full_result_"+str(myiter),result_tgv[i].shape,\
                                      dtype=DTYPE,data=result_tgv[i])
-        f.attrs['res_tgv'] = res_tgv
+        f.attrs['res_tgv'+str(myiter)] = res_tgv
         for j in range(len(model.uk_scale)):
           model.uk_scale[j] = 1
         image_final = model.execute_forward(result_tgv[i][-1,...])
-        f.create_dataset("sim_images_"+str(i),image_final.shape,\
+        f.create_dataset("sim_images_"+str(myiter),image_final.shape,\
                                      dtype=DTYPE,data=image_final)
     if "TV" in args.reg or args.reg=='all':
       for i in range(len(result_tv)):
@@ -404,10 +385,10 @@
     parser.add_argument('--recon_type', default='3D', dest='type', help='Choose reconstruction type (currently only 3D)')
     parser.add_argument('--reg_type', default='TGV', dest='reg',  help="Choose regularization type (default: TGV) options are: TGV, TV, all")
     parser.add_argument('--slices',default=1, dest='slices', type=int,  help='Number of reconstructed slices (default=40). Symmetrical around the center slice.')
-    parser.add_argument('--trafo', default=0, dest='trafo', type=int, help='Choos between radial (1, default) and Cartesian (0) sampling. ')
+    parser.add_argument('--trafo', default=1, dest='trafo', type=int, help='Choos between radial (1, default) and Cartesian (0) sampling. ')
     parser.add_argument('--streamed', default=0, dest='streamed', type=int, help='Enable streaming of large data arrays (>10 slices).')
     parser.add_argument('--data',default='',dest='file', help='Full path to input data. If not provided, a file dialog will open.')
-    parser.add_argument('--model',default='VFA_michael',dest='sig_model', help='Name of the signal model to use. Defaults to VFA. \
+    parser.add_argument('--model',default='VFA',dest='sig_model', help='Name of the signal model to use. Defaults to VFA. \
           Please put your signal model file in the Model subfolder.')
     parser.add_argument('--config',default='test',dest='config', help='Name of config file to use (assumed to be in the same folder). \
           If not specified, use default parameters.')
@@ -416,5 +397,5 @@
     parser.add_argument('--imagespace',default=0,dest='imagespace',type=int, help='Select if Reco is performed on images (1) or on kspace (0) data. \
           Defaults to 0')
     args = parser.parse_args()
-
-    main(args)+    for i in range(100):
+      main(args,i)