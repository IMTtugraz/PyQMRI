--- conflicted
+++ resolved
@@ -12,7 +12,7 @@
 
 from pynfft.nfft import NFFT
 
-import IRLL_Model_new_FA as IRLL_Model
+import IRLL_Model_new as IRLL_Model
 
 DTYPE = np.complex64
 np.seterr(divide='ignore', invalid='ignore')
@@ -76,11 +76,7 @@
 dimX, dimY, NSlice = (file.attrs['image_dimensions']).astype(int)
 
 ############### Set number of Slices ###########################################
-<<<<<<< HEAD
 reco_Slices = 3
-=======
-reco_Slices = 40
->>>>>>> 67074016
 os_slices = 20
 
 class struct:
@@ -105,7 +101,7 @@
 if reco_Slices ==1:
   data = data[:,:,None,:,:]
   
-par.fa_corr = (np.flip(par.fa_corr,axis=0)[int((NSlice-os_slices)/2)-\
+par.fa_corr = np.ones_like(np.flip(par.fa_corr,axis=0)[int((NSlice-os_slices)/2)-\
             int(np.ceil(reco_Slices/2)):int((NSlice-os_slices)/2)+\
             int(np.floor(reco_Slices/2)),:,:])
 
@@ -127,8 +123,8 @@
 par.Nproj = Nproj
 
 par.unknowns_TGV = 2
-par.unknowns_H1 = 1
-par.unknowns = 3
+par.unknowns_H1 = 0
+par.unknowns = 2
 
 
 
@@ -341,7 +337,7 @@
 irgn_par.max_iters = 1000
 irgn_par.max_GN_it = 10
 irgn_par.lambd = 1e2
-irgn_par.gamma = 1e-4  #### 5e-2   5e-3 phantom ##### brain 1e-2
+irgn_par.gamma = 5e-4  #### 5e-2   5e-3 phantom ##### brain 1e-2
 irgn_par.delta = 1e1  #### 8spk in-vivo 1e-2
 irgn_par.omega = 1e0
 irgn_par.display_iterations = True
