import pyfftw
import numpy as np
import matplotlib.pyplot as plt
import time
import os
import scipy.io as sio
from tkinter import filedialog
from tkinter import Tk
import nlinvns_maier as nlinvns
import Model_Reco as Model_Reco
import multiprocessing as mp

import ipyparallel as ipp

c = ipp.Client()
#dview = c[:]

DTYPE = np.complex64

import mkl
from pynfft.nfft import NFFT
from optimizedPattern import optimizedPattern

import IRLL_Model_new as IRLL_Model

np.seterr(divide='ignore', invalid='ignore')# TODO:
  
mkl.set_num_threads(mp.cpu_count())  
os.system("taskset -p 0xff %d" % os.getpid()) 
  
plt.ion()
pyfftw.interfaces.cache.enable()
import h5py  
#  
#plt.ion()
#pyfftw.interfaces.cache.enable()
#
#root = Tk()
#root.withdraw()
#root.update()
#file = filedialog.askopenfilename()
#root.destroy()
#
#data = h5py.File(file)
#data_real = data['real_dat'][()].astype("double")
#
#root = Tk()
#root.withdraw()
#root.update()
#file = filedialog.askopenfilename()
#root.destroy()
#
#data = h5py.File(file)
#data_imag = data['imag_dat'][()].astype("double")

#data = np.transpose(data)



##### Read Mat

#root = Tk()
#root.withdraw()
#root.update()
#file = filedialog.askopenfilename()
#root.destroy()
#
#data = sio.loadmat(file)
#data = data['data_mid'].astype(DTYPE)
##data = data['data']
#
#data = np.transpose(data)

##### Read H5
root = Tk()
root.withdraw()
root.update()
file = filedialog.askopenfilename()
root.destroy()

file = h5py.File(file)
data = file['real_dat'][()].astype(DTYPE) + 1j*file['imag_dat'][()].astype(DTYPE)

#root = Tk()
#root.withdraw()
#root.update()
#file = filedialog.askopenfilename()
#root.destroy()

#file = h5py.File(file)

traj = file['real_traj'][()].astype(DTYPE) + 1j*file['imag_traj'][()].astype(DTYPE)



dcf = file['dcf'][()].astype(DTYPE)
#
#root = Tk()
#root.withdraw()
#root.update()
#file = filedialog.askopenfilename()
#root.destroy()
#
#traj = sio.loadmat(file)
#traj = file['traj'].astype(DTYPE)
#
#traj = np.transpose(traj)
#
#root = Tk()
#root.withdraw()
#root.update()
#file = filedialog.askopenfilename()
#root.destroy()
#
#dcf = sio.loadmat(file)
#dcf = dcf['dcf'].astype(DTYPE)
#
#dcf = np.transpose(dcf)
#dcf = dcf/np.max(dcf)

#data = np.fft.fft(data,axis=2).astype(DTYPE)
<<<<<<< HEAD
data = data[:,15:-15,:,:]
=======
data = data[:,28:-28,:,:]
>>>>>>> 0087de0d
data = data[None,:,:,:,:]
dimX = 224
dimY = 224


#NSlice = 1
[NScan,NC,NSlice,Nproj, N] = data.shape
#[NScan,NC,NSlice,dimY,dimX] = data.shape


#Create par struct to store everyting
class struct:
    pass
par = struct()


##### No FA correction
par.fa_corr = file['fa_corr'][()].astype(DTYPE)#np.ones([NSlice,dimX,dimY],dtype=DTYPE)
<<<<<<< HEAD
par.fa_corr = np.flip(par.fa_corr[15:-15,:,:],axis=0)
=======
par.fa_corr = np.flip(par.fa_corr[28:-28,:,:],axis=0)
>>>>>>> 0087de0d
#

par.NScan         = NScan 
#no b1 correction              
par.B1_correction = False 
########################################################################


################################################################### 
## Coil sensitivity estimate

#% Estimates sensitivities and complex image.
#%(see Martin Uecker: Image reconstruction by regularized nonlinear
#%inversion joint estimation of coil sensitivities and image content)
nlinvNewtonSteps = 6
nlinvRealConstr  = False

traj_coil = np.reshape(traj,(NScan*Nproj,N))
coil_plan = NFFT((dimY,dimX),NScan*Nproj*N)
coil_plan.x = np.transpose(np.array([np.imag(traj_coil.flatten()),np.real(traj_coil.flatten())]))
coil_plan.precompute()
       
par.C = np.zeros((NC,NSlice,dimY,dimX), dtype=DTYPE)       
par.phase_map = np.zeros((NSlice,dimY,dimX), dtype=DTYPE)   

result = []
for i in range(NSlice):
  print('deriving M(TI(1)) and coil profiles')

  
  ##### RADIAL PART
  combinedData = np.transpose(data[:,:,i,:,:],(1,0,2,3))
  combinedData = np.reshape(combinedData,(NC,NScan*Nproj,N))
  coilData = np.zeros((NC,dimY,dimX),dtype=DTYPE)
  for j in range(NC):
      coil_plan.f = combinedData[j,:,:]*np.repeat(np.sqrt(dcf),NScan,axis=0)
      coilData[j,:,:] = coil_plan.adjoint()
      
  combinedData = np.fft.fft2(coilData,norm=None).astype(DTYPE)/np.sqrt(dimX*dimY)     
  ### CARTESIAN PART    
#  combinedData = np.squeeze(np.sum(data[:,:,i,:,:],0))/NSlice



  """shape combinData(128, 128, 4)"""
  #            print('nlivout')np.
  #            print(combinedData[0,0,0])
  dview = c[int(np.floor(i*len(c)/NSlice))]
  result.append(dview.apply_async(nlinvns.nlinvns, combinedData, nlinvNewtonSteps,
                     True, nlinvRealConstr))

  
  
            
#  nlinvout = nlinvns.nlinvns(combinedData, nlinvNewtonSteps,
#                     True, nlinvRealConstr) #(6, 9, 128, 128)

  #% coil sensitivities are stored in par.C

  

  
for i in range(NSlice):  
  par.C[:,i,:,:] = result[i].get()[2:,-1,:,:]

  if not nlinvRealConstr:
    par.phase_map[i,:,:] = np.exp(1j * np.angle( result[i].get()[0,-1,:,:]))
    par.C[:,i,:,:] = par.C[:,i,:,:]* np.exp(1j * np.angle( result[i].get()[1,-1,:,:]))
    
    # standardize coil sensitivity profiles
sumSqrC = np.sqrt(np.sum((par.C * np.conj(par.C)),0)) #4, 9, 128, 128
if NC == 1:
  par.C = sumSqrC 
else:
  par.C = par.C / np.tile(sumSqrC, (NC,1,1,1)) 

################################################################### 
## Choose undersampling mode
data = data*np.sqrt(dcf) ## only in-vivo


Nproj = 21
NScan = 25
data = np.transpose(np.reshape(data[:,:,:,:Nproj*NScan,:],(NC,NSlice,NScan,Nproj,N)),(2,0,1,3,4))
traj =np.reshape(traj[:Nproj*NScan,:],(NScan,Nproj,N))
dcf = dcf[:Nproj,:]





print("**undersampling")
  
undersampling_mode = 1

def one():
    # Fully Sampled
    global uData
    par.AF = 1
    par.ACL = 32
    uData = data

def two():
    # radial Pattern
    global uData
    AF = 6
    par.AF = AF
    ACL = 32
    par.ACL = ACL
    uData = np.zeros(data.shape)
    uData      = optimizedPattern(data,AF,ACL); #data?
    
def three():
    # Random Pattern %% Vorerst nicht portieren
    uData = np.zeros_like(data)
    uData[:,:,:,:,list(range(0,dimY,3))] = data[:,:,:,:,list(range(0,dimY,3))]
    print(" Random Pattern")
    
options = {1 : one,
           2 : two,
           3 : three,}

options[undersampling_mode]()


######################################################################## 
## struct par init

FA = 5.0
fa = np.divide(FA , np.complex128(180)) * np.pi;   #  % flip angle in rad FA siehe FLASH phantom generierung
#alpha = [1,3,5,7,9,11,13,15,17,19]*pi/180;

par.TR          = 5000-(5.5*Nproj*NScan+14.3)#10000-(6*Nproj*NScan+14.7)#2070.3#1685.4#5000-(5.5*Nproj*NScan+14.3)#
par.tau         = 5.5#6
par.td          = 14.3
par.NC          = NC
par.dimY        = dimY
par.dimX        = dimX
par.fa          = fa
par.NSlice      = NSlice
par.NScan       = NScan
par.N = N
par.Nproj = Nproj

par.unknowns_TGV = 2
par.unknowns_H1 = 0
par.unknowns = 2
##### No FA correction
#par.fa_corr = np.ones([NSlice,dimX,dimY],dtype='complex128')

    
'''standardize the data'''


dscale = np.sqrt(NSlice)*np.complex128(1)/(np.linalg.norm(data.flatten()))
par.dscale = dscale

######################################################################## 
#### generate FFTW

uData = pyfftw.byte_align(uData)

fftw_ksp = pyfftw.empty_aligned((dimX,dimY),dtype=DTYPE)
fftw_img = pyfftw.empty_aligned((dimX,dimY),dtype=DTYPE)

fft_forward = pyfftw.FFTW(fftw_img,fftw_ksp,axes=(0,1))
fft_back = pyfftw.FFTW(fftw_ksp,fftw_img,axes=(0,1),direction='FFTW_BACKWARD')


def nfft(NScan,NC,dimX,dimY,N,Nproj,traj):
  plan = []
  traj_x = np.imag(traj)
  traj_y = np.real(traj)  
  for i in range(NScan):
      plan.append([])
      points = np.transpose(np.array([traj_x[i,:,:].flatten(),traj_y[i,:,:].flatten()]))      
      for j in range(NC):
          plan[i].append(NFFT([dimX,dimY],N*Nproj))
          plan[i][j].x = points
          plan[i][j].precompute()

  return plan
          
def nFT(x,plan,dcf,NScan,NC,Nproj,N,dimX):
  siz = np.shape(x)
  result = np.zeros((NScan,NC,Nproj*N),dtype=DTYPE)
  for i in range(siz[0]):
    for j in range(siz[1]):    
      plan[i][j].f_hat = x[i,j,:,:]/dimX
      result[i,j,:] = plan[i][j].trafo()*np.sqrt(dcf).flatten()
      
  return np.reshape(result,[NScan,NC,Nproj,N])


def nFTH(x,plan,dcf,NScan,NC,dimY,dimX):
  siz = np.shape(x)
  result = np.zeros((NScan,NC,dimY,dimX),dtype=DTYPE)
  for i in range(siz[0]):
    for j in range(siz[1]):  
      plan[i][j].f = x[i,j,:,:]*np.sqrt(dcf)
      result[i,j,:,:] = plan[i][j].adjoint()
      
  return result/dimX



def FT(x):
  siz = np.shape(x)
  result = np.zeros_like(x,dtype='complex128')
  for i in range(siz[0]):
    for j in range(siz[1]):
      for k in range(siz[2]):
        result[i,j,k,:,:] = fft_forward(x[i,j,k,:,:])/np.sqrt(siz[4]*(siz[3]))
      
  return result


def FTH(x):
  siz = np.shape(x)
  result = np.zeros_like(x,dtype='complex128')
  for i in range(siz[0]):
    for j in range(siz[1]):
      for k in range(siz[2]):
        result[i,j,k,:,:] = fft_back(x[i,j,k,:,:])*np.sqrt(siz[4]*(siz[3]))
      
  return result


plan = nfft(NScan,NC,dimX,dimY,N,Nproj,traj)
#

uData = np.reshape(data,(NScan,NC,NSlice,Nproj,N))* dscale
tmp = np.zeros((NScan,NC,NSlice,dimY,dimX),dtype=DTYPE)
for i in range(NSlice):
    tmp[:,:,i,:,:]=nFTH(uData[:,:,i,:,:],plan,dcf,NScan,NC,dimY,dimX)
    
images = np.sum(tmp*np.conj(par.C),axis=1)
#images= (np.sum(FTH(uData*dscale)*(np.conj(par.C)),axis = 1))


########################################################################
#Init Forward Model
model = IRLL_Model.IRLL_Model(par.fa,par.fa_corr,par.TR,par.tau,par.td,NScan,NSlice,dimY,dimX,Nproj)



par.U = np.ones((data).shape, dtype=bool)
par.U[abs(data) == 0] = False
################################################################################
### IRGN - TGV Reco ############################################################
################################################################################


opt = Model_Reco.Model_Reco(par)

opt.par = par
opt.data =  data
opt.images = images
opt.fft_forward = fft_forward
opt.fft_back = fft_back
opt.nfftplan = plan
opt.dcf = np.sqrt(dcf*N*(np.pi/(4*Nproj)))
opt.dcf_flat = np.sqrt(dcf*N*(np.pi/(4*Nproj))).flatten()
opt.model = model
opt.traj = traj 

opt.dz = 1

################################################################################
#IRGN Params
irgn_par = struct()
irgn_par.start_iters = 10
irgn_par.max_iters = 1000
irgn_par.max_GN_it = 10
irgn_par.lambd = 1e2
irgn_par.gamma = 1e-3   #### 5e-2   5e-3 phantom ##### brain 1e-2
irgn_par.delta = 1e1  #### 8spk in-vivo 1e-2
irgn_par.omega = 1e-2
irgn_par.display_iterations = True

opt.irgn_par = irgn_par



opt.execute_3D()
#
#import cProfile
#
#cProfile.run("opt.execute_2D()","eval_speed")
##
#import pstats
#
#p=pstats.Stats("eval_speed")
#p.sort_stats('time').print_stats(20)






########################################################################
#starte reco

#result,guess,par = DESPOT1_Model_Reco(par)

outdir = time.strftime("%Y-%m-%d  %H-%M-%S")
if not os.path.exists('./output'):
    os.makedirs('./output')
os.makedirs("output/"+ outdir)

os.chdir("output/"+ outdir)

sio.savemat("result.mat",{"result":opt.result})

import pickle
with open("par" + ".p", "wb") as pickle_file:
    pickle.dump(par, pickle_file)
#with open("par.txt", "rb") as myFile:
    #par = pickle.load(myFile)
#par.dump("par.dat")
os.chdir('..')
os.chdir('..')<|MERGE_RESOLUTION|>--- conflicted
+++ resolved
@@ -119,11 +119,8 @@
 #dcf = dcf/np.max(dcf)
 
 #data = np.fft.fft(data,axis=2).astype(DTYPE)
-<<<<<<< HEAD
-data = data[:,15:-15,:,:]
-=======
+
 data = data[:,28:-28,:,:]
->>>>>>> 0087de0d
 data = data[None,:,:,:,:]
 dimX = 224
 dimY = 224
@@ -142,11 +139,9 @@
 
 ##### No FA correction
 par.fa_corr = file['fa_corr'][()].astype(DTYPE)#np.ones([NSlice,dimX,dimY],dtype=DTYPE)
-<<<<<<< HEAD
-par.fa_corr = np.flip(par.fa_corr[15:-15,:,:],axis=0)
-=======
+
 par.fa_corr = np.flip(par.fa_corr[28:-28,:,:],axis=0)
->>>>>>> 0087de0d
+
 #
 
 par.NScan         = NScan 
