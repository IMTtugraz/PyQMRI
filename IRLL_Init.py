--- conflicted
+++ resolved
@@ -384,11 +384,7 @@
 irgn_par = struct()
 irgn_par.start_iters = 10
 irgn_par.max_iters = 1000
-<<<<<<< HEAD
-irgn_par.max_GN_it = 10
-=======
 irgn_par.max_GN_it = 8
->>>>>>> b4d4f9cb
 irgn_par.lambd = 1e2
 irgn_par.gamma = 1e-3   #### 5e-2   5e-3 phantom ##### brain 1e-3
 irgn_par.delta = 1e1  #### 8spk in-vivo 5e2
