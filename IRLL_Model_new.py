--- conflicted
+++ resolved
@@ -52,11 +52,7 @@
     self.cos_phi = np.cos(phi_corr)    
 
     self.guess = np.array([0/self.M0_sc*np.ones((NSlice,dimY,dimX),dtype=DTYPE),\
-<<<<<<< HEAD
                            np.exp(-tau/(1000/self.T1_sc))*np.ones((NSlice,dimY,dimX),dtype=DTYPE)],dtype=DTYPE)
-=======
-                           np.exp(-300/(3000/self.T1_sc))*np.ones((NSlice,dimY,dimX),dtype=DTYPE)])
->>>>>>> 6318f1d8
 #                           np.ones((NSlice,dimY,dimX),dtype=DTYPE)])               
     self.constraints.append(constraint(-300,300,False)  )
     self.constraints.append(constraint(np.exp(-tau/(15)), np.exp(-tau/(8000)),True))
@@ -303,17 +299,10 @@
     sin_phi = self.sin_phi[islice,...]#np.sin(self.fa*x[2,...])
     cos_phi = self.cos_phi[islice,...]#np.cos(self.fa*x[2,...])+
     N = self.Nproj_measured
-<<<<<<< HEAD
 #    Etau = x[1,...]
     Etau =x[1,...] #np.exp(-tau/(x[1,...]*T1_sc))    
     Etr = x[1,...]**(TR/tau)#np.exp(-TR/(x[1,...]*T1_sc))
     Etd = x[1,...]**(td/tau)#np.exp(-td/(x[1,...]*T1_sc))   
-=======
-    Efit = x[1,...]
-    Etau =x[1,...]**(tau/300) #np.exp(-tau/(x[1,...]*T1_sc))    
-    Etr = x[1,...]**(TR/300)#np.exp(-TR/(x[1,...]*T1_sc))
-    Etd = x[1,...]**(td/300)#np.exp(-td/(x[1,...]*T1_sc))   
->>>>>>> 6318f1d8
     M0 = x[0,...]
     M0_sc = self.M0_sc
     
@@ -346,25 +335,19 @@
            
   def execute_forward_3D(self, x):
     S = np.zeros((self.NLL,self.Nproj,self.NSlice,self.dimY,self.dimX),dtype=DTYPE)
-    M0_sc = self.M0_sc
+
 #    T1_sc = self.T1_sc
     TR = self.TR
     tau = self.tau
     td = self.td
     sin_phi = self.sin_phi#np.sin(self.fa*x[2,...])
     cos_phi = self.cos_phi#np.cos(self.fa*x[2,...])+
-<<<<<<< HEAD
-    N = self.NLL*self.Nproj
+    N = self.Nproj_measured
     Etau =x[1,...]**(tau/500) #np.exp(-tau/(x[1,...]*T1_sc))    
     Etr = x[1,...]**(TR/500)#np.exp(-TR/(x[1,...]*T1_sc))
     Etd = x[1,...]**(td/500)#np.exp(-td/(x[1,...]*T1_sc)) 
-=======
-    N = self.Nproj_measured
-    Etau =x[1,...]**(tau/300) #np.exp(-tau/(x[1,...]*T1_sc))    
-    Etr = x[1,...]**(TR/300)#np.exp(-TR/(x[1,...]*T1_sc))
-    Etd = x[1,...]**(td/300)#np.exp(-td/(x[1,...]*T1_sc)) 
->>>>>>> 6318f1d8
     M0 = x[0,...]
+    M0_sc = self.M0_sc
         
 
     F = (1 - Etau)/(1-Etau*cos_phi)
@@ -386,19 +369,13 @@
     td = self.td
     sin_phi = self.sin_phi#np.sin(self.fa*x[2,...])
     cos_phi = self.cos_phi#np.cos(self.fa*x[2,...])+
-<<<<<<< HEAD
-    N = self.NLL*self.Nproj
+
+    N = self.Nproj_measured
     Etau = x[1,...]
     Etau =x[1,...]**(tau/500) #np.exp(-tau/(x[1,...]*T1_sc))    
     Etr = x[1,...]**(TR/500)#np.exp(-TR/(x[1,...]*T1_sc))
     Etd = x[1,...]**(td/500)#np.exp(-td/(x[1,...]*T1_sc))   
-=======
-    N = self.Nproj_measured
-    Efit = x[1,...]
-    Etau =x[1,...]**(tau/300) #np.exp(-tau/(x[1,...]*T1_sc))    
-    Etr = x[1,...]**(TR/300)#np.exp(-TR/(x[1,...]*T1_sc))
-    Etd = x[1,...]**(td/300)#np.exp(-td/(x[1,...]*T1_sc))   
->>>>>>> 6318f1d8
+
     M0 = x[0,...]
     M0_sc = self.M0_sc
     
