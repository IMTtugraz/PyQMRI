import numpy as np

import time
import os
import h5py  
from tkinter import filedialog
from tkinter import Tk
import nlinvns_maier as nlinvns

import Model_Reco as Model_Reco
import Model_Reco_old as Model_Reco_Tikh

from pynfft.nfft import NFFT

import VFA_model as VFA_model
import goldcomp

DTYPE = np.complex64
np.seterr(divide='ignore', invalid='ignore')
   
os.system("taskset -p 0xff %d" % os.getpid()) 

################################################################################
### Initiate parallel interface ################################################
################################################################################

import ipyparallel as ipp

c = ipp.Client()
  
################################################################################
### Select input file ##########################################################
################################################################################

root = Tk()
root.withdraw()
root.update()
file = filedialog.askopenfilename()
root.destroy()

name = file.split('/')[-1]
file = h5py.File(file)

################################################################################
### Check if file contains all necessary information ###########################
################################################################################
test_data = ['dcf', 'fa_corr','imag_dat', 'imag_traj', 'real_dat', 'real_traj']
test_attributes = ['image_dimensions','flip_angle(s)','TR',\
                   'data_normalized_with_dcf']



for datasets in test_data:
  if not (datasets in list(file.keys())):
    file.close()
    raise NameError("Error: '" + datasets + \
                    "' data was not provided/wrongly named!")
for attributes in test_attributes:
  if not (attributes in list(file.attrs)):
    file.close()
    raise NameError("Error: '" + attributes + \
                    "' was not provided/wrongly as an attribute!")

################################################################################
### Read Data ##################################################################
################################################################################
data = file['real_dat'][()].astype(DTYPE) +\
       1j*file['imag_dat'][()].astype(DTYPE)


traj = file['real_traj'][()].astype(DTYPE) + \
       1j*file['imag_traj'][()].astype(DTYPE)


<<<<<<< HEAD
dcf = np.array(goldcomp.cmp(traj),dtype=DTYPE)#file['dcf'][()].astype(DTYPE)
=======
dcf = goldcomp.cmp(traj) #file['dcf'][()].astype(DTYPE)
>>>>>>> 8727acdf

dimX, dimY, NSlice = (file.attrs['image_dimensions']).astype(int)

reco_Slices = 3
#Create par struct to store everyting
class struct:
    pass
par = struct()

################################################################################
### FA correction ##############################################################
################################################################################

par.fa_corr = file['fa_corr'][()].astype(DTYPE)

################################################################################
### Pick slices for reconstruction #############################################
################################################################################

data = data[:,:,int(NSlice/2)-\
            int(np.ceil(reco_Slices/2)):int(NSlice/2)+\
            int(np.floor(reco_Slices/2)),:,:]
 
par.fa_corr = np.flip(par.fa_corr,axis=0)[int(NSlice/2)-\
            int(np.ceil(reco_Slices/2)):int(NSlice/2)+\
            int(np.floor(reco_Slices/2)),:,:]
par.fa_corr[par.fa_corr==0] = 1

[NScan,NC,NSlice,Nproj, N] = data.shape
################################################################################
### Set sequence related parameters ############################################
################################################################################

par.fa = file.attrs['flip_angle(s)']*np.pi/180


par.TR          = file.attrs['TR']
par.NC          = NC
par.dimY        = dimY
par.dimX        = dimX
par.NSlice      = NSlice
par.NScan       = NScan 
par.N = N
par.Nproj = Nproj

#### TEST
par.unknowns_TGV = 2
par.unknowns_H1 = 0
par.unknowns = 2



################################################################################
### Coil Sensitivity Estimation ################################################
################################################################################

#% Estimates sensitivities and complex image.
#%(see Martin Uecker: Image reconstruction by regularized nonlinear
#%inversion joint estimation of coil sensitivities and image content)
nlinvNewtonSteps = 6
nlinvRealConstr  = False

traj_coil = np.reshape(traj,(NScan*Nproj,N))
coil_plan = NFFT((dimY,dimX),NScan*Nproj*N)
coil_plan.x = np.transpose(np.array([np.imag(traj_coil.flatten()),\
                                     np.real(traj_coil.flatten())]))
coil_plan.precompute()
       
par.C = np.zeros((NC,NSlice,dimY,dimX), dtype=DTYPE)       
par.phase_map = np.zeros((NSlice,dimY,dimX), dtype=DTYPE)   

result = []
for i in range(NSlice):
  print('deriving M(TI(1)) and coil profiles')

  
  ##### RADIAL PART
  combinedData = np.transpose(data[:,:,i,:,:],(1,0,2,3))
  combinedData = np.reshape(combinedData,(NC,NScan*Nproj,N))
  coilData = np.zeros((NC,dimY,dimX),dtype=DTYPE)
  for j in range(NC):
      coil_plan.f = combinedData[j,:,:]*np.repeat(np.sqrt(dcf),NScan,axis=0)
      coilData[j,:,:] = coil_plan.adjoint()
      
  combinedData = np.fft.fft2(coilData,norm=None)/np.sqrt(dimX*dimY)     
  dview = c[int(np.floor(i*len(c)/NSlice))]
  result.append(dview.apply_async(nlinvns.nlinvns, combinedData, 
                                  nlinvNewtonSteps, True, nlinvRealConstr))

for i in range(NSlice):  
  par.C[:,i,:,:] = result[i].get()[2:,-1,:,:]

  if not nlinvRealConstr:
    par.phase_map[i,:,:] = np.exp(1j * np.angle( result[i].get()[0,-1,:,:]))
    par.C[:,i,:,:] = par.C[:,i,:,:]* np.exp(1j *\
         np.angle( result[i].get()[1,-1,:,:]))
    
    # standardize coil sensitivity profiles
sumSqrC = np.sqrt(np.sum((par.C * np.conj(par.C)),0)) #4, 9, 128, 128
if NC == 1:
  par.C = sumSqrC 
else:
  par.C = par.C / np.tile(sumSqrC, (NC,1,1,1)) 
################################################################################
### Standardize data norm ######################################################
################################################################################
if file.attrs['data_normalized_with_dcf']:
  pass  
else:
  data = data*np.sqrt(dcf) 
#### Close File after everything was read
file.close()

<<<<<<< HEAD
dscale = np.sqrt(NSlice)*DTYPE(np.sqrt(2))/(np.linalg.norm(data.flatten()))
=======
dscale = np.sqrt(NSlice)*DTYPE(np.sqrt(20))/(np.linalg.norm(data.flatten()))
>>>>>>> 8727acdf
par.dscale = dscale
################################################################################
### generate nFFT for radial cases #############################################
################################################################################

def nfft(NScan,NC,dimX,dimY,N,Nproj,traj):
  plan = []
  traj_x = np.imag(traj)
  traj_y = np.real(traj)  
  for i in range(NScan):
      plan.append([])
      points = np.transpose(np.array([traj_x[i,:,:].flatten(),\
                                      traj_y[i,:,:].flatten()]))      
      for j in range(NC):
          plan[i].append(NFFT([dimX,dimY],N*Nproj))
          plan[i][j].x = points
          plan[i][j].precompute()

  return plan
          
def nFT(x,plan,dcf,NScan,NC,NSlice,Nproj,N,dimX):
  siz = np.shape(x)
  result = np.zeros((NScan,NC,NSlice,Nproj*N),dtype=DTYPE)
  for i in range(siz[0]):
    for j in range(siz[1]): 
      for k in range(siz[2]):
        plan[i][j].f_hat = x[i,j,k,:,:]/dimX
        result[i,j,k,:] = plan[i][j].trafo()*np.sqrt(dcf).flatten()
      
  return result


def nFTH(x,plan,dcf,NScan,NC,NSlice,dimY,dimX):
  siz = np.shape(x)
  result = np.zeros((NScan,NC,NSlice,dimY,dimX),dtype=DTYPE)
  for i in range(siz[0]):
    for j in range(siz[1]):  
      for k in range(siz[2]):
        plan[i][j].f = x[i,j,k,:,:]*np.sqrt(dcf)
        result[i,j,k,:,:] = plan[i][j].adjoint()
      
  return result/dimX


plan = nfft(NScan,NC,dimX,dimY,N,Nproj,traj)

data = data* dscale

images= (np.sum(nFTH(data,plan,dcf,NScan,NC,\
                     NSlice,dimY,dimX)*(np.conj(par.C)),axis = 1))


################################################################################
### Init forward model and initial guess #######################################
################################################################################
model = VFA_model.VFA_Model(par.fa,par.fa_corr,par.TR,images,\
                            par.phase_map,NSlice)



par.U = np.ones((data).shape, dtype=bool)
par.U[abs(data) == 0] = False
################################################################################
### IRGN - TGV Reco ############################################################
################################################################################

opt = Model_Reco.Model_Reco(par)

opt.par = par
opt.data =  data
opt.images = images
opt.nfftplan = plan
opt.dcf = np.sqrt(dcf)
opt.dcf_flat = np.sqrt(dcf).flatten()
opt.model = model
opt.traj = traj 

opt.dz = 1

################################################################################
##IRGN Params
#irgn_par = struct()
#irgn_par.start_iters = 100
#irgn_par.max_iters = 1000
#irgn_par.max_GN_it = 30
#irgn_par.lambd = 1e3
#irgn_par.gamma = 5e-2   #### 5e-2   5e-3 phantom ##### brain 1e-2
#irgn_par.delta = 1e-2  #### 8spk in-vivo 1e-2
#irgn_par.omega = 1e-8
#irgn_par.display_iterations = True
#irgn_par.gamma_min = 5e-4
#irgn_par.delta_max = 1e3
#irgn_par.tol = 1e-4
#irgn_par.stag = 1.4
#opt.irgn_par = irgn_par

irgn_par = struct()
irgn_par.start_iters = 100
irgn_par.max_iters = 1000
irgn_par.max_GN_it = 12
irgn_par.lambd = 1e2
irgn_par.gamma = 5e-2    #### 5e-2   5e-3 phantom ##### brain 1e-2
irgn_par.delta = 1e-1 #### 8spk in-vivo 1e-2
irgn_par.omega = 1e-10
irgn_par.display_iterations = True
irgn_par.gamma_min = 1e-2
irgn_par.delta_max = 1e3
irgn_par.tol = 1e-4
irgn_par.stag = 1.2
irgn_par.delta_inc = 3
opt.irgn_par = irgn_par

opt.execute_3D()



###############################################################################
## IRGN - Tikhonov referenz ###################################################
###############################################################################

opt_t = Model_Reco_Tikh.Model_Reco(par)

opt_t.par = par
opt_t.data =  data
opt_t.images = images
opt_t.nfftplan = plan
opt_t.dcf = np.sqrt(dcf)
opt_t.dcf_flat = np.sqrt(dcf).flatten()
opt_t.model = model
opt_t.traj = traj 

###############################################################################
#IRGN Params
irgn_par = struct()
irgn_par.start_iters = 10
irgn_par.max_iters = 1000
irgn_par.max_GN_it = 10
irgn_par.lambd = 1e2
irgn_par.gamma = 1e-2  #### 5e-2   5e-3 phantom ##### brain 1e-2
irgn_par.delta = 1e-3  #### 8spk in-vivo 1e-2
irgn_par.omega = 1e0
irgn_par.display_iterations = True

opt_t.irgn_par = irgn_par

#opt_t.execute_3D()

###############################################################################
## New .hdf5 save files #######################################################
###############################################################################
outdir = time.strftime("%Y-%m-%d  %H-%M-%S_"+name[:-3])
if not os.path.exists('./output'):
    os.makedirs('./output')
os.makedirs("output/"+ outdir)

os.chdir("output/"+ outdir)  

f = h5py.File("output_"+name,"w")
dset_result=f.create_dataset("full_result",opt.result.shape,\
                             dtype=np.complex64,data=opt.result)
#dset_result_ref=f.create_dataset("ref_full_result",opt_t.result.shape,\
#                                 dtype=np.complex64,data=opt_t.result)
dset_T1=f.create_dataset("T1_final",np.squeeze(opt.result[-1,1,...]).shape,\
                         dtype=np.complex64,\
                         data=np.squeeze(opt.result[-1,1,...]))
dset_M0=f.create_dataset("M0_final",np.squeeze(opt.result[-1,0,...]).shape,\
                         dtype=np.complex64,\
                         data=np.squeeze(opt.result[-1,0,...]))
#dset_T1_ref=f.create_dataset("T1_ref",np.squeeze(opt_t.result[-1,1,...]).shape\
#                             ,dtype=np.complex64,\
#                             data=np.squeeze(opt_t.result[-1,1,...]))
#dset_M0_ref=f.create_dataset("M0_ref",np.squeeze(opt_t.result[-1,0,...]).shape\
#                             ,dtype=np.complex64,\
#                             data=np.squeeze(opt_t.result[-1,0,...]))
#f.create_dataset("T1_guess",np.squeeze(model.T1_guess).shape,\
#                 dtype=np.float64,data=np.squeeze(model.T1_guess))
#f.create_dataset("M0_guess",np.squeeze(model.M0_guess).shape,\
#                 dtype=np.float64,data=np.squeeze(model.M0_guess))
dset_result.attrs['data_norm'] = dscale
dset_result.attrs['dcf_scaling'] = (N*(np.pi/(4*Nproj)))
f.flush()
f.close()

os.chdir('..')
os.chdir('..')

<|MERGE_RESOLUTION|>--- conflicted
+++ resolved
@@ -72,11 +72,7 @@
        1j*file['imag_traj'][()].astype(DTYPE)
 
 
-<<<<<<< HEAD
 dcf = np.array(goldcomp.cmp(traj),dtype=DTYPE)#file['dcf'][()].astype(DTYPE)
-=======
-dcf = goldcomp.cmp(traj) #file['dcf'][()].astype(DTYPE)
->>>>>>> 8727acdf
 
 dimX, dimY, NSlice = (file.attrs['image_dimensions']).astype(int)
 
@@ -190,11 +186,7 @@
 #### Close File after everything was read
 file.close()
 
-<<<<<<< HEAD
 dscale = np.sqrt(NSlice)*DTYPE(np.sqrt(2))/(np.linalg.norm(data.flatten()))
-=======
-dscale = np.sqrt(NSlice)*DTYPE(np.sqrt(20))/(np.linalg.norm(data.flatten()))
->>>>>>> 8727acdf
 par.dscale = dscale
 ################################################################################
 ### generate nFFT for radial cases #############################################
@@ -296,11 +288,11 @@
 irgn_par.max_iters = 1000
 irgn_par.max_GN_it = 12
 irgn_par.lambd = 1e2
-irgn_par.gamma = 5e-2    #### 5e-2   5e-3 phantom ##### brain 1e-2
+irgn_par.gamma = 1e-1    #### 5e-2   5e-3 phantom ##### brain 1e-2
 irgn_par.delta = 1e-1 #### 8spk in-vivo 1e-2
 irgn_par.omega = 1e-10
 irgn_par.display_iterations = True
-irgn_par.gamma_min = 1e-2
+irgn_par.gamma_min = 5e-2
 irgn_par.delta_max = 1e3
 irgn_par.tol = 1e-4
 irgn_par.stag = 1.2
@@ -321,8 +313,8 @@
 opt_t.data =  data
 opt_t.images = images
 opt_t.nfftplan = plan
-opt_t.dcf = np.sqrt(dcf)
-opt_t.dcf_flat = np.sqrt(dcf).flatten()
+opt_t.dcf = np.sqrt(dcf*(N*(np.pi/(4*Nproj))))
+opt_t.dcf_flat = np.sqrt(dcf*(N*(np.pi/(4*Nproj)))).flatten()
 opt_t.model = model
 opt_t.traj = traj 
 
