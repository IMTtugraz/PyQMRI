
# cython: infer_types=True
# cython: profile=False

from __future__ import division
cimport cython

from cython.parallel import parallel, prange
cimport numpy as np
import numpy as np
import time
import VFA_model
import decimal
cimport gradients_divergences as gd
import matplotlib.pyplot as plt
plt.ion()
np.import_array()
DTYPE = np.complex64
ctypedef np.complex64_t DTYPE_t
from numpy cimport ndarray

import pynfft.nfft as nfft
#cimport nfft



@cython.cdivision(True)      
@cython.boundscheck(False) # turn off bounds-checking for entire function
@cython.wraparound(False)  # turn off negative index wrapping for entire function    
@cython.initializedcheck(False)

cdef class Model_Reco:
  cdef list _plan
  cdef dict __dict__
  cdef int unknowns
  cdef int NSlice
  cdef int NScan
  cdef int dimY
  cdef int dimX
  cdef int NC
  cdef int N
  cdef int Nproj
  cdef double scale
  cdef public float dz
  cdef DTYPE_t[:,:,:,::1] grad_x_2D
  cdef DTYPE_t[:,:,:,::1] conj_grad_x_2D
  cdef DTYPE_t[:,:,::1] Coils, conjCoils
  cdef DTYPE_t[:,:,:,::1] Coils3D, conjCoils3D
  
  def __init__(self,par):
    self.par = par
    self.unknowns = par.unknowns
    self.NSlice = par.NSlice
    self.NScan = par.NScan
    self.dimX = par.dimX
    self.dimY = par.dimY
    self.scale = np.sqrt(par.dimX*par.dimY)
    self.NC = par.NC
    self.N = par.N
    self.Nproj = par.Nproj
    self.dz = 3


    print("Please Set Parameters, Data and Initial images")

    
  cdef np.ndarray[DTYPE_t,ndim=3] irgn_solve_2D(self,np.ndarray[DTYPE_t,ndim=3] x, int iters,np.ndarray[DTYPE_t,ndim=4] data):
    

    ###################################
    ### Adjointness     
#    xx = np.random.random_sample(np.shape(x)).astype(DTYPE)
#    yy = np.random.random_sample(np.shape(data)).astype(DTYPE)
#    a = np.vdot(xx.flatten(),self.operator_adjoint_2D(yy).flatten())
#    b = np.vdot(self.operator_forward_2D(xx).flatten(),yy.flatten())
#    test = np.abs(a-b)
#    print("test deriv-op-adjointness:\n <xx,DGHyy>=%05f %05fi\n <DGxx,yy>=%05f %05fi  \n adj: %.2E"  % (a.real,a.imag,b.real,b.imag,(test)))
    cdef np.ndarray[DTYPE_t,ndim=3] x_old = x
#    a = 
#    b = 
    res = data - self.FT(self.step_val[:,None,:,:]*self.Coils) + self.operator_forward_2D(x)
  
    x = self.tgv_solve_2D(x,res,iters)      
    fval= (self.irgn_par.lambd/2*np.linalg.norm(data - self.FT(self.step_val[:,None,:,:]*self.Coils))**2
           +self.irgn_par.gamma*np.sum(np.abs(gd.fgrad_1(x)-self.v))
           +self.irgn_par.gamma*(2)*np.sum(np.abs(gd.sym_bgrad_2(self.v))) 
           +1/(2*self.irgn_par.delta)*np.linalg.norm((x-x_old).flatten())**2)    
    print ("Function value after GN-Step: %f" %fval)

    return x
  
  cdef np.ndarray[DTYPE_t,ndim=4] irgn_solve_3D(self,np.ndarray[DTYPE_t,ndim=4] x,int iters,np.ndarray[DTYPE_t,ndim=5] data):
    

    ###################################
    ### Adjointness     
#    xx = np.random.random_sample(np.shape(x)).astype('complex128')
#    yy = np.random.random_sample(np.shape(data)).astype('complex128')
#    a = np.vdot(xx.flatten(),self.operator_adjoint_3D(yy).flatten())
#    b = np.vdot(self.operator_forward_3D(xx).flatten(),yy.flatten())
#    test = np.abs(a-b)
#    print("test deriv-op-adjointness:\n <xx,DGHyy>=%05f %05fi\n <DGxx,yy>=%05f %05fi  \n adj: %.2E"  % (a.real,a.imag,b.real,b.imag,decimal.Decimal(test)))

    cdef np.ndarray[DTYPE_t,ndim=4] x_old = x

    res = data - self.FT(self.step_val[:,None,:,:]*self.Coils3D) + self.operator_forward_3D(x)
   
    x = self.tgv_solve_3D(x,res,iters)
      
    fval= (self.irgn_par.lambd/2*np.linalg.norm(data - self.FT(self.step_val[:,None,:,:]*self.Coils3D))**2
           +self.irgn_par.gamma*np.sum(np.abs(gd.fgrad_3(x,1,1,self.dz)-self.v))
           +self.irgn_par.gamma*(2)*np.sum(np.abs(gd.sym_bgrad_3(self.v,1,1,self.dz))) 
           +1/(2*self.irgn_par.delta)*np.linalg.norm((x-x_old).flatten())**2)    
    print ("Function value after GN-Step: %f" %fval)

    return x
        

    
  cpdef execute_2D(self):
      self.init_plan()
      self.FT = self.nFT_2D
      self.FTH = self.nFTH_2D
      iters = self.irgn_par.start_iters

      
      self.result = np.zeros((self.irgn_par.max_GN_it,self.unknowns,self.par.NSlice,self.par.dimY,self.par.dimX),dtype=DTYPE)
      result = np.copy(self.model.guess)
      for islice in range(self.par.NSlice):
        self.Coils = np.squeeze(self.par.C[:,islice,:,:])    
        self.conjCoils = np.conj(self.Coils)   
        self.v = np.zeros(([self.unknowns,2,self.par.dimX,self.par.dimY]),dtype=DTYPE)
        self.r = np.zeros(([self.NScan,self.NC,self.Nproj,self.N]),dtype=DTYPE)
        self.z1 = np.zeros(([self.unknowns,2,self.par.dimX,self.par.dimY]),dtype=DTYPE)
        self.z2 = np.zeros(([self.unknowns,3,self.par.dimX,self.par.dimY]),dtype=DTYPE)

        for i in range(self.irgn_par.max_GN_it):
          start = time.time()       
          self.step_val = self.model.execute_forward_2D(result[:,islice,:,:],islice)
          self.grad_x_2D = self.model.execute_gradient_2D(result[:,islice,:,:],islice)
          self.conj_grad_x_2D = np.conj(self.grad_x_2D)

          result[:,islice,:,:] = self.irgn_solve_2D(result[:,islice,:,:], iters, self.data[:,:,islice,:])
          self.result[i,:,islice,:,:] = result[:,islice,:,:]
          
          iters = np.fmin(iters*2,self.irgn_par.max_iters)
          self.irgn_par.gamma = self.irgn_par.gamma*0.8
          self.irgn_par.delta = self.irgn_par.delta*2
          
          end = time.time()-start
          print("Elapsed time: %f seconds" %end)

        
  cpdef execute_2D_cart(self):
   
    self.FT = self.FT_2D
    self.FTH = self.FTH_2D
    iters = self.irgn_par.start_iters
    self.v = np.zeros(([self.unknowns,2,self.par.dimX,self.par.dimY]),dtype=DTYPE)
  
    self.dimX = self.par.dimX
    self.dimY = self.par.dimY
    self.NSlice = self.par.NSlice
    self.NScan = self.par.NScan
    self.NC = self.par.NC
    self.unknowns = 2
    
    self.result = np.zeros((self.irgn_par.max_GN_it,self.unknowns,self.par.NSlice,self.par.dimY,self.par.dimX),dtype=DTYPE)
    result = np.copy(self.model.guess)
    for islice in range(self.par.NSlice):
      self.Coils = np.squeeze(self.par.C[:,islice,:,:])
      self.conjCoils = np.conj(self.Coils)        
      for i in range(self.irgn_par.max_GN_it):
        start = time.time()       
        self.step_val = np.nan_to_num(self.model.execute_forward_2D(result[:,islice,:,:],islice))
        self.grad_x_2D = np.nan_to_num(self.model.execute_gradient_2D(result[:,islice,:,:],islice))
        self.conj_grad_x_2D = np.nan_to_num(np.conj(self.grad_x_2D))
        
        result[:,islice,:,:] = self.irgn_solve_2D(result[:,islice,:,:], iters, self.data[:,:,islice,:,:])
        self.result[i,:,islice,:,:] = result[:,islice,:,:]
        
        iters = np.fmin(iters*2,self.irgn_par.max_iters)
        self.irgn_par.gamma = self.irgn_par.gamma*0.8
        self.irgn_par.delta = self.irgn_par.delta*2
        
        end = time.time()-start
        print("Elapsed time: %f seconds" %end)
                 
      
     
  cpdef execute_3D(self):
      self.init_plan()     
      self.FT = self.nFT_3D
      self.FTH = self.nFTH_3D
      iters = self.irgn_par.start_iters

      self.v = np.zeros(([self.unknowns,3,self.NSlice,self.par.dimX,self.par.dimY]),dtype=DTYPE)
      self.r = np.zeros_like(self.data,dtype=DTYPE)
      self.z1 = np.zeros(([self.unknowns,3,self.NSlice,self.par.dimX,self.par.dimY]),dtype=DTYPE)
      self.z2 = np.zeros(([self.unknowns,6,self.NSlice,self.par.dimX,self.par.dimY]),dtype=DTYPE)        
      
      self.result = np.zeros((self.irgn_par.max_GN_it+1,self.unknowns,self.par.NSlice,self.par.dimY,self.par.dimX),dtype=DTYPE)
      self.result[0,:,:,:,:] = np.copy(self.model.guess)

      self.Coils3D = np.squeeze(self.par.C)        
      self.conjCoils3D = np.conj(self.Coils3D)
      for i in range(self.irgn_par.max_GN_it):
        start = time.time()       

        self.step_val = np.nan_to_num(self.model.execute_forward_3D(self.result[i,:,:,:,:]))
        self.grad_x = np.nan_to_num(self.model.execute_gradient_3D(self.result[i,:,:,:,:]))
        self.conj_grad_x = np.nan_to_num(np.conj(self.grad_x))
          
        self.result[i+1,:,:,:,:] = self.irgn_solve_3D(self.result[i,:,:,:,:], iters, self.data)


        iters = np.fmin(iters*2,self.irgn_par.max_iters)
        self.irgn_par.gamma = self.irgn_par.gamma*0.8 ##0.7
        self.irgn_par.delta = self.irgn_par.delta*2
          
        end = time.time()-start
        print("Elapsed time: %f seconds" %end)
            
               
      
  cdef np.ndarray[DTYPE_t,ndim=4] operator_forward_2D(self,np.ndarray[DTYPE_t,ndim=3] x):

    return self.FT(np.sum(x[:,None,:,:]*self.grad_x_2D,axis=0)[:,None,:,:]*self.Coils)
    
  cdef np.ndarray[DTYPE_t,ndim=3] operator_adjoint_2D(self,np.ndarray[DTYPE_t,ndim=4] x):
      
    return np.squeeze(np.sum(np.squeeze(np.sum(self.FTH(x)*self.conjCoils,axis=1))*self.conj_grad_x_2D,axis=1))      
  
  cdef np.ndarray[DTYPE_t,ndim=5] operator_forward_3D(self,np.ndarray[DTYPE_t,ndim=4] x):
      
    return self.FT(np.sum(x[:,None,:,:,:]*self.grad_x,axis=0)[:,None,:,:,:]*self.Coils3D)

    
  cdef np.ndarray[DTYPE_t,ndim=4] operator_adjoint_3D(self,np.ndarray[DTYPE_t,ndim=5] x):
      
    return np.squeeze(np.sum(np.squeeze(np.sum(self.FTH(x)*self.conjCoils3D,axis=1)*self.conj_grad_x),axis=1))    
  
    
  cdef np.ndarray[DTYPE_t,ndim=3] tgv_solve_2D(self, np.ndarray[DTYPE_t, ndim=3] x, np.ndarray[DTYPE_t, ndim=4] res, int iters):
    cdef double alpha = self.irgn_par.gamma
    cdef double beta = self.irgn_par.gamma*2
    
    cdef np.ndarray[DTYPE_t,ndim=3] xx = np.zeros_like(x,dtype=DTYPE)
    cdef np.ndarray[DTYPE_t,ndim=3] yy = np.zeros_like(x,dtype=DTYPE)
    xx = np.random.random_sample(np.shape(x)).astype(DTYPE)
    yy = self.operator_adjoint_2D(self.operator_forward_2D(xx));
    cdef int j = 0
    for j in range(10):
       if not np.isclose(np.linalg.norm(yy.flatten()),0):
           xx = yy/np.linalg.norm(yy.flatten())
       else:
           xx = yy
       yy = self.operator_adjoint_2D(self.operator_forward_2D(xx))
       l1 = np.vdot(yy.flatten(),xx.flatten());
    L = np.max(np.abs(l1)) ## Lipschitz constant estimate   
#    L1 = np.max(np.abs(self.grad_x[0,:,None,:,:]*self.Coils
#                                   *np.conj(self.grad_x[0,:,None,:,:])*np.conj(self.Coils)))
#    L2 = np.max(np.abs(self.grad_x[1,:,None,:,:]*self.Coils
#                                   *np.conj(self.grad_x[1,:,None,:,:])*np.conj(self.Coils)))
#
#    L = np.max((L1,L2))*self.unknowns*self.par.NScan*self.par.NC*sigma0*tau0+1
    L = (L+8**2+16**2)
    print("Operatornorm estimate L: %f "%(L))    
    
    
    cdef double tau = 1/np.sqrt(L)
    cdef double tau_new = 0
    
    cdef np.ndarray[DTYPE_t, ndim=3] xk = x
    cdef np.ndarray[DTYPE_t, ndim=3] x_new = np.zeros_like(x,dtype=DTYPE)
    
    cdef np.ndarray[DTYPE_t, ndim=4] r = self.r#np.zeros_like(res,dtype=DTYPE)
    cdef np.ndarray[DTYPE_t, ndim=4] z1 = self.z1#np.zeros(([self.unknowns,2,self.par.dimX,self.par.dimY]),dtype=DTYPE)
    cdef np.ndarray[DTYPE_t, ndim=4] z2 = self.z2#np.zeros(([self.unknowns,3,self.par.dimX,self.par.dimY]),dtype=DTYPE)
    cdef np.ndarray[DTYPE_t, ndim=4] v = self.v#np.zeros(([self.unknowns,2,self.par.dimX,self.par.dimY]),dtype=DTYPE)
    
    cdef np.ndarray[DTYPE_t, ndim=4] r_new = np.zeros_like(res,dtype=DTYPE)
    cdef np.ndarray[DTYPE_t, ndim=4] z1_new = np.zeros(([self.unknowns,2,self.par.dimX,self.par.dimY]),dtype=DTYPE)
    cdef np.ndarray[DTYPE_t, ndim=4] z2_new = np.zeros(([self.unknowns,3,self.par.dimX,self.par.dimY]),dtype=DTYPE)
    cdef np.ndarray[DTYPE_t, ndim=4] v_new = np.zeros(([self.unknowns,2,self.par.dimX,self.par.dimY]),dtype=DTYPE)
    

    cdef np.ndarray[DTYPE_t, ndim=3] Kyk1 = np.zeros_like(x,dtype=DTYPE)
    cdef np.ndarray[DTYPE_t, ndim=4] Kyk2 = np.zeros_like(z1,dtype=DTYPE)
    
    cdef np.ndarray[DTYPE_t, ndim=4] Ax = np.zeros_like(res,dtype=DTYPE)
    cdef np.ndarray[DTYPE_t, ndim=4] Ax_Axold = np.zeros_like(res,dtype=DTYPE)
    cdef np.ndarray[DTYPE_t, ndim=4] Axold = np.zeros_like(res,dtype=DTYPE)    
    cdef np.ndarray[DTYPE_t, ndim=4] tmp = np.zeros_like(res,dtype=DTYPE)    
    
    cdef np.ndarray[DTYPE_t, ndim=3] Kyk1_new = np.zeros_like(x,dtype=DTYPE)
    cdef np.ndarray[DTYPE_t, ndim=4] Kyk2_new = np.zeros_like(z1,dtype=DTYPE)
    
    
    cdef double delta = self.irgn_par.delta
    cdef double mu = 1/delta
    
    cdef double theta_line = 1.0

    
    cdef double beta_line = 1
    cdef double beta_new = 0
    
    cdef double mu_line = 0.5
    cdef double delta_line = 0.8
    cdef np.ndarray[DTYPE_t, ndim=2] scal = np.zeros((self.par.dimX,self.par.dimY),dtype=DTYPE)
    
    cdef double ynorm = 0.0
    cdef double lhs = 0.0

    cdef double primal = 0.0
    cdef double dual = 0.0
    cdef double gap = 0.0
    
    

    
    cdef np.ndarray[DTYPE_t, ndim=4] gradx = np.zeros_like(z1,dtype=DTYPE)
    cdef np.ndarray[DTYPE_t, ndim=4] gradx_xold = np.zeros_like(z1,dtype=DTYPE)
    
    cdef np.ndarray[DTYPE_t, ndim=4] v_old = np.zeros_like(v,dtype=DTYPE)
    cdef np.ndarray[DTYPE_t, ndim=4] symgrad_v = np.zeros_like(z2,dtype=DTYPE)
    cdef np.ndarray[DTYPE_t, ndim=4] symgrad_v_vold = np.zeros_like(z2,dtype=DTYPE)
    
    Axold = self.operator_forward_2D(x)
    Kyk1 = self.operator_adjoint_2D(r) - gd.bdiv_1(z1)
    Kyk2 = -z1 - gd.fdiv_2(z2)
    cdef int i=0
    for i in range(iters):
        
      x_new = np.maximum(0,((x - tau*(Kyk1))+(tau/delta)*xk)/(1+tau/delta))

      x_new[0,:,:] = np.maximum(0,np.minimum(300/self.model.M0_sc,x_new[0,...]))
      x_new[1,:,:] = np.real(np.maximum(self.model.min_T1,np.minimum(self.model.max_T1,x_new[1,...])))


      v_new = v-tau*Kyk2
      
#      beta_new = beta_line*(1+mu*tau)
      
#      tau_new = tau*np.sqrt(beta_line/beta_new*(1+theta_line))
#      tau_new = tau*np.sqrt(beta_line/beta_new)      
      
      tau_new = tau*np.sqrt((1+theta_line))     
      
#      beta_line = beta_new
      
      gradx = gd.fgrad_1(x_new)
      gradx_xold = gradx - gd.fgrad_1(x)
      v_vold = v_new-v
      symgrad_v = gd.sym_bgrad_2(v_new)
      symgrad_v_vold = symgrad_v - gd.sym_bgrad_2(v)
      Ax = self.operator_forward_2D(x_new)
      Ax_Axold = Ax-Axold
    
      while True:
        
        theta_line = tau_new/tau
        
        z1_new = z1 + beta_line*tau_new*( gradx + theta_line*gradx_xold - v_new - theta_line*v_vold  )
        z1_new = z1_new/np.maximum(1,(np.sqrt(np.sum(z1_new**2,axis=(0,1)))/alpha))
     
        z2_new = z2 + beta_line*tau_new*( symgrad_v + theta_line*symgrad_v_vold )
        scal = np.sqrt( np.sum(z2_new[:,0,:,:]**2 + z2_new[:,1,:,:]**2 + 2*z2_new[:,2,:,:]**2,axis=0) )

        scal = np.maximum(1,scal/(beta))

        z2_new = z2_new/scal
        
        
        
        tmp = Ax+theta_line*Ax_Axold
        r_new = (( r  + beta_line*tau_new*(tmp) ) - beta_line*tau_new*res)/(1+beta_line*tau_new/self.irgn_par.lambd)
        
        Kyk1_new = self.operator_adjoint_2D(r_new)-gd.bdiv_1(z1_new)
        Kyk2_new = -z1_new -gd.fdiv_2(z2_new)

        
        ynorm = np.linalg.norm(np.concatenate([(r_new-r).flatten(),(z1_new-z1).flatten(),(z2_new-z2).flatten()]))
        lhs = np.sqrt(beta_line)*tau_new*np.linalg.norm(np.concatenate([(Kyk1_new-Kyk1).flatten(),(Kyk2_new-Kyk2).flatten()]))        
        if lhs <= ynorm*delta_line:
            break
        else:
            tau_new = tau_new*mu_line
             
      Kyk1 = (Kyk1_new)
      Kyk2 =  (Kyk2_new)
      Axold =(Ax)
      z1 = (z1_new)
      z2 = (z2_new)
      r =  (r_new)
      tau =  (tau_new)
        
  
      x = (x_new)
      v = (v_new)
        
      if not np.mod(i,20):
        self.model.plot_unknowns(x,True)
        primal= np.real(self.irgn_par.lambd/2*np.linalg.norm((Ax-res).flatten())**2+alpha*np.sum(np.abs((gradx-v))) +
                 beta*np.sum(np.abs(symgrad_v)) + 1/(2*delta)*np.linalg.norm((x-xk).flatten())**2)
    
        dual = np.real(-delta/2*np.linalg.norm((-Kyk1_new).flatten())**2 - np.vdot(xk.flatten(),(-Kyk1_new).flatten()) + np.sum(Kyk2_new) 
                - 1/(2*self.irgn_par.lambd)*np.linalg.norm(r.flatten())**2 - np.vdot(res.flatten(),r.flatten()))
        gap = np.abs(primal - dual)
        print("Iteration: %d ---- Primal: %f, Dual: %f, Gap: %f "%(i,primal,dual,gap))
        
        
    self.v = v
    self.r = r
    self.z1 = z1
    self.z2 = z2
    
    return x
  
  cdef np.ndarray[DTYPE_t,ndim=4] tgv_solve_3D(self, np.ndarray[DTYPE_t,ndim=4] x, np.ndarray[DTYPE_t,ndim=5] res, int iters):
    cdef double alpha = self.irgn_par.gamma
    cdef double beta = self.irgn_par.gamma*2
    
    cdef float dz = self.dz
    
    
    cdef double tau = 1/np.sqrt(16**2+8**2)
    cdef double tau_new = 0   
    
    cdef np.ndarray[DTYPE_t,ndim=4] xk = x
    cdef np.ndarray[DTYPE_t,ndim=4] x_new = np.zeros_like(x,dtype=DTYPE)
    
    cdef np.ndarray[DTYPE_t,ndim=5] r = np.copy(self.r)#np.zeros_like(res,dtype=DTYPE)
    cdef np.ndarray[DTYPE_t,ndim=5] z1 = np.copy(self.z1)#np.zeros(([self.unknowns,3,self.par.NSlice,self.par.dimX,self.par.dimY]),dtype=DTYPE)
    cdef np.ndarray[DTYPE_t,ndim=5] z2 = np.copy(self.z2)#np.zeros(([self.unknowns,6,self.par.NSlice,self.par.dimX,self.par.dimY]),dtype=DTYPE)
    cdef np.ndarray[DTYPE_t,ndim=5] v = np.copy(self.v)#np.zeros_like(z1,dtype=DTYPE)
    
    cdef np.ndarray[DTYPE_t,ndim=5] r_new = np.zeros_like(r,dtype=DTYPE)
    cdef np.ndarray[DTYPE_t,ndim=5] z1_new = np.zeros_like(z1,dtype=DTYPE)
    cdef np.ndarray[DTYPE_t,ndim=5] z2_new = np.zeros_like(z2,dtype=DTYPE)
    cdef np.ndarray[DTYPE_t,ndim=5] v_new = np.zeros_like(v,dtype=DTYPE)
    

    cdef np.ndarray[DTYPE_t,ndim=4] Kyk1 = np.zeros_like(x,dtype=DTYPE)
    cdef np.ndarray[DTYPE_t,ndim=5] Kyk2 = np.zeros_like(z1,dtype=DTYPE)
    
    cdef np.ndarray[DTYPE_t,ndim=5] Ax = np.zeros_like(res,dtype=DTYPE)
    cdef np.ndarray[DTYPE_t,ndim=5] Ax_Axold = np.zeros_like(Ax,dtype=DTYPE)
    cdef np.ndarray[DTYPE_t,ndim=5] Axold = np.zeros_like(Ax,dtype=DTYPE)    
    cdef np.ndarray[DTYPE_t,ndim=5] tmp = np.zeros_like(Ax,dtype=DTYPE)    
    
    cdef np.ndarray[DTYPE_t,ndim=4] Kyk1_new = np.zeros_like(Kyk1,dtype=DTYPE)
    cdef np.ndarray[DTYPE_t,ndim=5] Kyk2_new = np.zeros_like(Kyk2,dtype=DTYPE)
    
    
    cdef double delta = self.irgn_par.delta
    cdef double mu = 1/delta
    
    cdef double theta_line = 1.0

    
    cdef double beta_line = 1e0
    cdef double beta_new = 0
    
    cdef double mu_line = 0.1
    cdef double delta_line = 0.5
    
    cdef np.ndarray[DTYPE_t,ndim=3] scal = np.zeros((self.par.NSlice,self.par.dimX,self.par.dimY),dtype=DTYPE)
    
    cdef double ynorm = 0
    cdef double lhs = 0

    cdef double primal = 0
    cdef double dual = 0
    cdef double gap = 0

    
    cdef np.ndarray[DTYPE_t,ndim=5] gradx = np.zeros_like(z1,dtype=DTYPE)
    cdef np.ndarray[DTYPE_t,ndim=5] gradx_xold = np.zeros_like(z1,dtype=DTYPE)
    
    cdef np.ndarray[DTYPE_t,ndim=5] v_vold = np.zeros_like(v,dtype=DTYPE)
    cdef np.ndarray[DTYPE_t,ndim=5] symgrad_v = np.zeros_like(z2,dtype=DTYPE)
    cdef np.ndarray[DTYPE_t,ndim=5] symgrad_v_vold = np.zeros_like(z2,dtype=DTYPE)
    
    Axold = self.operator_forward_3D(x)
    Kyk1 = self.operator_adjoint_3D(r) - gd.bdiv_3(z1,1,1,dz)
    Kyk2 = -z1 - gd.fdiv_3(z2,1,1,dz)     
    cdef int i=0
    
    for i in range(iters):
      x_new = np.maximum(0,((x - tau*(Kyk1))+(tau/delta)*xk)/(1+tau/delta))
      
      
      x_new[0,...] = np.maximum(0,np.minimum(300/self.model.M0_sc,x_new[0,...]))
      x_new[1,...] = np.real(np.maximum(self.model.min_T1,np.minimum(self.model.max_T1,
                                                       x_new[1,...])))

            
      v_new = v-tau*Kyk2   
#      beta_new = beta_line*(1+mu*tau)
      
#      tau_new = tau*np.sqrt(beta_line/beta_new*(1+theta_line))
      tau_new = tau*np.sqrt((1+theta_line))
#      tau_new = tau*np.sqrt(beta_line/beta_new)      
#      beta_line = beta_new
      
      gradx = gd.fgrad_3(x_new,1,1,dz)
      gradx_xold = gradx - gd.fgrad_3(x,1,1,dz)  
      v_vold = v_new-v
      symgrad_v = gd.sym_bgrad_3(v_new,1,1,dz)
      symgrad_v_vold = symgrad_v - gd.sym_bgrad_3(v,1,1,dz)     
      Ax = self.operator_forward_3D(x_new)
      Ax_Axold = Ax-Axold
      while True:
        
        theta_line = tau_new/tau
        
        z1_new = z1 + beta_line*tau_new*( gradx + theta_line*gradx_xold - v_new - theta_line*v_vold  )
        z1_new = z1_new/np.maximum(1,(np.sqrt(np.sum(z1_new**2,axis=(0,1)))/alpha))

        z2_new = z2 + beta_line*tau_new*( symgrad_v + theta_line*symgrad_v_vold )
        scal = np.sqrt( np.sum(z2_new[:,0,:,:,:]**2 + z2_new[:,1,:,:,:]**2 +
                    z2_new[:,2,:,:,:]**2+ 2*z2_new[:,3,:,:,:]**2 + 
                    2*z2_new[:,4,:,:,:]**2+2*z2_new[:,5,:,:,:]**2,axis=0))
        scal = np.maximum(1,scal/(beta),scal)
        z2_new = z2_new/scal
        
        
        tmp = Ax+theta_line*Ax_Axold
        r_new = (( r  + beta_line*tau_new*(tmp) ) - beta_line*tau_new*res)/(1+beta_line*tau_new/self.irgn_par.lambd)
        Kyk1_new = self.operator_adjoint_3D(r_new)-gd.bdiv_3(z1_new,1,1,dz)
        Kyk2_new = -z1_new -gd.fdiv_3(z2_new,1,1,dz)
        
        ynorm = np.linalg.norm(np.concatenate([(r_new-r).flatten(),(z1_new-z1).flatten(),(z2_new-z2).flatten()]))
        lhs = np.sqrt(beta_line)*tau_new*np.linalg.norm(np.concatenate([(Kyk1_new-Kyk1).flatten(),(Kyk2_new-Kyk2).flatten()]))        
        if lhs <= ynorm*delta_line:
            break
<<<<<<< HEAD
        else:
            print('Lhs:',lhs,'  Rrhs: ', ynorm)           
=======
        else:       
>>>>>>> 3dd2456c
            tau_new = tau_new*mu_line
            
      Kyk1 = (Kyk1_new)
      Kyk2 =  (Kyk2_new)
      Axold =(Ax)
      z1 = (z1_new)
      z2 = (z2_new)
      r =  (r_new)
      tau =  (tau_new)
        
  
      x = x_new
      v = v_new
        
      if not np.mod(i,20):
        self.model.plot_unknowns(x)
        primal= np.real(self.irgn_par.lambd/2*np.linalg.norm((Ax-res).flatten())**2+alpha*np.sum(np.abs((gradx-v))) +
                 beta*np.sum(np.abs(symgrad_v)) + 1/(2*delta)*np.linalg.norm((x-xk).flatten())**2)
    
        dual = np.real(-delta/2*np.linalg.norm((-Kyk1_new).flatten())**2 - np.vdot(xk.flatten(),(-Kyk1_new).flatten()) + np.sum(Kyk2_new) 
                - 1/(2*self.irgn_par.lambd)*np.linalg.norm(r.flatten())**2 - np.vdot(res.flatten(),r.flatten()))
        gap = np.abs(primal - dual)
        print("Iteration: %d ---- Primal: %f, Dual: %f, Gap: %f "%(i,primal,dual,gap))
        
        
    self.v = v
    self.z1 = z1
    self.z2 = z2
    self.r = r
    return x  
  
  
  
  cpdef np.ndarray[DTYPE_t,ndim=4] FT_2D(self,np.ndarray[DTYPE_t,ndim=4] x):
   
    return self.fft_forward(x)/np.sqrt(np.shape(x)[2]*np.shape(x)[3])

      
  cpdef np.ndarray[DTYPE_t,ndim=4] FTH_2D(self,np.ndarray[DTYPE_t,ndim=4] x):
      
    return self.fft_back(x)*np.sqrt(np.shape(x)[2]*np.shape(x)[3])


  cpdef np.ndarray[DTYPE_t,ndim=4] nFT_2D(self, np.ndarray[DTYPE_t,ndim=4] x):

    cdef int nscan = np.shape(x)[0]
    cdef int NC = np.shape(x)[1]   
    cdef np.ndarray[DTYPE_t,ndim=3] result = np.zeros((nscan,NC,self.par.Nproj*self.par.N),dtype=DTYPE)
    cdef double scal = self.scale
    cdef int scan=0
    cdef int coil=0
    cdef list plan = self._plan
    for scan in range(nscan):
      for coil in range(NC):
          plan[scan][coil].f_hat = x[scan,coil,:,:]/scal
          result[scan,coil,:] = plan[scan][coil].trafo()
      
    return np.reshape(result*self.dcf_flat,[nscan,NC,self.par.Nproj,self.par.N])



  cpdef np.ndarray[DTYPE_t,ndim=4] nFTH_2D(self, np.ndarray[DTYPE_t,ndim=4] x):
    cdef int nscan = np.shape(x)[0]
    cdef int NC = np.shape(x)[1]     
    cdef np.ndarray[DTYPE_t,ndim=4] result = np.zeros((nscan,NC,self.par.dimX,self.par.dimY),dtype=DTYPE)
    cdef np.ndarray[DTYPE_t,ndim=2] dcf = self.dcf
    cdef int scan=0
    cdef int coil=0
    cdef list plan = self._plan
    for scan in range(nscan):
        for coil in range(NC):  
            plan[scan][coil].f = x[scan,coil,:,:]*dcf
            result[scan,coil,:,:] = plan[scan][coil].adjoint()
      
    return result/self.scale
      
  
  
  cpdef  np.ndarray[DTYPE_t,ndim=5] nFT_3D(self, np.ndarray[DTYPE_t,ndim=5] x):

    cdef int nscan = np.shape(x)[0]
    cdef int NC = np.shape(x)[1]   
    cdef int NSlice = self.par.NSlice
    cdef np.ndarray[DTYPE_t,ndim=4] result = np.zeros((nscan,NC,NSlice,self.par.Nproj*self.par.N),dtype=DTYPE)
    cdef int scan=0
    cdef int coil=0
    cdef int islice=0
    cdef list plan = self._plan    
    cdef double scal = self.scale
    for scan in range(nscan):
      for coil in range(NC):
        for islice in range(NSlice):
          plan[scan][coil].f_hat = x[scan,coil,islice,:,:]/scal
          result[scan,coil,islice,:] = plan[scan][coil].trafo()
      
    return np.reshape(result*self.dcf_flat,[nscan,NC,NSlice,self.par.Nproj,self.par.N])



  cpdef  np.ndarray[DTYPE_t,ndim=5] nFTH_3D(self, np.ndarray[DTYPE_t,ndim=5] x):
    cdef int nscan = np.shape(x)[0]
    cdef int NC = np.shape(x)[1]  
    cdef int NSlice = self.par.NSlice
    cdef np.ndarray[DTYPE_t,ndim=5] result = np.zeros((nscan,NC,NSlice,self.par.dimX,self.par.dimY),dtype=DTYPE)
    cdef np.ndarray[DTYPE_t,ndim=2] dcf = self.dcf  
    cdef int scan=0
    cdef int coil=0
    cdef int islice=0    
    cdef list plan = self._plan      
    for scan in range(nscan):
        for coil in range(NC): 
          for islice in range(NSlice):
            plan[scan][coil].f = x[scan,coil,islice,:,:]*dcf
            result[scan,coil,islice,:,:] = plan[scan][coil].adjoint()
      
    return result/self.scale


  cdef init_plan(self):
    plan = []

    traj_x = np.imag(np.asarray(self.traj))
    traj_y = np.real(np.asarray(self.traj))

    for i in range(self.NScan):

        plan.append([])
        points = np.transpose(np.array([traj_x[i,:,:].flatten(),traj_y[i,:,:].flatten()]))      
        for j in range(self.NC):

            plan[i].append(nfft.NFFT([self.dimX,self.dimY],self.N*self.Nproj))
            plan[i][j].x = points
            plan[i][j].precompute()
    self._plan = plan


#
#
#  cdef pdr_tgv_solve_2D(self, np.ndarray[DTYPE_t, ndim=3] x, np.ndarray[DTYPE_t, ndim=3] res, int iters):
#    
#    
#
#    
#    cdef double alpha = self.irgn_par.gamma
#    cdef double beta = self.irgn_par.gamma*2
#    
#    cdef double delta = self.irgn_par.delta
#    cdef double gamma1 = 1/delta    
#    
#
#    
#    cdef double sigma0 = 1   
#    cdef double tau0 = 15   
#    
#    cdef double L = 0
#    
#    ##estimate operator norm using power iteration
#    cdef np.ndarray[DTYPE_t, ndim=3] xx = np.random.random_sample(np.shape(x)).astype(DTYPE)
#    cdef np.ndarray[DTYPE_t, ndim=3] yy = 1+sigma0*tau0*self.operator_adjoint_2D(self.operator_forward_2D(xx));
#    for i in range(10):
#       if not np.isclose(np.linalg.norm(yy.flatten()),0):
#           xx = yy/np.linalg.norm(yy.flatten())
#       else:
#           xx = yy
#       yy = 1+sigma0*tau0*self.operator_adjoint_2D(self.operator_forward_2D(xx))
#       l1 = np.vdot(yy.flatten(),xx.flatten());
#    L = np.max(np.abs(l1)) ## Lipschitz constant estimate   
#    cdef double L1 = np.max(np.abs(self.grad_x[0,:,None,:,:]*np.asarray(self.Coils)
#                                   *np.conj(self.grad_x[0,:,None,:,:])*np.conj(self.Coils)))
#    cdef double L2 = np.max(np.abs(self.grad_x[1,:,None,:,:]*np.asarray(self.Coils)
#                                   *np.conj(self.grad_x[1,:,None,:,:])*np.conj(self.Coils)))
#
##    L = np.max((L1,L2))*self.unknowns*self.par.NScan*self.par.NC*sigma0*tau0+1
#    L = np.sqrt(L**2+8+16) + (4*sigma0*tau0)**2/(1+4*sigma0*tau0)
#    print("Operatornorm estimate L1: %f ---- L2: %f -----  L: %f "%(L1,L2,L))    
#    cdef double gamma = 2*gamma1/L   
#    
#    cdef double theta = 1/np.sqrt(1+sigma0*gamma)
#
#    
#    cdef double sigma = sigma0
#    cdef double tau = tau0 
#
#    
#    cdef np.ndarray[DTYPE_t, ndim=3] xk = x
#    cdef np.ndarray[DTYPE_t, ndim=3] xhat = x    
#    cdef np.ndarray[DTYPE_t, ndim=4] v = np.zeros(([self.unknowns,2,self.par.dimX,self.par.dimY]),dtype=DTYPE)    
#    cdef np.ndarray[DTYPE_t, ndim=4] vhat = np.zeros(([self.unknowns,2,self.par.dimX,self.par.dimY]),dtype=DTYPE)   
#    
#    cdef np.ndarray[DTYPE_t, ndim=3] r = np.zeros_like(res,dtype=DTYPE)
#    cdef np.ndarray[DTYPE_t, ndim=4] z1 = np.zeros(([self.unknowns,2,self.par.dimX,self.par.dimY]),dtype=DTYPE)
#    cdef np.ndarray[DTYPE_t, ndim=4] z2 = np.zeros(([self.unknowns,3,self.par.dimX,self.par.dimY]),dtype=DTYPE)
#
#    cdef np.ndarray[DTYPE_t, ndim=3] rhat = np.zeros_like(res,dtype=DTYPE)
#    cdef np.ndarray[DTYPE_t, ndim=4] z1hat = np.zeros(([self.unknowns,2,self.par.dimX,self.par.dimY]),dtype=DTYPE)
#    cdef np.ndarray[DTYPE_t, ndim=4] z2hat = np.zeros(([self.unknowns,3,self.par.dimX,self.par.dimY]),dtype=DTYPE)
#    
#
#    cdef np.ndarray[DTYPE_t, ndim=3] Kd1 = np.zeros_like(res,dtype=DTYPE)
#    cdef np.ndarray[DTYPE_t, ndim=4] Kd2 = np.zeros_like(z1,dtype=DTYPE)
#    cdef np.ndarray[DTYPE_t, ndim=4] Kd3 = np.zeros_like(z2,dtype=DTYPE)
#    
#    
#    cdef np.ndarray[DTYPE_t, ndim=3] b1 = np.zeros_like(x,dtype=DTYPE)    
#    cdef np.ndarray[DTYPE_t, ndim=4] b2 = np.zeros_like(v,dtype=DTYPE)
#    
#    cdef np.ndarray[DTYPE_t, ndim=3] d1 = np.zeros_like(x,dtype=DTYPE)      
#    cdef np.ndarray[DTYPE_t, ndim=4] d2 = np.zeros_like(v,dtype=DTYPE)
#                   
#    cdef np.ndarray[DTYPE_t, ndim=3] T1 = np.zeros_like(d1,dtype=DTYPE)    
#    cdef np.ndarray[DTYPE_t, ndim=4] T2 = np.zeros_like(d2,dtype=DTYPE)                      
#
#    cdef np.ndarray[DTYPE_t, ndim=2] scal = np.zeros((self.par.dimX,self.par.dimY),dtype=DTYPE)
#
#
#    cdef double primal = 0
#    cdef double dual = 0
#    cdef double gap = 0
#
#
#
#    i=0
#    for i in range(iters):
#      
#      #### Prox (id+sigma F) of x_hat
#      np.maximum(0,(xhat+(sigma/delta)*xk)/(1+sigma/delta),x)
#      np.minimum(300/self.model.M0_sc,x[0,:,:],x[0,:,:])
#      np.abs(np.minimum(5000/self.model.T1_sc,x[1,:,:],x[1,:,:]),x[1,:,:])
#      v = vhat
#      
#      
#      #### Prox (id+tau G) of y_hat
#      r = ( rhat - tau*res)/(1+tau/self.irgn_par.lambd)        
#      z1 = z1hat/np.maximum(1,(np.sqrt(np.sum(z1hat**2,axis=(0,1)))/alpha))
#      scal = np.sqrt( np.sum(z2hat[:,0,:,:]**2 + z2hat[:,1,:,:]**2 + 2*z2hat[:,2,:,:]**2,axis=0) )
#      np.maximum(1,scal/(beta),scal)
#      z2 = z2hat/scal      
#  
#      
#      
#      #### update b
#      #### Accelerated Version
#      b1 = ((1+theta)*x-theta*xhat) - sigma*(self.operator_adjoint_2D((1+theta)*r-rhat) - gd.bdiv_1((1+theta)*z1-z1hat))
#      b2 = ((1+theta)*v-theta*vhat) - sigma*(-((1+theta)*z1-z1hat) - gd.fdiv_2((1+theta)*z2-z2hat))
#      ### normal Version
##      b1 = (2*x-theta*xhat) - sigma*(self.operator_adjoint_2D(2*r-rhat) - gd.bdiv_1(2*z1-z1hat))
##      b2 = (2*v-theta*vhat) - sigma*(-(2*z1-z1hat) - gd.fdiv_2(2*z2-z2hat))          
#          
#      #### update d
#      Kd1 = (self.operator_forward_2D(d1))
#      Kd2 = (gd.fgrad_1(d1)-d2)
#      Kd3 = (gd.sym_bgrad_2(d2))
#      
#      T1 = d1 + sigma0*tau0*(self.operator_adjoint_2D(Kd1) - gd.bdiv_1(Kd2))
#      T2 = d2 + sigma0*tau0*(-Kd2 - gd.fdiv_2(Kd3))
#      
#      d1 = d1 + 1/L*(b1-T1)
#      d2 = d2 + 1/L*(b2-T2)
#      
#      #### Accelerated Version
#      xhat = theta*(xhat-x) + d1
#      vhat = theta*(vhat-v) + d2
#      #### normal Version
##      xhat = (xhat-x) + d1
##      vhat = (vhat-v) + d2      
#      #### Accelerated Version      
#      rhat = r + 1/theta*tau*(self.operator_forward_2D(d1))
#      z1hat = z1 + 1/theta*tau*(gd.fgrad_1(d1)-d2)
#      z2hat = z2 + 1/theta*tau*(gd.sym_bgrad_2(d2))
#      #### normal Version
##      rhat = r + tau*(self.operator_forward_2D(d1))
##      z1hat = z1 + tau*(gd.fgrad_1(d1)-d2)
##      z2hat = z2 + tau*(gd.sym_bgrad_2(d2))
#      #### Accelerated Version      
#      sigma = theta*sigma
#      tau = 1/theta*tau
#      theta = 1/np.sqrt(1+sigma*gamma)
#      
#        
#      if not np.mod(i,1):
#        plt.figure(1)
#        plt.imshow(np.transpose(np.abs(x[0,:,:]*self.model.M0_sc)))
#        plt.pause(0.05)
#        plt.figure(2)
##        plt.imshow(np.transpose(np.abs(-self.par.TR/np.log(x[1,:,:]))),vmin=0,vmax=3000)
#        plt.imshow(np.transpose(np.abs(x[1,:,:]*self.model.T1_sc)),vmin=0,vmax=3000)
#        plt.pause(0.05)
#        primal= np.real(self.irgn_par.lambd/2*np.linalg.norm((self.operator_forward_2D(x)-res).flatten())**2+alpha*np.sum(np.abs((gd.fgrad_1(x)-v))) +
#                 beta*np.sum(np.abs(gd.sym_bgrad_2(v))) + 1/(2*delta)*np.linalg.norm((x-xk).flatten())**2)
#        
#
#        dual = np.real(-delta/2*np.linalg.norm(-(self.operator_adjoint_2D(r)-gd.bdiv_1(z1)).flatten())**2 
#             - np.vdot(xk.flatten(),-(self.operator_adjoint_2D(r)-gd.bdiv_1(z1)).flatten()) + np.sum(-z1 -gd.fdiv_2(z2)) 
#             - 1/(2*self.irgn_par.lambd)*np.linalg.norm(r.flatten())**2 - np.vdot(res.flatten(),r.flatten()))
#        gap = np.abs(primal - dual)
#        print("Iteration: %d ---- Primal: %f, Dual: %f, Gap: %f "%(i,primal,dual,gap))
#        
#        
#    self.v = v
#    return x  

          <|MERGE_RESOLUTION|>--- conflicted
+++ resolved
@@ -1,846 +1,841 @@
-
-# cython: infer_types=True
-# cython: profile=False
-
-from __future__ import division
-cimport cython
-
-from cython.parallel import parallel, prange
-cimport numpy as np
-import numpy as np
-import time
-import VFA_model
-import decimal
-cimport gradients_divergences as gd
-import matplotlib.pyplot as plt
-plt.ion()
-np.import_array()
-DTYPE = np.complex64
-ctypedef np.complex64_t DTYPE_t
-from numpy cimport ndarray
-
-import pynfft.nfft as nfft
-#cimport nfft
-
-
-
-@cython.cdivision(True)      
-@cython.boundscheck(False) # turn off bounds-checking for entire function
-@cython.wraparound(False)  # turn off negative index wrapping for entire function    
-@cython.initializedcheck(False)
-
-cdef class Model_Reco:
-  cdef list _plan
-  cdef dict __dict__
-  cdef int unknowns
-  cdef int NSlice
-  cdef int NScan
-  cdef int dimY
-  cdef int dimX
-  cdef int NC
-  cdef int N
-  cdef int Nproj
-  cdef double scale
-  cdef public float dz
-  cdef DTYPE_t[:,:,:,::1] grad_x_2D
-  cdef DTYPE_t[:,:,:,::1] conj_grad_x_2D
-  cdef DTYPE_t[:,:,::1] Coils, conjCoils
-  cdef DTYPE_t[:,:,:,::1] Coils3D, conjCoils3D
-  
-  def __init__(self,par):
-    self.par = par
-    self.unknowns = par.unknowns
-    self.NSlice = par.NSlice
-    self.NScan = par.NScan
-    self.dimX = par.dimX
-    self.dimY = par.dimY
-    self.scale = np.sqrt(par.dimX*par.dimY)
-    self.NC = par.NC
-    self.N = par.N
-    self.Nproj = par.Nproj
-    self.dz = 3
-
-
-    print("Please Set Parameters, Data and Initial images")
-
-    
-  cdef np.ndarray[DTYPE_t,ndim=3] irgn_solve_2D(self,np.ndarray[DTYPE_t,ndim=3] x, int iters,np.ndarray[DTYPE_t,ndim=4] data):
-    
-
-    ###################################
-    ### Adjointness     
-#    xx = np.random.random_sample(np.shape(x)).astype(DTYPE)
-#    yy = np.random.random_sample(np.shape(data)).astype(DTYPE)
-#    a = np.vdot(xx.flatten(),self.operator_adjoint_2D(yy).flatten())
-#    b = np.vdot(self.operator_forward_2D(xx).flatten(),yy.flatten())
-#    test = np.abs(a-b)
-#    print("test deriv-op-adjointness:\n <xx,DGHyy>=%05f %05fi\n <DGxx,yy>=%05f %05fi  \n adj: %.2E"  % (a.real,a.imag,b.real,b.imag,(test)))
-    cdef np.ndarray[DTYPE_t,ndim=3] x_old = x
-#    a = 
-#    b = 
-    res = data - self.FT(self.step_val[:,None,:,:]*self.Coils) + self.operator_forward_2D(x)
-  
-    x = self.tgv_solve_2D(x,res,iters)      
-    fval= (self.irgn_par.lambd/2*np.linalg.norm(data - self.FT(self.step_val[:,None,:,:]*self.Coils))**2
-           +self.irgn_par.gamma*np.sum(np.abs(gd.fgrad_1(x)-self.v))
-           +self.irgn_par.gamma*(2)*np.sum(np.abs(gd.sym_bgrad_2(self.v))) 
-           +1/(2*self.irgn_par.delta)*np.linalg.norm((x-x_old).flatten())**2)    
-    print ("Function value after GN-Step: %f" %fval)
-
-    return x
-  
-  cdef np.ndarray[DTYPE_t,ndim=4] irgn_solve_3D(self,np.ndarray[DTYPE_t,ndim=4] x,int iters,np.ndarray[DTYPE_t,ndim=5] data):
-    
-
-    ###################################
-    ### Adjointness     
-#    xx = np.random.random_sample(np.shape(x)).astype('complex128')
-#    yy = np.random.random_sample(np.shape(data)).astype('complex128')
-#    a = np.vdot(xx.flatten(),self.operator_adjoint_3D(yy).flatten())
-#    b = np.vdot(self.operator_forward_3D(xx).flatten(),yy.flatten())
-#    test = np.abs(a-b)
-#    print("test deriv-op-adjointness:\n <xx,DGHyy>=%05f %05fi\n <DGxx,yy>=%05f %05fi  \n adj: %.2E"  % (a.real,a.imag,b.real,b.imag,decimal.Decimal(test)))
-
-    cdef np.ndarray[DTYPE_t,ndim=4] x_old = x
-
-    res = data - self.FT(self.step_val[:,None,:,:]*self.Coils3D) + self.operator_forward_3D(x)
-   
-    x = self.tgv_solve_3D(x,res,iters)
-      
-    fval= (self.irgn_par.lambd/2*np.linalg.norm(data - self.FT(self.step_val[:,None,:,:]*self.Coils3D))**2
-           +self.irgn_par.gamma*np.sum(np.abs(gd.fgrad_3(x,1,1,self.dz)-self.v))
-           +self.irgn_par.gamma*(2)*np.sum(np.abs(gd.sym_bgrad_3(self.v,1,1,self.dz))) 
-           +1/(2*self.irgn_par.delta)*np.linalg.norm((x-x_old).flatten())**2)    
-    print ("Function value after GN-Step: %f" %fval)
-
-    return x
-        
-
-    
-  cpdef execute_2D(self):
-      self.init_plan()
-      self.FT = self.nFT_2D
-      self.FTH = self.nFTH_2D
-      iters = self.irgn_par.start_iters
-
-      
-      self.result = np.zeros((self.irgn_par.max_GN_it,self.unknowns,self.par.NSlice,self.par.dimY,self.par.dimX),dtype=DTYPE)
-      result = np.copy(self.model.guess)
-      for islice in range(self.par.NSlice):
-        self.Coils = np.squeeze(self.par.C[:,islice,:,:])    
-        self.conjCoils = np.conj(self.Coils)   
-        self.v = np.zeros(([self.unknowns,2,self.par.dimX,self.par.dimY]),dtype=DTYPE)
-        self.r = np.zeros(([self.NScan,self.NC,self.Nproj,self.N]),dtype=DTYPE)
-        self.z1 = np.zeros(([self.unknowns,2,self.par.dimX,self.par.dimY]),dtype=DTYPE)
-        self.z2 = np.zeros(([self.unknowns,3,self.par.dimX,self.par.dimY]),dtype=DTYPE)
-
-        for i in range(self.irgn_par.max_GN_it):
-          start = time.time()       
-          self.step_val = self.model.execute_forward_2D(result[:,islice,:,:],islice)
-          self.grad_x_2D = self.model.execute_gradient_2D(result[:,islice,:,:],islice)
-          self.conj_grad_x_2D = np.conj(self.grad_x_2D)
-
-          result[:,islice,:,:] = self.irgn_solve_2D(result[:,islice,:,:], iters, self.data[:,:,islice,:])
-          self.result[i,:,islice,:,:] = result[:,islice,:,:]
-          
-          iters = np.fmin(iters*2,self.irgn_par.max_iters)
-          self.irgn_par.gamma = self.irgn_par.gamma*0.8
-          self.irgn_par.delta = self.irgn_par.delta*2
-          
-          end = time.time()-start
-          print("Elapsed time: %f seconds" %end)
-
-        
-  cpdef execute_2D_cart(self):
-   
-    self.FT = self.FT_2D
-    self.FTH = self.FTH_2D
-    iters = self.irgn_par.start_iters
-    self.v = np.zeros(([self.unknowns,2,self.par.dimX,self.par.dimY]),dtype=DTYPE)
-  
-    self.dimX = self.par.dimX
-    self.dimY = self.par.dimY
-    self.NSlice = self.par.NSlice
-    self.NScan = self.par.NScan
-    self.NC = self.par.NC
-    self.unknowns = 2
-    
-    self.result = np.zeros((self.irgn_par.max_GN_it,self.unknowns,self.par.NSlice,self.par.dimY,self.par.dimX),dtype=DTYPE)
-    result = np.copy(self.model.guess)
-    for islice in range(self.par.NSlice):
-      self.Coils = np.squeeze(self.par.C[:,islice,:,:])
-      self.conjCoils = np.conj(self.Coils)        
-      for i in range(self.irgn_par.max_GN_it):
-        start = time.time()       
-        self.step_val = np.nan_to_num(self.model.execute_forward_2D(result[:,islice,:,:],islice))
-        self.grad_x_2D = np.nan_to_num(self.model.execute_gradient_2D(result[:,islice,:,:],islice))
-        self.conj_grad_x_2D = np.nan_to_num(np.conj(self.grad_x_2D))
-        
-        result[:,islice,:,:] = self.irgn_solve_2D(result[:,islice,:,:], iters, self.data[:,:,islice,:,:])
-        self.result[i,:,islice,:,:] = result[:,islice,:,:]
-        
-        iters = np.fmin(iters*2,self.irgn_par.max_iters)
-        self.irgn_par.gamma = self.irgn_par.gamma*0.8
-        self.irgn_par.delta = self.irgn_par.delta*2
-        
-        end = time.time()-start
-        print("Elapsed time: %f seconds" %end)
-                 
-      
-     
-  cpdef execute_3D(self):
-      self.init_plan()     
-      self.FT = self.nFT_3D
-      self.FTH = self.nFTH_3D
-      iters = self.irgn_par.start_iters
-
-      self.v = np.zeros(([self.unknowns,3,self.NSlice,self.par.dimX,self.par.dimY]),dtype=DTYPE)
-      self.r = np.zeros_like(self.data,dtype=DTYPE)
-      self.z1 = np.zeros(([self.unknowns,3,self.NSlice,self.par.dimX,self.par.dimY]),dtype=DTYPE)
-      self.z2 = np.zeros(([self.unknowns,6,self.NSlice,self.par.dimX,self.par.dimY]),dtype=DTYPE)        
-      
-      self.result = np.zeros((self.irgn_par.max_GN_it+1,self.unknowns,self.par.NSlice,self.par.dimY,self.par.dimX),dtype=DTYPE)
-      self.result[0,:,:,:,:] = np.copy(self.model.guess)
-
-      self.Coils3D = np.squeeze(self.par.C)        
-      self.conjCoils3D = np.conj(self.Coils3D)
-      for i in range(self.irgn_par.max_GN_it):
-        start = time.time()       
-
-        self.step_val = np.nan_to_num(self.model.execute_forward_3D(self.result[i,:,:,:,:]))
-        self.grad_x = np.nan_to_num(self.model.execute_gradient_3D(self.result[i,:,:,:,:]))
-        self.conj_grad_x = np.nan_to_num(np.conj(self.grad_x))
-          
-        self.result[i+1,:,:,:,:] = self.irgn_solve_3D(self.result[i,:,:,:,:], iters, self.data)
-
-
-        iters = np.fmin(iters*2,self.irgn_par.max_iters)
-        self.irgn_par.gamma = self.irgn_par.gamma*0.8 ##0.7
-        self.irgn_par.delta = self.irgn_par.delta*2
-          
-        end = time.time()-start
-        print("Elapsed time: %f seconds" %end)
-            
-               
-      
-  cdef np.ndarray[DTYPE_t,ndim=4] operator_forward_2D(self,np.ndarray[DTYPE_t,ndim=3] x):
-
-    return self.FT(np.sum(x[:,None,:,:]*self.grad_x_2D,axis=0)[:,None,:,:]*self.Coils)
-    
-  cdef np.ndarray[DTYPE_t,ndim=3] operator_adjoint_2D(self,np.ndarray[DTYPE_t,ndim=4] x):
-      
-    return np.squeeze(np.sum(np.squeeze(np.sum(self.FTH(x)*self.conjCoils,axis=1))*self.conj_grad_x_2D,axis=1))      
-  
-  cdef np.ndarray[DTYPE_t,ndim=5] operator_forward_3D(self,np.ndarray[DTYPE_t,ndim=4] x):
-      
-    return self.FT(np.sum(x[:,None,:,:,:]*self.grad_x,axis=0)[:,None,:,:,:]*self.Coils3D)
-
-    
-  cdef np.ndarray[DTYPE_t,ndim=4] operator_adjoint_3D(self,np.ndarray[DTYPE_t,ndim=5] x):
-      
-    return np.squeeze(np.sum(np.squeeze(np.sum(self.FTH(x)*self.conjCoils3D,axis=1)*self.conj_grad_x),axis=1))    
-  
-    
-  cdef np.ndarray[DTYPE_t,ndim=3] tgv_solve_2D(self, np.ndarray[DTYPE_t, ndim=3] x, np.ndarray[DTYPE_t, ndim=4] res, int iters):
-    cdef double alpha = self.irgn_par.gamma
-    cdef double beta = self.irgn_par.gamma*2
-    
-    cdef np.ndarray[DTYPE_t,ndim=3] xx = np.zeros_like(x,dtype=DTYPE)
-    cdef np.ndarray[DTYPE_t,ndim=3] yy = np.zeros_like(x,dtype=DTYPE)
-    xx = np.random.random_sample(np.shape(x)).astype(DTYPE)
-    yy = self.operator_adjoint_2D(self.operator_forward_2D(xx));
-    cdef int j = 0
-    for j in range(10):
-       if not np.isclose(np.linalg.norm(yy.flatten()),0):
-           xx = yy/np.linalg.norm(yy.flatten())
-       else:
-           xx = yy
-       yy = self.operator_adjoint_2D(self.operator_forward_2D(xx))
-       l1 = np.vdot(yy.flatten(),xx.flatten());
-    L = np.max(np.abs(l1)) ## Lipschitz constant estimate   
-#    L1 = np.max(np.abs(self.grad_x[0,:,None,:,:]*self.Coils
-#                                   *np.conj(self.grad_x[0,:,None,:,:])*np.conj(self.Coils)))
-#    L2 = np.max(np.abs(self.grad_x[1,:,None,:,:]*self.Coils
-#                                   *np.conj(self.grad_x[1,:,None,:,:])*np.conj(self.Coils)))
-#
-#    L = np.max((L1,L2))*self.unknowns*self.par.NScan*self.par.NC*sigma0*tau0+1
-    L = (L+8**2+16**2)
-    print("Operatornorm estimate L: %f "%(L))    
-    
-    
-    cdef double tau = 1/np.sqrt(L)
-    cdef double tau_new = 0
-    
-    cdef np.ndarray[DTYPE_t, ndim=3] xk = x
-    cdef np.ndarray[DTYPE_t, ndim=3] x_new = np.zeros_like(x,dtype=DTYPE)
-    
-    cdef np.ndarray[DTYPE_t, ndim=4] r = self.r#np.zeros_like(res,dtype=DTYPE)
-    cdef np.ndarray[DTYPE_t, ndim=4] z1 = self.z1#np.zeros(([self.unknowns,2,self.par.dimX,self.par.dimY]),dtype=DTYPE)
-    cdef np.ndarray[DTYPE_t, ndim=4] z2 = self.z2#np.zeros(([self.unknowns,3,self.par.dimX,self.par.dimY]),dtype=DTYPE)
-    cdef np.ndarray[DTYPE_t, ndim=4] v = self.v#np.zeros(([self.unknowns,2,self.par.dimX,self.par.dimY]),dtype=DTYPE)
-    
-    cdef np.ndarray[DTYPE_t, ndim=4] r_new = np.zeros_like(res,dtype=DTYPE)
-    cdef np.ndarray[DTYPE_t, ndim=4] z1_new = np.zeros(([self.unknowns,2,self.par.dimX,self.par.dimY]),dtype=DTYPE)
-    cdef np.ndarray[DTYPE_t, ndim=4] z2_new = np.zeros(([self.unknowns,3,self.par.dimX,self.par.dimY]),dtype=DTYPE)
-    cdef np.ndarray[DTYPE_t, ndim=4] v_new = np.zeros(([self.unknowns,2,self.par.dimX,self.par.dimY]),dtype=DTYPE)
-    
-
-    cdef np.ndarray[DTYPE_t, ndim=3] Kyk1 = np.zeros_like(x,dtype=DTYPE)
-    cdef np.ndarray[DTYPE_t, ndim=4] Kyk2 = np.zeros_like(z1,dtype=DTYPE)
-    
-    cdef np.ndarray[DTYPE_t, ndim=4] Ax = np.zeros_like(res,dtype=DTYPE)
-    cdef np.ndarray[DTYPE_t, ndim=4] Ax_Axold = np.zeros_like(res,dtype=DTYPE)
-    cdef np.ndarray[DTYPE_t, ndim=4] Axold = np.zeros_like(res,dtype=DTYPE)    
-    cdef np.ndarray[DTYPE_t, ndim=4] tmp = np.zeros_like(res,dtype=DTYPE)    
-    
-    cdef np.ndarray[DTYPE_t, ndim=3] Kyk1_new = np.zeros_like(x,dtype=DTYPE)
-    cdef np.ndarray[DTYPE_t, ndim=4] Kyk2_new = np.zeros_like(z1,dtype=DTYPE)
-    
-    
-    cdef double delta = self.irgn_par.delta
-    cdef double mu = 1/delta
-    
-    cdef double theta_line = 1.0
-
-    
-    cdef double beta_line = 1
-    cdef double beta_new = 0
-    
-    cdef double mu_line = 0.5
-    cdef double delta_line = 0.8
-    cdef np.ndarray[DTYPE_t, ndim=2] scal = np.zeros((self.par.dimX,self.par.dimY),dtype=DTYPE)
-    
-    cdef double ynorm = 0.0
-    cdef double lhs = 0.0
-
-    cdef double primal = 0.0
-    cdef double dual = 0.0
-    cdef double gap = 0.0
-    
-    
-
-    
-    cdef np.ndarray[DTYPE_t, ndim=4] gradx = np.zeros_like(z1,dtype=DTYPE)
-    cdef np.ndarray[DTYPE_t, ndim=4] gradx_xold = np.zeros_like(z1,dtype=DTYPE)
-    
-    cdef np.ndarray[DTYPE_t, ndim=4] v_old = np.zeros_like(v,dtype=DTYPE)
-    cdef np.ndarray[DTYPE_t, ndim=4] symgrad_v = np.zeros_like(z2,dtype=DTYPE)
-    cdef np.ndarray[DTYPE_t, ndim=4] symgrad_v_vold = np.zeros_like(z2,dtype=DTYPE)
-    
-    Axold = self.operator_forward_2D(x)
-    Kyk1 = self.operator_adjoint_2D(r) - gd.bdiv_1(z1)
-    Kyk2 = -z1 - gd.fdiv_2(z2)
-    cdef int i=0
-    for i in range(iters):
-        
-      x_new = np.maximum(0,((x - tau*(Kyk1))+(tau/delta)*xk)/(1+tau/delta))
-
-      x_new[0,:,:] = np.maximum(0,np.minimum(300/self.model.M0_sc,x_new[0,...]))
-      x_new[1,:,:] = np.real(np.maximum(self.model.min_T1,np.minimum(self.model.max_T1,x_new[1,...])))
-
-
-      v_new = v-tau*Kyk2
-      
-#      beta_new = beta_line*(1+mu*tau)
-      
-#      tau_new = tau*np.sqrt(beta_line/beta_new*(1+theta_line))
-#      tau_new = tau*np.sqrt(beta_line/beta_new)      
-      
-      tau_new = tau*np.sqrt((1+theta_line))     
-      
-#      beta_line = beta_new
-      
-      gradx = gd.fgrad_1(x_new)
-      gradx_xold = gradx - gd.fgrad_1(x)
-      v_vold = v_new-v
-      symgrad_v = gd.sym_bgrad_2(v_new)
-      symgrad_v_vold = symgrad_v - gd.sym_bgrad_2(v)
-      Ax = self.operator_forward_2D(x_new)
-      Ax_Axold = Ax-Axold
-    
-      while True:
-        
-        theta_line = tau_new/tau
-        
-        z1_new = z1 + beta_line*tau_new*( gradx + theta_line*gradx_xold - v_new - theta_line*v_vold  )
-        z1_new = z1_new/np.maximum(1,(np.sqrt(np.sum(z1_new**2,axis=(0,1)))/alpha))
-     
-        z2_new = z2 + beta_line*tau_new*( symgrad_v + theta_line*symgrad_v_vold )
-        scal = np.sqrt( np.sum(z2_new[:,0,:,:]**2 + z2_new[:,1,:,:]**2 + 2*z2_new[:,2,:,:]**2,axis=0) )
-
-        scal = np.maximum(1,scal/(beta))
-
-        z2_new = z2_new/scal
-        
-        
-        
-        tmp = Ax+theta_line*Ax_Axold
-        r_new = (( r  + beta_line*tau_new*(tmp) ) - beta_line*tau_new*res)/(1+beta_line*tau_new/self.irgn_par.lambd)
-        
-        Kyk1_new = self.operator_adjoint_2D(r_new)-gd.bdiv_1(z1_new)
-        Kyk2_new = -z1_new -gd.fdiv_2(z2_new)
-
-        
-        ynorm = np.linalg.norm(np.concatenate([(r_new-r).flatten(),(z1_new-z1).flatten(),(z2_new-z2).flatten()]))
-        lhs = np.sqrt(beta_line)*tau_new*np.linalg.norm(np.concatenate([(Kyk1_new-Kyk1).flatten(),(Kyk2_new-Kyk2).flatten()]))        
-        if lhs <= ynorm*delta_line:
-            break
-        else:
-            tau_new = tau_new*mu_line
-             
-      Kyk1 = (Kyk1_new)
-      Kyk2 =  (Kyk2_new)
-      Axold =(Ax)
-      z1 = (z1_new)
-      z2 = (z2_new)
-      r =  (r_new)
-      tau =  (tau_new)
-        
-  
-      x = (x_new)
-      v = (v_new)
-        
-      if not np.mod(i,20):
-        self.model.plot_unknowns(x,True)
-        primal= np.real(self.irgn_par.lambd/2*np.linalg.norm((Ax-res).flatten())**2+alpha*np.sum(np.abs((gradx-v))) +
-                 beta*np.sum(np.abs(symgrad_v)) + 1/(2*delta)*np.linalg.norm((x-xk).flatten())**2)
-    
-        dual = np.real(-delta/2*np.linalg.norm((-Kyk1_new).flatten())**2 - np.vdot(xk.flatten(),(-Kyk1_new).flatten()) + np.sum(Kyk2_new) 
-                - 1/(2*self.irgn_par.lambd)*np.linalg.norm(r.flatten())**2 - np.vdot(res.flatten(),r.flatten()))
-        gap = np.abs(primal - dual)
-        print("Iteration: %d ---- Primal: %f, Dual: %f, Gap: %f "%(i,primal,dual,gap))
-        
-        
-    self.v = v
-    self.r = r
-    self.z1 = z1
-    self.z2 = z2
-    
-    return x
-  
-  cdef np.ndarray[DTYPE_t,ndim=4] tgv_solve_3D(self, np.ndarray[DTYPE_t,ndim=4] x, np.ndarray[DTYPE_t,ndim=5] res, int iters):
-    cdef double alpha = self.irgn_par.gamma
-    cdef double beta = self.irgn_par.gamma*2
-    
-    cdef float dz = self.dz
-    
-    
-    cdef double tau = 1/np.sqrt(16**2+8**2)
-    cdef double tau_new = 0   
-    
-    cdef np.ndarray[DTYPE_t,ndim=4] xk = x
-    cdef np.ndarray[DTYPE_t,ndim=4] x_new = np.zeros_like(x,dtype=DTYPE)
-    
-    cdef np.ndarray[DTYPE_t,ndim=5] r = np.copy(self.r)#np.zeros_like(res,dtype=DTYPE)
-    cdef np.ndarray[DTYPE_t,ndim=5] z1 = np.copy(self.z1)#np.zeros(([self.unknowns,3,self.par.NSlice,self.par.dimX,self.par.dimY]),dtype=DTYPE)
-    cdef np.ndarray[DTYPE_t,ndim=5] z2 = np.copy(self.z2)#np.zeros(([self.unknowns,6,self.par.NSlice,self.par.dimX,self.par.dimY]),dtype=DTYPE)
-    cdef np.ndarray[DTYPE_t,ndim=5] v = np.copy(self.v)#np.zeros_like(z1,dtype=DTYPE)
-    
-    cdef np.ndarray[DTYPE_t,ndim=5] r_new = np.zeros_like(r,dtype=DTYPE)
-    cdef np.ndarray[DTYPE_t,ndim=5] z1_new = np.zeros_like(z1,dtype=DTYPE)
-    cdef np.ndarray[DTYPE_t,ndim=5] z2_new = np.zeros_like(z2,dtype=DTYPE)
-    cdef np.ndarray[DTYPE_t,ndim=5] v_new = np.zeros_like(v,dtype=DTYPE)
-    
-
-    cdef np.ndarray[DTYPE_t,ndim=4] Kyk1 = np.zeros_like(x,dtype=DTYPE)
-    cdef np.ndarray[DTYPE_t,ndim=5] Kyk2 = np.zeros_like(z1,dtype=DTYPE)
-    
-    cdef np.ndarray[DTYPE_t,ndim=5] Ax = np.zeros_like(res,dtype=DTYPE)
-    cdef np.ndarray[DTYPE_t,ndim=5] Ax_Axold = np.zeros_like(Ax,dtype=DTYPE)
-    cdef np.ndarray[DTYPE_t,ndim=5] Axold = np.zeros_like(Ax,dtype=DTYPE)    
-    cdef np.ndarray[DTYPE_t,ndim=5] tmp = np.zeros_like(Ax,dtype=DTYPE)    
-    
-    cdef np.ndarray[DTYPE_t,ndim=4] Kyk1_new = np.zeros_like(Kyk1,dtype=DTYPE)
-    cdef np.ndarray[DTYPE_t,ndim=5] Kyk2_new = np.zeros_like(Kyk2,dtype=DTYPE)
-    
-    
-    cdef double delta = self.irgn_par.delta
-    cdef double mu = 1/delta
-    
-    cdef double theta_line = 1.0
-
-    
-    cdef double beta_line = 1e0
-    cdef double beta_new = 0
-    
-    cdef double mu_line = 0.1
-    cdef double delta_line = 0.5
-    
-    cdef np.ndarray[DTYPE_t,ndim=3] scal = np.zeros((self.par.NSlice,self.par.dimX,self.par.dimY),dtype=DTYPE)
-    
-    cdef double ynorm = 0
-    cdef double lhs = 0
-
-    cdef double primal = 0
-    cdef double dual = 0
-    cdef double gap = 0
-
-    
-    cdef np.ndarray[DTYPE_t,ndim=5] gradx = np.zeros_like(z1,dtype=DTYPE)
-    cdef np.ndarray[DTYPE_t,ndim=5] gradx_xold = np.zeros_like(z1,dtype=DTYPE)
-    
-    cdef np.ndarray[DTYPE_t,ndim=5] v_vold = np.zeros_like(v,dtype=DTYPE)
-    cdef np.ndarray[DTYPE_t,ndim=5] symgrad_v = np.zeros_like(z2,dtype=DTYPE)
-    cdef np.ndarray[DTYPE_t,ndim=5] symgrad_v_vold = np.zeros_like(z2,dtype=DTYPE)
-    
-    Axold = self.operator_forward_3D(x)
-    Kyk1 = self.operator_adjoint_3D(r) - gd.bdiv_3(z1,1,1,dz)
-    Kyk2 = -z1 - gd.fdiv_3(z2,1,1,dz)     
-    cdef int i=0
-    
-    for i in range(iters):
-      x_new = np.maximum(0,((x - tau*(Kyk1))+(tau/delta)*xk)/(1+tau/delta))
-      
-      
-      x_new[0,...] = np.maximum(0,np.minimum(300/self.model.M0_sc,x_new[0,...]))
-      x_new[1,...] = np.real(np.maximum(self.model.min_T1,np.minimum(self.model.max_T1,
-                                                       x_new[1,...])))
-
-            
-      v_new = v-tau*Kyk2   
-#      beta_new = beta_line*(1+mu*tau)
-      
-#      tau_new = tau*np.sqrt(beta_line/beta_new*(1+theta_line))
-      tau_new = tau*np.sqrt((1+theta_line))
-#      tau_new = tau*np.sqrt(beta_line/beta_new)      
-#      beta_line = beta_new
-      
-      gradx = gd.fgrad_3(x_new,1,1,dz)
-      gradx_xold = gradx - gd.fgrad_3(x,1,1,dz)  
-      v_vold = v_new-v
-      symgrad_v = gd.sym_bgrad_3(v_new,1,1,dz)
-      symgrad_v_vold = symgrad_v - gd.sym_bgrad_3(v,1,1,dz)     
-      Ax = self.operator_forward_3D(x_new)
-      Ax_Axold = Ax-Axold
-      while True:
-        
-        theta_line = tau_new/tau
-        
-        z1_new = z1 + beta_line*tau_new*( gradx + theta_line*gradx_xold - v_new - theta_line*v_vold  )
-        z1_new = z1_new/np.maximum(1,(np.sqrt(np.sum(z1_new**2,axis=(0,1)))/alpha))
-
-        z2_new = z2 + beta_line*tau_new*( symgrad_v + theta_line*symgrad_v_vold )
-        scal = np.sqrt( np.sum(z2_new[:,0,:,:,:]**2 + z2_new[:,1,:,:,:]**2 +
-                    z2_new[:,2,:,:,:]**2+ 2*z2_new[:,3,:,:,:]**2 + 
-                    2*z2_new[:,4,:,:,:]**2+2*z2_new[:,5,:,:,:]**2,axis=0))
-        scal = np.maximum(1,scal/(beta),scal)
-        z2_new = z2_new/scal
-        
-        
-        tmp = Ax+theta_line*Ax_Axold
-        r_new = (( r  + beta_line*tau_new*(tmp) ) - beta_line*tau_new*res)/(1+beta_line*tau_new/self.irgn_par.lambd)
-        Kyk1_new = self.operator_adjoint_3D(r_new)-gd.bdiv_3(z1_new,1,1,dz)
-        Kyk2_new = -z1_new -gd.fdiv_3(z2_new,1,1,dz)
-        
-        ynorm = np.linalg.norm(np.concatenate([(r_new-r).flatten(),(z1_new-z1).flatten(),(z2_new-z2).flatten()]))
-        lhs = np.sqrt(beta_line)*tau_new*np.linalg.norm(np.concatenate([(Kyk1_new-Kyk1).flatten(),(Kyk2_new-Kyk2).flatten()]))        
-        if lhs <= ynorm*delta_line:
-            break
-<<<<<<< HEAD
-        else:
-            print('Lhs:',lhs,'  Rrhs: ', ynorm)           
-=======
-        else:       
->>>>>>> 3dd2456c
-            tau_new = tau_new*mu_line
-            
-      Kyk1 = (Kyk1_new)
-      Kyk2 =  (Kyk2_new)
-      Axold =(Ax)
-      z1 = (z1_new)
-      z2 = (z2_new)
-      r =  (r_new)
-      tau =  (tau_new)
-        
-  
-      x = x_new
-      v = v_new
-        
-      if not np.mod(i,20):
-        self.model.plot_unknowns(x)
-        primal= np.real(self.irgn_par.lambd/2*np.linalg.norm((Ax-res).flatten())**2+alpha*np.sum(np.abs((gradx-v))) +
-                 beta*np.sum(np.abs(symgrad_v)) + 1/(2*delta)*np.linalg.norm((x-xk).flatten())**2)
-    
-        dual = np.real(-delta/2*np.linalg.norm((-Kyk1_new).flatten())**2 - np.vdot(xk.flatten(),(-Kyk1_new).flatten()) + np.sum(Kyk2_new) 
-                - 1/(2*self.irgn_par.lambd)*np.linalg.norm(r.flatten())**2 - np.vdot(res.flatten(),r.flatten()))
-        gap = np.abs(primal - dual)
-        print("Iteration: %d ---- Primal: %f, Dual: %f, Gap: %f "%(i,primal,dual,gap))
-        
-        
-    self.v = v
-    self.z1 = z1
-    self.z2 = z2
-    self.r = r
-    return x  
-  
-  
-  
-  cpdef np.ndarray[DTYPE_t,ndim=4] FT_2D(self,np.ndarray[DTYPE_t,ndim=4] x):
-   
-    return self.fft_forward(x)/np.sqrt(np.shape(x)[2]*np.shape(x)[3])
-
-      
-  cpdef np.ndarray[DTYPE_t,ndim=4] FTH_2D(self,np.ndarray[DTYPE_t,ndim=4] x):
-      
-    return self.fft_back(x)*np.sqrt(np.shape(x)[2]*np.shape(x)[3])
-
-
-  cpdef np.ndarray[DTYPE_t,ndim=4] nFT_2D(self, np.ndarray[DTYPE_t,ndim=4] x):
-
-    cdef int nscan = np.shape(x)[0]
-    cdef int NC = np.shape(x)[1]   
-    cdef np.ndarray[DTYPE_t,ndim=3] result = np.zeros((nscan,NC,self.par.Nproj*self.par.N),dtype=DTYPE)
-    cdef double scal = self.scale
-    cdef int scan=0
-    cdef int coil=0
-    cdef list plan = self._plan
-    for scan in range(nscan):
-      for coil in range(NC):
-          plan[scan][coil].f_hat = x[scan,coil,:,:]/scal
-          result[scan,coil,:] = plan[scan][coil].trafo()
-      
-    return np.reshape(result*self.dcf_flat,[nscan,NC,self.par.Nproj,self.par.N])
-
-
-
-  cpdef np.ndarray[DTYPE_t,ndim=4] nFTH_2D(self, np.ndarray[DTYPE_t,ndim=4] x):
-    cdef int nscan = np.shape(x)[0]
-    cdef int NC = np.shape(x)[1]     
-    cdef np.ndarray[DTYPE_t,ndim=4] result = np.zeros((nscan,NC,self.par.dimX,self.par.dimY),dtype=DTYPE)
-    cdef np.ndarray[DTYPE_t,ndim=2] dcf = self.dcf
-    cdef int scan=0
-    cdef int coil=0
-    cdef list plan = self._plan
-    for scan in range(nscan):
-        for coil in range(NC):  
-            plan[scan][coil].f = x[scan,coil,:,:]*dcf
-            result[scan,coil,:,:] = plan[scan][coil].adjoint()
-      
-    return result/self.scale
-      
-  
-  
-  cpdef  np.ndarray[DTYPE_t,ndim=5] nFT_3D(self, np.ndarray[DTYPE_t,ndim=5] x):
-
-    cdef int nscan = np.shape(x)[0]
-    cdef int NC = np.shape(x)[1]   
-    cdef int NSlice = self.par.NSlice
-    cdef np.ndarray[DTYPE_t,ndim=4] result = np.zeros((nscan,NC,NSlice,self.par.Nproj*self.par.N),dtype=DTYPE)
-    cdef int scan=0
-    cdef int coil=0
-    cdef int islice=0
-    cdef list plan = self._plan    
-    cdef double scal = self.scale
-    for scan in range(nscan):
-      for coil in range(NC):
-        for islice in range(NSlice):
-          plan[scan][coil].f_hat = x[scan,coil,islice,:,:]/scal
-          result[scan,coil,islice,:] = plan[scan][coil].trafo()
-      
-    return np.reshape(result*self.dcf_flat,[nscan,NC,NSlice,self.par.Nproj,self.par.N])
-
-
-
-  cpdef  np.ndarray[DTYPE_t,ndim=5] nFTH_3D(self, np.ndarray[DTYPE_t,ndim=5] x):
-    cdef int nscan = np.shape(x)[0]
-    cdef int NC = np.shape(x)[1]  
-    cdef int NSlice = self.par.NSlice
-    cdef np.ndarray[DTYPE_t,ndim=5] result = np.zeros((nscan,NC,NSlice,self.par.dimX,self.par.dimY),dtype=DTYPE)
-    cdef np.ndarray[DTYPE_t,ndim=2] dcf = self.dcf  
-    cdef int scan=0
-    cdef int coil=0
-    cdef int islice=0    
-    cdef list plan = self._plan      
-    for scan in range(nscan):
-        for coil in range(NC): 
-          for islice in range(NSlice):
-            plan[scan][coil].f = x[scan,coil,islice,:,:]*dcf
-            result[scan,coil,islice,:,:] = plan[scan][coil].adjoint()
-      
-    return result/self.scale
-
-
-  cdef init_plan(self):
-    plan = []
-
-    traj_x = np.imag(np.asarray(self.traj))
-    traj_y = np.real(np.asarray(self.traj))
-
-    for i in range(self.NScan):
-
-        plan.append([])
-        points = np.transpose(np.array([traj_x[i,:,:].flatten(),traj_y[i,:,:].flatten()]))      
-        for j in range(self.NC):
-
-            plan[i].append(nfft.NFFT([self.dimX,self.dimY],self.N*self.Nproj))
-            plan[i][j].x = points
-            plan[i][j].precompute()
-    self._plan = plan
-
-
-#
-#
-#  cdef pdr_tgv_solve_2D(self, np.ndarray[DTYPE_t, ndim=3] x, np.ndarray[DTYPE_t, ndim=3] res, int iters):
-#    
-#    
-#
-#    
-#    cdef double alpha = self.irgn_par.gamma
-#    cdef double beta = self.irgn_par.gamma*2
-#    
-#    cdef double delta = self.irgn_par.delta
-#    cdef double gamma1 = 1/delta    
-#    
-#
-#    
-#    cdef double sigma0 = 1   
-#    cdef double tau0 = 15   
-#    
-#    cdef double L = 0
-#    
-#    ##estimate operator norm using power iteration
-#    cdef np.ndarray[DTYPE_t, ndim=3] xx = np.random.random_sample(np.shape(x)).astype(DTYPE)
-#    cdef np.ndarray[DTYPE_t, ndim=3] yy = 1+sigma0*tau0*self.operator_adjoint_2D(self.operator_forward_2D(xx));
-#    for i in range(10):
-#       if not np.isclose(np.linalg.norm(yy.flatten()),0):
-#           xx = yy/np.linalg.norm(yy.flatten())
-#       else:
-#           xx = yy
-#       yy = 1+sigma0*tau0*self.operator_adjoint_2D(self.operator_forward_2D(xx))
-#       l1 = np.vdot(yy.flatten(),xx.flatten());
-#    L = np.max(np.abs(l1)) ## Lipschitz constant estimate   
-#    cdef double L1 = np.max(np.abs(self.grad_x[0,:,None,:,:]*np.asarray(self.Coils)
-#                                   *np.conj(self.grad_x[0,:,None,:,:])*np.conj(self.Coils)))
-#    cdef double L2 = np.max(np.abs(self.grad_x[1,:,None,:,:]*np.asarray(self.Coils)
-#                                   *np.conj(self.grad_x[1,:,None,:,:])*np.conj(self.Coils)))
-#
-##    L = np.max((L1,L2))*self.unknowns*self.par.NScan*self.par.NC*sigma0*tau0+1
-#    L = np.sqrt(L**2+8+16) + (4*sigma0*tau0)**2/(1+4*sigma0*tau0)
-#    print("Operatornorm estimate L1: %f ---- L2: %f -----  L: %f "%(L1,L2,L))    
-#    cdef double gamma = 2*gamma1/L   
-#    
-#    cdef double theta = 1/np.sqrt(1+sigma0*gamma)
-#
-#    
-#    cdef double sigma = sigma0
-#    cdef double tau = tau0 
-#
-#    
-#    cdef np.ndarray[DTYPE_t, ndim=3] xk = x
-#    cdef np.ndarray[DTYPE_t, ndim=3] xhat = x    
-#    cdef np.ndarray[DTYPE_t, ndim=4] v = np.zeros(([self.unknowns,2,self.par.dimX,self.par.dimY]),dtype=DTYPE)    
-#    cdef np.ndarray[DTYPE_t, ndim=4] vhat = np.zeros(([self.unknowns,2,self.par.dimX,self.par.dimY]),dtype=DTYPE)   
-#    
-#    cdef np.ndarray[DTYPE_t, ndim=3] r = np.zeros_like(res,dtype=DTYPE)
-#    cdef np.ndarray[DTYPE_t, ndim=4] z1 = np.zeros(([self.unknowns,2,self.par.dimX,self.par.dimY]),dtype=DTYPE)
-#    cdef np.ndarray[DTYPE_t, ndim=4] z2 = np.zeros(([self.unknowns,3,self.par.dimX,self.par.dimY]),dtype=DTYPE)
-#
-#    cdef np.ndarray[DTYPE_t, ndim=3] rhat = np.zeros_like(res,dtype=DTYPE)
-#    cdef np.ndarray[DTYPE_t, ndim=4] z1hat = np.zeros(([self.unknowns,2,self.par.dimX,self.par.dimY]),dtype=DTYPE)
-#    cdef np.ndarray[DTYPE_t, ndim=4] z2hat = np.zeros(([self.unknowns,3,self.par.dimX,self.par.dimY]),dtype=DTYPE)
-#    
-#
-#    cdef np.ndarray[DTYPE_t, ndim=3] Kd1 = np.zeros_like(res,dtype=DTYPE)
-#    cdef np.ndarray[DTYPE_t, ndim=4] Kd2 = np.zeros_like(z1,dtype=DTYPE)
-#    cdef np.ndarray[DTYPE_t, ndim=4] Kd3 = np.zeros_like(z2,dtype=DTYPE)
-#    
-#    
-#    cdef np.ndarray[DTYPE_t, ndim=3] b1 = np.zeros_like(x,dtype=DTYPE)    
-#    cdef np.ndarray[DTYPE_t, ndim=4] b2 = np.zeros_like(v,dtype=DTYPE)
-#    
-#    cdef np.ndarray[DTYPE_t, ndim=3] d1 = np.zeros_like(x,dtype=DTYPE)      
-#    cdef np.ndarray[DTYPE_t, ndim=4] d2 = np.zeros_like(v,dtype=DTYPE)
-#                   
-#    cdef np.ndarray[DTYPE_t, ndim=3] T1 = np.zeros_like(d1,dtype=DTYPE)    
-#    cdef np.ndarray[DTYPE_t, ndim=4] T2 = np.zeros_like(d2,dtype=DTYPE)                      
-#
-#    cdef np.ndarray[DTYPE_t, ndim=2] scal = np.zeros((self.par.dimX,self.par.dimY),dtype=DTYPE)
-#
-#
-#    cdef double primal = 0
-#    cdef double dual = 0
-#    cdef double gap = 0
-#
-#
-#
-#    i=0
-#    for i in range(iters):
-#      
-#      #### Prox (id+sigma F) of x_hat
-#      np.maximum(0,(xhat+(sigma/delta)*xk)/(1+sigma/delta),x)
-#      np.minimum(300/self.model.M0_sc,x[0,:,:],x[0,:,:])
-#      np.abs(np.minimum(5000/self.model.T1_sc,x[1,:,:],x[1,:,:]),x[1,:,:])
-#      v = vhat
-#      
-#      
-#      #### Prox (id+tau G) of y_hat
-#      r = ( rhat - tau*res)/(1+tau/self.irgn_par.lambd)        
-#      z1 = z1hat/np.maximum(1,(np.sqrt(np.sum(z1hat**2,axis=(0,1)))/alpha))
-#      scal = np.sqrt( np.sum(z2hat[:,0,:,:]**2 + z2hat[:,1,:,:]**2 + 2*z2hat[:,2,:,:]**2,axis=0) )
-#      np.maximum(1,scal/(beta),scal)
-#      z2 = z2hat/scal      
-#  
-#      
-#      
-#      #### update b
-#      #### Accelerated Version
-#      b1 = ((1+theta)*x-theta*xhat) - sigma*(self.operator_adjoint_2D((1+theta)*r-rhat) - gd.bdiv_1((1+theta)*z1-z1hat))
-#      b2 = ((1+theta)*v-theta*vhat) - sigma*(-((1+theta)*z1-z1hat) - gd.fdiv_2((1+theta)*z2-z2hat))
-#      ### normal Version
-##      b1 = (2*x-theta*xhat) - sigma*(self.operator_adjoint_2D(2*r-rhat) - gd.bdiv_1(2*z1-z1hat))
-##      b2 = (2*v-theta*vhat) - sigma*(-(2*z1-z1hat) - gd.fdiv_2(2*z2-z2hat))          
-#          
-#      #### update d
-#      Kd1 = (self.operator_forward_2D(d1))
-#      Kd2 = (gd.fgrad_1(d1)-d2)
-#      Kd3 = (gd.sym_bgrad_2(d2))
-#      
-#      T1 = d1 + sigma0*tau0*(self.operator_adjoint_2D(Kd1) - gd.bdiv_1(Kd2))
-#      T2 = d2 + sigma0*tau0*(-Kd2 - gd.fdiv_2(Kd3))
-#      
-#      d1 = d1 + 1/L*(b1-T1)
-#      d2 = d2 + 1/L*(b2-T2)
-#      
-#      #### Accelerated Version
-#      xhat = theta*(xhat-x) + d1
-#      vhat = theta*(vhat-v) + d2
-#      #### normal Version
-##      xhat = (xhat-x) + d1
-##      vhat = (vhat-v) + d2      
-#      #### Accelerated Version      
-#      rhat = r + 1/theta*tau*(self.operator_forward_2D(d1))
-#      z1hat = z1 + 1/theta*tau*(gd.fgrad_1(d1)-d2)
-#      z2hat = z2 + 1/theta*tau*(gd.sym_bgrad_2(d2))
-#      #### normal Version
-##      rhat = r + tau*(self.operator_forward_2D(d1))
-##      z1hat = z1 + tau*(gd.fgrad_1(d1)-d2)
-##      z2hat = z2 + tau*(gd.sym_bgrad_2(d2))
-#      #### Accelerated Version      
-#      sigma = theta*sigma
-#      tau = 1/theta*tau
-#      theta = 1/np.sqrt(1+sigma*gamma)
-#      
-#        
-#      if not np.mod(i,1):
-#        plt.figure(1)
-#        plt.imshow(np.transpose(np.abs(x[0,:,:]*self.model.M0_sc)))
-#        plt.pause(0.05)
-#        plt.figure(2)
-##        plt.imshow(np.transpose(np.abs(-self.par.TR/np.log(x[1,:,:]))),vmin=0,vmax=3000)
-#        plt.imshow(np.transpose(np.abs(x[1,:,:]*self.model.T1_sc)),vmin=0,vmax=3000)
-#        plt.pause(0.05)
-#        primal= np.real(self.irgn_par.lambd/2*np.linalg.norm((self.operator_forward_2D(x)-res).flatten())**2+alpha*np.sum(np.abs((gd.fgrad_1(x)-v))) +
-#                 beta*np.sum(np.abs(gd.sym_bgrad_2(v))) + 1/(2*delta)*np.linalg.norm((x-xk).flatten())**2)
-#        
-#
-#        dual = np.real(-delta/2*np.linalg.norm(-(self.operator_adjoint_2D(r)-gd.bdiv_1(z1)).flatten())**2 
-#             - np.vdot(xk.flatten(),-(self.operator_adjoint_2D(r)-gd.bdiv_1(z1)).flatten()) + np.sum(-z1 -gd.fdiv_2(z2)) 
-#             - 1/(2*self.irgn_par.lambd)*np.linalg.norm(r.flatten())**2 - np.vdot(res.flatten(),r.flatten()))
-#        gap = np.abs(primal - dual)
-#        print("Iteration: %d ---- Primal: %f, Dual: %f, Gap: %f "%(i,primal,dual,gap))
-#        
-#        
-#    self.v = v
-#    return x  
-
+
+# cython: infer_types=True
+# cython: profile=False
+
+from __future__ import division
+cimport cython
+
+from cython.parallel import parallel, prange
+cimport numpy as np
+import numpy as np
+import time
+import VFA_model
+import decimal
+cimport gradients_divergences as gd
+import matplotlib.pyplot as plt
+plt.ion()
+np.import_array()
+DTYPE = np.complex64
+ctypedef np.complex64_t DTYPE_t
+from numpy cimport ndarray
+
+import pynfft.nfft as nfft
+#cimport nfft
+
+
+
+@cython.cdivision(True)      
+@cython.boundscheck(False) # turn off bounds-checking for entire function
+@cython.wraparound(False)  # turn off negative index wrapping for entire function    
+@cython.initializedcheck(False)
+
+cdef class Model_Reco:
+  cdef list _plan
+  cdef dict __dict__
+  cdef int unknowns
+  cdef int NSlice
+  cdef int NScan
+  cdef int dimY
+  cdef int dimX
+  cdef int NC
+  cdef int N
+  cdef int Nproj
+  cdef double scale
+  cdef public float dz
+  cdef DTYPE_t[:,:,:,::1] grad_x_2D
+  cdef DTYPE_t[:,:,:,::1] conj_grad_x_2D
+  cdef DTYPE_t[:,:,::1] Coils, conjCoils
+  cdef DTYPE_t[:,:,:,::1] Coils3D, conjCoils3D
+  
+  def __init__(self,par):
+    self.par = par
+    self.unknowns = par.unknowns
+    self.NSlice = par.NSlice
+    self.NScan = par.NScan
+    self.dimX = par.dimX
+    self.dimY = par.dimY
+    self.scale = np.sqrt(par.dimX*par.dimY)
+    self.NC = par.NC
+    self.N = par.N
+    self.Nproj = par.Nproj
+    self.dz = 3
+
+
+    print("Please Set Parameters, Data and Initial images")
+
+    
+  cdef np.ndarray[DTYPE_t,ndim=3] irgn_solve_2D(self,np.ndarray[DTYPE_t,ndim=3] x, int iters,np.ndarray[DTYPE_t,ndim=4] data):
+    
+
+    ###################################
+    ### Adjointness     
+#    xx = np.random.random_sample(np.shape(x)).astype(DTYPE)
+#    yy = np.random.random_sample(np.shape(data)).astype(DTYPE)
+#    a = np.vdot(xx.flatten(),self.operator_adjoint_2D(yy).flatten())
+#    b = np.vdot(self.operator_forward_2D(xx).flatten(),yy.flatten())
+#    test = np.abs(a-b)
+#    print("test deriv-op-adjointness:\n <xx,DGHyy>=%05f %05fi\n <DGxx,yy>=%05f %05fi  \n adj: %.2E"  % (a.real,a.imag,b.real,b.imag,(test)))
+    cdef np.ndarray[DTYPE_t,ndim=3] x_old = x
+#    a = 
+#    b = 
+    res = data - self.FT(self.step_val[:,None,:,:]*self.Coils) + self.operator_forward_2D(x)
+  
+    x = self.tgv_solve_2D(x,res,iters)      
+    fval= (self.irgn_par.lambd/2*np.linalg.norm(data - self.FT(self.step_val[:,None,:,:]*self.Coils))**2
+           +self.irgn_par.gamma*np.sum(np.abs(gd.fgrad_1(x)-self.v))
+           +self.irgn_par.gamma*(2)*np.sum(np.abs(gd.sym_bgrad_2(self.v))) 
+           +1/(2*self.irgn_par.delta)*np.linalg.norm((x-x_old).flatten())**2)    
+    print ("Function value after GN-Step: %f" %fval)
+
+    return x
+  
+  cdef np.ndarray[DTYPE_t,ndim=4] irgn_solve_3D(self,np.ndarray[DTYPE_t,ndim=4] x,int iters,np.ndarray[DTYPE_t,ndim=5] data):
+    
+
+    ###################################
+    ### Adjointness     
+#    xx = np.random.random_sample(np.shape(x)).astype('complex128')
+#    yy = np.random.random_sample(np.shape(data)).astype('complex128')
+#    a = np.vdot(xx.flatten(),self.operator_adjoint_3D(yy).flatten())
+#    b = np.vdot(self.operator_forward_3D(xx).flatten(),yy.flatten())
+#    test = np.abs(a-b)
+#    print("test deriv-op-adjointness:\n <xx,DGHyy>=%05f %05fi\n <DGxx,yy>=%05f %05fi  \n adj: %.2E"  % (a.real,a.imag,b.real,b.imag,decimal.Decimal(test)))
+
+    cdef np.ndarray[DTYPE_t,ndim=4] x_old = x
+
+    res = data - self.FT(self.step_val[:,None,:,:]*self.Coils3D) + self.operator_forward_3D(x)
+   
+    x = self.tgv_solve_3D(x,res,iters)
+      
+    fval= (self.irgn_par.lambd/2*np.linalg.norm(data - self.FT(self.step_val[:,None,:,:]*self.Coils3D))**2
+           +self.irgn_par.gamma*np.sum(np.abs(gd.fgrad_3(x,1,1,self.dz)-self.v))
+           +self.irgn_par.gamma*(2)*np.sum(np.abs(gd.sym_bgrad_3(self.v,1,1,self.dz))) 
+           +1/(2*self.irgn_par.delta)*np.linalg.norm((x-x_old).flatten())**2)    
+    print ("Function value after GN-Step: %f" %fval)
+
+    return x
+        
+
+    
+  cpdef execute_2D(self):
+      self.init_plan()
+      self.FT = self.nFT_2D
+      self.FTH = self.nFTH_2D
+      iters = self.irgn_par.start_iters
+
+      
+      self.result = np.zeros((self.irgn_par.max_GN_it,self.unknowns,self.par.NSlice,self.par.dimY,self.par.dimX),dtype=DTYPE)
+      result = np.copy(self.model.guess)
+      for islice in range(self.par.NSlice):
+        self.Coils = np.squeeze(self.par.C[:,islice,:,:])    
+        self.conjCoils = np.conj(self.Coils)   
+        self.v = np.zeros(([self.unknowns,2,self.par.dimX,self.par.dimY]),dtype=DTYPE)
+        self.r = np.zeros(([self.NScan,self.NC,self.Nproj,self.N]),dtype=DTYPE)
+        self.z1 = np.zeros(([self.unknowns,2,self.par.dimX,self.par.dimY]),dtype=DTYPE)
+        self.z2 = np.zeros(([self.unknowns,3,self.par.dimX,self.par.dimY]),dtype=DTYPE)
+
+        for i in range(self.irgn_par.max_GN_it):
+          start = time.time()       
+          self.step_val = self.model.execute_forward_2D(result[:,islice,:,:],islice)
+          self.grad_x_2D = self.model.execute_gradient_2D(result[:,islice,:,:],islice)
+          self.conj_grad_x_2D = np.conj(self.grad_x_2D)
+
+          result[:,islice,:,:] = self.irgn_solve_2D(result[:,islice,:,:], iters, self.data[:,:,islice,:])
+          self.result[i,:,islice,:,:] = result[:,islice,:,:]
+          
+          iters = np.fmin(iters*2,self.irgn_par.max_iters)
+          self.irgn_par.gamma = self.irgn_par.gamma*0.8
+          self.irgn_par.delta = self.irgn_par.delta*2
+          
+          end = time.time()-start
+          print("Elapsed time: %f seconds" %end)
+
+        
+  cpdef execute_2D_cart(self):
+   
+    self.FT = self.FT_2D
+    self.FTH = self.FTH_2D
+    iters = self.irgn_par.start_iters
+    self.v = np.zeros(([self.unknowns,2,self.par.dimX,self.par.dimY]),dtype=DTYPE)
+  
+    self.dimX = self.par.dimX
+    self.dimY = self.par.dimY
+    self.NSlice = self.par.NSlice
+    self.NScan = self.par.NScan
+    self.NC = self.par.NC
+    self.unknowns = 2
+    
+    self.result = np.zeros((self.irgn_par.max_GN_it,self.unknowns,self.par.NSlice,self.par.dimY,self.par.dimX),dtype=DTYPE)
+    result = np.copy(self.model.guess)
+    for islice in range(self.par.NSlice):
+      self.Coils = np.squeeze(self.par.C[:,islice,:,:])
+      self.conjCoils = np.conj(self.Coils)        
+      for i in range(self.irgn_par.max_GN_it):
+        start = time.time()       
+        self.step_val = np.nan_to_num(self.model.execute_forward_2D(result[:,islice,:,:],islice))
+        self.grad_x_2D = np.nan_to_num(self.model.execute_gradient_2D(result[:,islice,:,:],islice))
+        self.conj_grad_x_2D = np.nan_to_num(np.conj(self.grad_x_2D))
+        
+        result[:,islice,:,:] = self.irgn_solve_2D(result[:,islice,:,:], iters, self.data[:,:,islice,:,:])
+        self.result[i,:,islice,:,:] = result[:,islice,:,:]
+        
+        iters = np.fmin(iters*2,self.irgn_par.max_iters)
+        self.irgn_par.gamma = self.irgn_par.gamma*0.8
+        self.irgn_par.delta = self.irgn_par.delta*2
+        
+        end = time.time()-start
+        print("Elapsed time: %f seconds" %end)
+                 
+      
+     
+  cpdef execute_3D(self):
+      self.init_plan()     
+      self.FT = self.nFT_3D
+      self.FTH = self.nFTH_3D
+      iters = self.irgn_par.start_iters
+
+      self.v = np.zeros(([self.unknowns,3,self.NSlice,self.par.dimX,self.par.dimY]),dtype=DTYPE)
+      self.r = np.zeros_like(self.data,dtype=DTYPE)
+      self.z1 = np.zeros(([self.unknowns,3,self.NSlice,self.par.dimX,self.par.dimY]),dtype=DTYPE)
+      self.z2 = np.zeros(([self.unknowns,6,self.NSlice,self.par.dimX,self.par.dimY]),dtype=DTYPE)        
+      
+      self.result = np.zeros((self.irgn_par.max_GN_it+1,self.unknowns,self.par.NSlice,self.par.dimY,self.par.dimX),dtype=DTYPE)
+      self.result[0,:,:,:,:] = np.copy(self.model.guess)
+
+      self.Coils3D = np.squeeze(self.par.C)        
+      self.conjCoils3D = np.conj(self.Coils3D)
+      for i in range(self.irgn_par.max_GN_it):
+        start = time.time()       
+
+        self.step_val = np.nan_to_num(self.model.execute_forward_3D(self.result[i,:,:,:,:]))
+        self.grad_x = np.nan_to_num(self.model.execute_gradient_3D(self.result[i,:,:,:,:]))
+        self.conj_grad_x = np.nan_to_num(np.conj(self.grad_x))
+          
+        self.result[i+1,:,:,:,:] = self.irgn_solve_3D(self.result[i,:,:,:,:], iters, self.data)
+
+
+        iters = np.fmin(iters*2,self.irgn_par.max_iters)
+        self.irgn_par.gamma = self.irgn_par.gamma*0.8 ##0.7
+        self.irgn_par.delta = self.irgn_par.delta*2
+          
+        end = time.time()-start
+        print("Elapsed time: %f seconds" %end)
+            
+               
+      
+  cdef np.ndarray[DTYPE_t,ndim=4] operator_forward_2D(self,np.ndarray[DTYPE_t,ndim=3] x):
+
+    return self.FT(np.sum(x[:,None,:,:]*self.grad_x_2D,axis=0)[:,None,:,:]*self.Coils)
+    
+  cdef np.ndarray[DTYPE_t,ndim=3] operator_adjoint_2D(self,np.ndarray[DTYPE_t,ndim=4] x):
+      
+    return np.squeeze(np.sum(np.squeeze(np.sum(self.FTH(x)*self.conjCoils,axis=1))*self.conj_grad_x_2D,axis=1))      
+  
+  cdef np.ndarray[DTYPE_t,ndim=5] operator_forward_3D(self,np.ndarray[DTYPE_t,ndim=4] x):
+      
+    return self.FT(np.sum(x[:,None,:,:,:]*self.grad_x,axis=0)[:,None,:,:,:]*self.Coils3D)
+
+    
+  cdef np.ndarray[DTYPE_t,ndim=4] operator_adjoint_3D(self,np.ndarray[DTYPE_t,ndim=5] x):
+      
+    return np.squeeze(np.sum(np.squeeze(np.sum(self.FTH(x)*self.conjCoils3D,axis=1)*self.conj_grad_x),axis=1))    
+  
+    
+  cdef np.ndarray[DTYPE_t,ndim=3] tgv_solve_2D(self, np.ndarray[DTYPE_t, ndim=3] x, np.ndarray[DTYPE_t, ndim=4] res, int iters):
+    cdef double alpha = self.irgn_par.gamma
+    cdef double beta = self.irgn_par.gamma*2
+    
+    cdef np.ndarray[DTYPE_t,ndim=3] xx = np.zeros_like(x,dtype=DTYPE)
+    cdef np.ndarray[DTYPE_t,ndim=3] yy = np.zeros_like(x,dtype=DTYPE)
+    xx = np.random.random_sample(np.shape(x)).astype(DTYPE)
+    yy = self.operator_adjoint_2D(self.operator_forward_2D(xx));
+    cdef int j = 0
+    for j in range(10):
+       if not np.isclose(np.linalg.norm(yy.flatten()),0):
+           xx = yy/np.linalg.norm(yy.flatten())
+       else:
+           xx = yy
+       yy = self.operator_adjoint_2D(self.operator_forward_2D(xx))
+       l1 = np.vdot(yy.flatten(),xx.flatten());
+    L = np.max(np.abs(l1)) ## Lipschitz constant estimate   
+#    L1 = np.max(np.abs(self.grad_x[0,:,None,:,:]*self.Coils
+#                                   *np.conj(self.grad_x[0,:,None,:,:])*np.conj(self.Coils)))
+#    L2 = np.max(np.abs(self.grad_x[1,:,None,:,:]*self.Coils
+#                                   *np.conj(self.grad_x[1,:,None,:,:])*np.conj(self.Coils)))
+#
+#    L = np.max((L1,L2))*self.unknowns*self.par.NScan*self.par.NC*sigma0*tau0+1
+    L = (L+8**2+16**2)
+    print("Operatornorm estimate L: %f "%(L))    
+    
+    
+    cdef double tau = 1/np.sqrt(L)
+    cdef double tau_new = 0
+    
+    cdef np.ndarray[DTYPE_t, ndim=3] xk = x
+    cdef np.ndarray[DTYPE_t, ndim=3] x_new = np.zeros_like(x,dtype=DTYPE)
+    
+    cdef np.ndarray[DTYPE_t, ndim=4] r = self.r#np.zeros_like(res,dtype=DTYPE)
+    cdef np.ndarray[DTYPE_t, ndim=4] z1 = self.z1#np.zeros(([self.unknowns,2,self.par.dimX,self.par.dimY]),dtype=DTYPE)
+    cdef np.ndarray[DTYPE_t, ndim=4] z2 = self.z2#np.zeros(([self.unknowns,3,self.par.dimX,self.par.dimY]),dtype=DTYPE)
+    cdef np.ndarray[DTYPE_t, ndim=4] v = self.v#np.zeros(([self.unknowns,2,self.par.dimX,self.par.dimY]),dtype=DTYPE)
+    
+    cdef np.ndarray[DTYPE_t, ndim=4] r_new = np.zeros_like(res,dtype=DTYPE)
+    cdef np.ndarray[DTYPE_t, ndim=4] z1_new = np.zeros(([self.unknowns,2,self.par.dimX,self.par.dimY]),dtype=DTYPE)
+    cdef np.ndarray[DTYPE_t, ndim=4] z2_new = np.zeros(([self.unknowns,3,self.par.dimX,self.par.dimY]),dtype=DTYPE)
+    cdef np.ndarray[DTYPE_t, ndim=4] v_new = np.zeros(([self.unknowns,2,self.par.dimX,self.par.dimY]),dtype=DTYPE)
+    
+
+    cdef np.ndarray[DTYPE_t, ndim=3] Kyk1 = np.zeros_like(x,dtype=DTYPE)
+    cdef np.ndarray[DTYPE_t, ndim=4] Kyk2 = np.zeros_like(z1,dtype=DTYPE)
+    
+    cdef np.ndarray[DTYPE_t, ndim=4] Ax = np.zeros_like(res,dtype=DTYPE)
+    cdef np.ndarray[DTYPE_t, ndim=4] Ax_Axold = np.zeros_like(res,dtype=DTYPE)
+    cdef np.ndarray[DTYPE_t, ndim=4] Axold = np.zeros_like(res,dtype=DTYPE)    
+    cdef np.ndarray[DTYPE_t, ndim=4] tmp = np.zeros_like(res,dtype=DTYPE)    
+    
+    cdef np.ndarray[DTYPE_t, ndim=3] Kyk1_new = np.zeros_like(x,dtype=DTYPE)
+    cdef np.ndarray[DTYPE_t, ndim=4] Kyk2_new = np.zeros_like(z1,dtype=DTYPE)
+    
+    
+    cdef double delta = self.irgn_par.delta
+    cdef double mu = 1/delta
+    
+    cdef double theta_line = 1.0
+
+    
+    cdef double beta_line = 1
+    cdef double beta_new = 0
+    
+    cdef double mu_line = 0.5
+    cdef double delta_line = 0.8
+    cdef np.ndarray[DTYPE_t, ndim=2] scal = np.zeros((self.par.dimX,self.par.dimY),dtype=DTYPE)
+    
+    cdef double ynorm = 0.0
+    cdef double lhs = 0.0
+
+    cdef double primal = 0.0
+    cdef double dual = 0.0
+    cdef double gap = 0.0
+    
+    
+
+    
+    cdef np.ndarray[DTYPE_t, ndim=4] gradx = np.zeros_like(z1,dtype=DTYPE)
+    cdef np.ndarray[DTYPE_t, ndim=4] gradx_xold = np.zeros_like(z1,dtype=DTYPE)
+    
+    cdef np.ndarray[DTYPE_t, ndim=4] v_old = np.zeros_like(v,dtype=DTYPE)
+    cdef np.ndarray[DTYPE_t, ndim=4] symgrad_v = np.zeros_like(z2,dtype=DTYPE)
+    cdef np.ndarray[DTYPE_t, ndim=4] symgrad_v_vold = np.zeros_like(z2,dtype=DTYPE)
+    
+    Axold = self.operator_forward_2D(x)
+    Kyk1 = self.operator_adjoint_2D(r) - gd.bdiv_1(z1)
+    Kyk2 = -z1 - gd.fdiv_2(z2)
+    cdef int i=0
+    for i in range(iters):
+        
+      x_new = np.maximum(0,((x - tau*(Kyk1))+(tau/delta)*xk)/(1+tau/delta))
+
+      x_new[0,:,:] = np.maximum(0,np.minimum(300/self.model.M0_sc,x_new[0,...]))
+      x_new[1,:,:] = np.real(np.maximum(self.model.min_T1,np.minimum(self.model.max_T1,x_new[1,...])))
+
+
+      v_new = v-tau*Kyk2
+      
+#      beta_new = beta_line*(1+mu*tau)
+      
+#      tau_new = tau*np.sqrt(beta_line/beta_new*(1+theta_line))
+#      tau_new = tau*np.sqrt(beta_line/beta_new)      
+      
+      tau_new = tau*np.sqrt((1+theta_line))     
+      
+#      beta_line = beta_new
+      
+      gradx = gd.fgrad_1(x_new)
+      gradx_xold = gradx - gd.fgrad_1(x)
+      v_vold = v_new-v
+      symgrad_v = gd.sym_bgrad_2(v_new)
+      symgrad_v_vold = symgrad_v - gd.sym_bgrad_2(v)
+      Ax = self.operator_forward_2D(x_new)
+      Ax_Axold = Ax-Axold
+    
+      while True:
+        
+        theta_line = tau_new/tau
+        
+        z1_new = z1 + beta_line*tau_new*( gradx + theta_line*gradx_xold - v_new - theta_line*v_vold  )
+        z1_new = z1_new/np.maximum(1,(np.sqrt(np.sum(z1_new**2,axis=(0,1)))/alpha))
+     
+        z2_new = z2 + beta_line*tau_new*( symgrad_v + theta_line*symgrad_v_vold )
+        scal = np.sqrt( np.sum(z2_new[:,0,:,:]**2 + z2_new[:,1,:,:]**2 + 2*z2_new[:,2,:,:]**2,axis=0) )
+
+        scal = np.maximum(1,scal/(beta))
+
+        z2_new = z2_new/scal
+        
+        
+        
+        tmp = Ax+theta_line*Ax_Axold
+        r_new = (( r  + beta_line*tau_new*(tmp) ) - beta_line*tau_new*res)/(1+beta_line*tau_new/self.irgn_par.lambd)
+        
+        Kyk1_new = self.operator_adjoint_2D(r_new)-gd.bdiv_1(z1_new)
+        Kyk2_new = -z1_new -gd.fdiv_2(z2_new)
+
+        
+        ynorm = np.linalg.norm(np.concatenate([(r_new-r).flatten(),(z1_new-z1).flatten(),(z2_new-z2).flatten()]))
+        lhs = np.sqrt(beta_line)*tau_new*np.linalg.norm(np.concatenate([(Kyk1_new-Kyk1).flatten(),(Kyk2_new-Kyk2).flatten()]))        
+        if lhs <= ynorm*delta_line:
+            break
+        else:
+            tau_new = tau_new*mu_line
+             
+      Kyk1 = (Kyk1_new)
+      Kyk2 =  (Kyk2_new)
+      Axold =(Ax)
+      z1 = (z1_new)
+      z2 = (z2_new)
+      r =  (r_new)
+      tau =  (tau_new)
+        
+  
+      x = (x_new)
+      v = (v_new)
+        
+      if not np.mod(i,20):
+        self.model.plot_unknowns(x,True)
+        primal= np.real(self.irgn_par.lambd/2*np.linalg.norm((Ax-res).flatten())**2+alpha*np.sum(np.abs((gradx-v))) +
+                 beta*np.sum(np.abs(symgrad_v)) + 1/(2*delta)*np.linalg.norm((x-xk).flatten())**2)
+    
+        dual = np.real(-delta/2*np.linalg.norm((-Kyk1_new).flatten())**2 - np.vdot(xk.flatten(),(-Kyk1_new).flatten()) + np.sum(Kyk2_new) 
+                - 1/(2*self.irgn_par.lambd)*np.linalg.norm(r.flatten())**2 - np.vdot(res.flatten(),r.flatten()))
+        gap = np.abs(primal - dual)
+        print("Iteration: %d ---- Primal: %f, Dual: %f, Gap: %f "%(i,primal,dual,gap))
+        
+        
+    self.v = v
+    self.r = r
+    self.z1 = z1
+    self.z2 = z2
+    
+    return x
+  
+  cdef np.ndarray[DTYPE_t,ndim=4] tgv_solve_3D(self, np.ndarray[DTYPE_t,ndim=4] x, np.ndarray[DTYPE_t,ndim=5] res, int iters):
+    cdef double alpha = self.irgn_par.gamma
+    cdef double beta = self.irgn_par.gamma*2
+    
+    cdef float dz = self.dz
+    
+    
+    cdef double tau = 1/np.sqrt(16**2+8**2)
+    cdef double tau_new = 0   
+    
+    cdef np.ndarray[DTYPE_t,ndim=4] xk = x
+    cdef np.ndarray[DTYPE_t,ndim=4] x_new = np.zeros_like(x,dtype=DTYPE)
+    
+    cdef np.ndarray[DTYPE_t,ndim=5] r = np.copy(self.r)#np.zeros_like(res,dtype=DTYPE)
+    cdef np.ndarray[DTYPE_t,ndim=5] z1 = np.copy(self.z1)#np.zeros(([self.unknowns,3,self.par.NSlice,self.par.dimX,self.par.dimY]),dtype=DTYPE)
+    cdef np.ndarray[DTYPE_t,ndim=5] z2 = np.copy(self.z2)#np.zeros(([self.unknowns,6,self.par.NSlice,self.par.dimX,self.par.dimY]),dtype=DTYPE)
+    cdef np.ndarray[DTYPE_t,ndim=5] v = np.copy(self.v)#np.zeros_like(z1,dtype=DTYPE)
+    
+    cdef np.ndarray[DTYPE_t,ndim=5] r_new = np.zeros_like(r,dtype=DTYPE)
+    cdef np.ndarray[DTYPE_t,ndim=5] z1_new = np.zeros_like(z1,dtype=DTYPE)
+    cdef np.ndarray[DTYPE_t,ndim=5] z2_new = np.zeros_like(z2,dtype=DTYPE)
+    cdef np.ndarray[DTYPE_t,ndim=5] v_new = np.zeros_like(v,dtype=DTYPE)
+    
+
+    cdef np.ndarray[DTYPE_t,ndim=4] Kyk1 = np.zeros_like(x,dtype=DTYPE)
+    cdef np.ndarray[DTYPE_t,ndim=5] Kyk2 = np.zeros_like(z1,dtype=DTYPE)
+    
+    cdef np.ndarray[DTYPE_t,ndim=5] Ax = np.zeros_like(res,dtype=DTYPE)
+    cdef np.ndarray[DTYPE_t,ndim=5] Ax_Axold = np.zeros_like(Ax,dtype=DTYPE)
+    cdef np.ndarray[DTYPE_t,ndim=5] Axold = np.zeros_like(Ax,dtype=DTYPE)    
+    cdef np.ndarray[DTYPE_t,ndim=5] tmp = np.zeros_like(Ax,dtype=DTYPE)    
+    
+    cdef np.ndarray[DTYPE_t,ndim=4] Kyk1_new = np.zeros_like(Kyk1,dtype=DTYPE)
+    cdef np.ndarray[DTYPE_t,ndim=5] Kyk2_new = np.zeros_like(Kyk2,dtype=DTYPE)
+    
+    
+    cdef double delta = self.irgn_par.delta
+    cdef double mu = 1/delta
+    
+    cdef double theta_line = 1.0
+
+    
+    cdef double beta_line = 1e0
+    cdef double beta_new = 0
+    
+    cdef double mu_line = 0.1
+    cdef double delta_line = 0.5
+    
+    cdef np.ndarray[DTYPE_t,ndim=3] scal = np.zeros((self.par.NSlice,self.par.dimX,self.par.dimY),dtype=DTYPE)
+    
+    cdef double ynorm = 0
+    cdef double lhs = 0
+
+    cdef double primal = 0
+    cdef double dual = 0
+    cdef double gap = 0
+
+    
+    cdef np.ndarray[DTYPE_t,ndim=5] gradx = np.zeros_like(z1,dtype=DTYPE)
+    cdef np.ndarray[DTYPE_t,ndim=5] gradx_xold = np.zeros_like(z1,dtype=DTYPE)
+    
+    cdef np.ndarray[DTYPE_t,ndim=5] v_vold = np.zeros_like(v,dtype=DTYPE)
+    cdef np.ndarray[DTYPE_t,ndim=5] symgrad_v = np.zeros_like(z2,dtype=DTYPE)
+    cdef np.ndarray[DTYPE_t,ndim=5] symgrad_v_vold = np.zeros_like(z2,dtype=DTYPE)
+    
+    Axold = self.operator_forward_3D(x)
+    Kyk1 = self.operator_adjoint_3D(r) - gd.bdiv_3(z1,1,1,dz)
+    Kyk2 = -z1 - gd.fdiv_3(z2,1,1,dz)     
+    cdef int i=0
+    
+    for i in range(iters):
+      x_new = np.maximum(0,((x - tau*(Kyk1))+(tau/delta)*xk)/(1+tau/delta))
+      
+      
+      x_new[0,...] = np.maximum(0,np.minimum(300/self.model.M0_sc,x_new[0,...]))
+      x_new[1,...] = np.real(np.maximum(self.model.min_T1,np.minimum(self.model.max_T1,
+                                                       x_new[1,...])))
+
+            
+      v_new = v-tau*Kyk2   
+#      beta_new = beta_line*(1+mu*tau)
+      
+#      tau_new = tau*np.sqrt(beta_line/beta_new*(1+theta_line))
+      tau_new = tau*np.sqrt((1+theta_line))
+#      tau_new = tau*np.sqrt(beta_line/beta_new)      
+#      beta_line = beta_new
+      
+      gradx = gd.fgrad_3(x_new,1,1,dz)
+      gradx_xold = gradx - gd.fgrad_3(x,1,1,dz)  
+      v_vold = v_new-v
+      symgrad_v = gd.sym_bgrad_3(v_new,1,1,dz)
+      symgrad_v_vold = symgrad_v - gd.sym_bgrad_3(v,1,1,dz)     
+      Ax = self.operator_forward_3D(x_new)
+      Ax_Axold = Ax-Axold
+      while True:
+        
+        theta_line = tau_new/tau
+        
+        z1_new = z1 + beta_line*tau_new*( gradx + theta_line*gradx_xold - v_new - theta_line*v_vold  )
+        z1_new = z1_new/np.maximum(1,(np.sqrt(np.sum(z1_new**2,axis=(0,1)))/alpha))
+
+        z2_new = z2 + beta_line*tau_new*( symgrad_v + theta_line*symgrad_v_vold )
+        scal = np.sqrt( np.sum(z2_new[:,0,:,:,:]**2 + z2_new[:,1,:,:,:]**2 +
+                    z2_new[:,2,:,:,:]**2+ 2*z2_new[:,3,:,:,:]**2 + 
+                    2*z2_new[:,4,:,:,:]**2+2*z2_new[:,5,:,:,:]**2,axis=0))
+        scal = np.maximum(1,scal/(beta),scal)
+        z2_new = z2_new/scal
+        
+        
+        tmp = Ax+theta_line*Ax_Axold
+        r_new = (( r  + beta_line*tau_new*(tmp) ) - beta_line*tau_new*res)/(1+beta_line*tau_new/self.irgn_par.lambd)
+        Kyk1_new = self.operator_adjoint_3D(r_new)-gd.bdiv_3(z1_new,1,1,dz)
+        Kyk2_new = -z1_new -gd.fdiv_3(z2_new,1,1,dz)
+        
+        ynorm = np.linalg.norm(np.concatenate([(r_new-r).flatten(),(z1_new-z1).flatten(),(z2_new-z2).flatten()]))
+        lhs = np.sqrt(beta_line)*tau_new*np.linalg.norm(np.concatenate([(Kyk1_new-Kyk1).flatten(),(Kyk2_new-Kyk2).flatten()]))        
+        if lhs <= ynorm*delta_line:
+            break
+        else:       
+            tau_new = tau_new*mu_line
+            
+      Kyk1 = (Kyk1_new)
+      Kyk2 =  (Kyk2_new)
+      Axold =(Ax)
+      z1 = (z1_new)
+      z2 = (z2_new)
+      r =  (r_new)
+      tau =  (tau_new)
+        
+  
+      x = x_new
+      v = v_new
+        
+      if not np.mod(i,20):
+        self.model.plot_unknowns(x)
+        primal= np.real(self.irgn_par.lambd/2*np.linalg.norm((Ax-res).flatten())**2+alpha*np.sum(np.abs((gradx-v))) +
+                 beta*np.sum(np.abs(symgrad_v)) + 1/(2*delta)*np.linalg.norm((x-xk).flatten())**2)
+    
+        dual = np.real(-delta/2*np.linalg.norm((-Kyk1_new).flatten())**2 - np.vdot(xk.flatten(),(-Kyk1_new).flatten()) + np.sum(Kyk2_new) 
+                - 1/(2*self.irgn_par.lambd)*np.linalg.norm(r.flatten())**2 - np.vdot(res.flatten(),r.flatten()))
+        gap = np.abs(primal - dual)
+        print("Iteration: %d ---- Primal: %f, Dual: %f, Gap: %f "%(i,primal,dual,gap))
+        
+        
+    self.v = v
+    self.z1 = z1
+    self.z2 = z2
+    self.r = r
+    return x  
+  
+  
+  
+  cpdef np.ndarray[DTYPE_t,ndim=4] FT_2D(self,np.ndarray[DTYPE_t,ndim=4] x):
+   
+    return self.fft_forward(x)/np.sqrt(np.shape(x)[2]*np.shape(x)[3])
+
+      
+  cpdef np.ndarray[DTYPE_t,ndim=4] FTH_2D(self,np.ndarray[DTYPE_t,ndim=4] x):
+      
+    return self.fft_back(x)*np.sqrt(np.shape(x)[2]*np.shape(x)[3])
+
+
+  cpdef np.ndarray[DTYPE_t,ndim=4] nFT_2D(self, np.ndarray[DTYPE_t,ndim=4] x):
+
+    cdef int nscan = np.shape(x)[0]
+    cdef int NC = np.shape(x)[1]   
+    cdef np.ndarray[DTYPE_t,ndim=3] result = np.zeros((nscan,NC,self.par.Nproj*self.par.N),dtype=DTYPE)
+    cdef double scal = self.scale
+    cdef int scan=0
+    cdef int coil=0
+    cdef list plan = self._plan
+    for scan in range(nscan):
+      for coil in range(NC):
+          plan[scan][coil].f_hat = x[scan,coil,:,:]/scal
+          result[scan,coil,:] = plan[scan][coil].trafo()
+      
+    return np.reshape(result*self.dcf_flat,[nscan,NC,self.par.Nproj,self.par.N])
+
+
+
+  cpdef np.ndarray[DTYPE_t,ndim=4] nFTH_2D(self, np.ndarray[DTYPE_t,ndim=4] x):
+    cdef int nscan = np.shape(x)[0]
+    cdef int NC = np.shape(x)[1]     
+    cdef np.ndarray[DTYPE_t,ndim=4] result = np.zeros((nscan,NC,self.par.dimX,self.par.dimY),dtype=DTYPE)
+    cdef np.ndarray[DTYPE_t,ndim=2] dcf = self.dcf
+    cdef int scan=0
+    cdef int coil=0
+    cdef list plan = self._plan
+    for scan in range(nscan):
+        for coil in range(NC):  
+            plan[scan][coil].f = x[scan,coil,:,:]*dcf
+            result[scan,coil,:,:] = plan[scan][coil].adjoint()
+      
+    return result/self.scale
+      
+  
+  
+  cpdef  np.ndarray[DTYPE_t,ndim=5] nFT_3D(self, np.ndarray[DTYPE_t,ndim=5] x):
+
+    cdef int nscan = np.shape(x)[0]
+    cdef int NC = np.shape(x)[1]   
+    cdef int NSlice = self.par.NSlice
+    cdef np.ndarray[DTYPE_t,ndim=4] result = np.zeros((nscan,NC,NSlice,self.par.Nproj*self.par.N),dtype=DTYPE)
+    cdef int scan=0
+    cdef int coil=0
+    cdef int islice=0
+    cdef list plan = self._plan    
+    cdef double scal = self.scale
+    for scan in range(nscan):
+      for coil in range(NC):
+        for islice in range(NSlice):
+          plan[scan][coil].f_hat = x[scan,coil,islice,:,:]/scal
+          result[scan,coil,islice,:] = plan[scan][coil].trafo()
+      
+    return np.reshape(result*self.dcf_flat,[nscan,NC,NSlice,self.par.Nproj,self.par.N])
+
+
+
+  cpdef  np.ndarray[DTYPE_t,ndim=5] nFTH_3D(self, np.ndarray[DTYPE_t,ndim=5] x):
+    cdef int nscan = np.shape(x)[0]
+    cdef int NC = np.shape(x)[1]  
+    cdef int NSlice = self.par.NSlice
+    cdef np.ndarray[DTYPE_t,ndim=5] result = np.zeros((nscan,NC,NSlice,self.par.dimX,self.par.dimY),dtype=DTYPE)
+    cdef np.ndarray[DTYPE_t,ndim=2] dcf = self.dcf  
+    cdef int scan=0
+    cdef int coil=0
+    cdef int islice=0    
+    cdef list plan = self._plan      
+    for scan in range(nscan):
+        for coil in range(NC): 
+          for islice in range(NSlice):
+            plan[scan][coil].f = x[scan,coil,islice,:,:]*dcf
+            result[scan,coil,islice,:,:] = plan[scan][coil].adjoint()
+      
+    return result/self.scale
+
+
+  cdef init_plan(self):
+    plan = []
+
+    traj_x = np.imag(np.asarray(self.traj))
+    traj_y = np.real(np.asarray(self.traj))
+
+    for i in range(self.NScan):
+
+        plan.append([])
+        points = np.transpose(np.array([traj_x[i,:,:].flatten(),traj_y[i,:,:].flatten()]))      
+        for j in range(self.NC):
+
+            plan[i].append(nfft.NFFT([self.dimX,self.dimY],self.N*self.Nproj))
+            plan[i][j].x = points
+            plan[i][j].precompute()
+    self._plan = plan
+
+
+#
+#
+#  cdef pdr_tgv_solve_2D(self, np.ndarray[DTYPE_t, ndim=3] x, np.ndarray[DTYPE_t, ndim=3] res, int iters):
+#    
+#    
+#
+#    
+#    cdef double alpha = self.irgn_par.gamma
+#    cdef double beta = self.irgn_par.gamma*2
+#    
+#    cdef double delta = self.irgn_par.delta
+#    cdef double gamma1 = 1/delta    
+#    
+#
+#    
+#    cdef double sigma0 = 1   
+#    cdef double tau0 = 15   
+#    
+#    cdef double L = 0
+#    
+#    ##estimate operator norm using power iteration
+#    cdef np.ndarray[DTYPE_t, ndim=3] xx = np.random.random_sample(np.shape(x)).astype(DTYPE)
+#    cdef np.ndarray[DTYPE_t, ndim=3] yy = 1+sigma0*tau0*self.operator_adjoint_2D(self.operator_forward_2D(xx));
+#    for i in range(10):
+#       if not np.isclose(np.linalg.norm(yy.flatten()),0):
+#           xx = yy/np.linalg.norm(yy.flatten())
+#       else:
+#           xx = yy
+#       yy = 1+sigma0*tau0*self.operator_adjoint_2D(self.operator_forward_2D(xx))
+#       l1 = np.vdot(yy.flatten(),xx.flatten());
+#    L = np.max(np.abs(l1)) ## Lipschitz constant estimate   
+#    cdef double L1 = np.max(np.abs(self.grad_x[0,:,None,:,:]*np.asarray(self.Coils)
+#                                   *np.conj(self.grad_x[0,:,None,:,:])*np.conj(self.Coils)))
+#    cdef double L2 = np.max(np.abs(self.grad_x[1,:,None,:,:]*np.asarray(self.Coils)
+#                                   *np.conj(self.grad_x[1,:,None,:,:])*np.conj(self.Coils)))
+#
+##    L = np.max((L1,L2))*self.unknowns*self.par.NScan*self.par.NC*sigma0*tau0+1
+#    L = np.sqrt(L**2+8+16) + (4*sigma0*tau0)**2/(1+4*sigma0*tau0)
+#    print("Operatornorm estimate L1: %f ---- L2: %f -----  L: %f "%(L1,L2,L))    
+#    cdef double gamma = 2*gamma1/L   
+#    
+#    cdef double theta = 1/np.sqrt(1+sigma0*gamma)
+#
+#    
+#    cdef double sigma = sigma0
+#    cdef double tau = tau0 
+#
+#    
+#    cdef np.ndarray[DTYPE_t, ndim=3] xk = x
+#    cdef np.ndarray[DTYPE_t, ndim=3] xhat = x    
+#    cdef np.ndarray[DTYPE_t, ndim=4] v = np.zeros(([self.unknowns,2,self.par.dimX,self.par.dimY]),dtype=DTYPE)    
+#    cdef np.ndarray[DTYPE_t, ndim=4] vhat = np.zeros(([self.unknowns,2,self.par.dimX,self.par.dimY]),dtype=DTYPE)   
+#    
+#    cdef np.ndarray[DTYPE_t, ndim=3] r = np.zeros_like(res,dtype=DTYPE)
+#    cdef np.ndarray[DTYPE_t, ndim=4] z1 = np.zeros(([self.unknowns,2,self.par.dimX,self.par.dimY]),dtype=DTYPE)
+#    cdef np.ndarray[DTYPE_t, ndim=4] z2 = np.zeros(([self.unknowns,3,self.par.dimX,self.par.dimY]),dtype=DTYPE)
+#
+#    cdef np.ndarray[DTYPE_t, ndim=3] rhat = np.zeros_like(res,dtype=DTYPE)
+#    cdef np.ndarray[DTYPE_t, ndim=4] z1hat = np.zeros(([self.unknowns,2,self.par.dimX,self.par.dimY]),dtype=DTYPE)
+#    cdef np.ndarray[DTYPE_t, ndim=4] z2hat = np.zeros(([self.unknowns,3,self.par.dimX,self.par.dimY]),dtype=DTYPE)
+#    
+#
+#    cdef np.ndarray[DTYPE_t, ndim=3] Kd1 = np.zeros_like(res,dtype=DTYPE)
+#    cdef np.ndarray[DTYPE_t, ndim=4] Kd2 = np.zeros_like(z1,dtype=DTYPE)
+#    cdef np.ndarray[DTYPE_t, ndim=4] Kd3 = np.zeros_like(z2,dtype=DTYPE)
+#    
+#    
+#    cdef np.ndarray[DTYPE_t, ndim=3] b1 = np.zeros_like(x,dtype=DTYPE)    
+#    cdef np.ndarray[DTYPE_t, ndim=4] b2 = np.zeros_like(v,dtype=DTYPE)
+#    
+#    cdef np.ndarray[DTYPE_t, ndim=3] d1 = np.zeros_like(x,dtype=DTYPE)      
+#    cdef np.ndarray[DTYPE_t, ndim=4] d2 = np.zeros_like(v,dtype=DTYPE)
+#                   
+#    cdef np.ndarray[DTYPE_t, ndim=3] T1 = np.zeros_like(d1,dtype=DTYPE)    
+#    cdef np.ndarray[DTYPE_t, ndim=4] T2 = np.zeros_like(d2,dtype=DTYPE)                      
+#
+#    cdef np.ndarray[DTYPE_t, ndim=2] scal = np.zeros((self.par.dimX,self.par.dimY),dtype=DTYPE)
+#
+#
+#    cdef double primal = 0
+#    cdef double dual = 0
+#    cdef double gap = 0
+#
+#
+#
+#    i=0
+#    for i in range(iters):
+#      
+#      #### Prox (id+sigma F) of x_hat
+#      np.maximum(0,(xhat+(sigma/delta)*xk)/(1+sigma/delta),x)
+#      np.minimum(300/self.model.M0_sc,x[0,:,:],x[0,:,:])
+#      np.abs(np.minimum(5000/self.model.T1_sc,x[1,:,:],x[1,:,:]),x[1,:,:])
+#      v = vhat
+#      
+#      
+#      #### Prox (id+tau G) of y_hat
+#      r = ( rhat - tau*res)/(1+tau/self.irgn_par.lambd)        
+#      z1 = z1hat/np.maximum(1,(np.sqrt(np.sum(z1hat**2,axis=(0,1)))/alpha))
+#      scal = np.sqrt( np.sum(z2hat[:,0,:,:]**2 + z2hat[:,1,:,:]**2 + 2*z2hat[:,2,:,:]**2,axis=0) )
+#      np.maximum(1,scal/(beta),scal)
+#      z2 = z2hat/scal      
+#  
+#      
+#      
+#      #### update b
+#      #### Accelerated Version
+#      b1 = ((1+theta)*x-theta*xhat) - sigma*(self.operator_adjoint_2D((1+theta)*r-rhat) - gd.bdiv_1((1+theta)*z1-z1hat))
+#      b2 = ((1+theta)*v-theta*vhat) - sigma*(-((1+theta)*z1-z1hat) - gd.fdiv_2((1+theta)*z2-z2hat))
+#      ### normal Version
+##      b1 = (2*x-theta*xhat) - sigma*(self.operator_adjoint_2D(2*r-rhat) - gd.bdiv_1(2*z1-z1hat))
+##      b2 = (2*v-theta*vhat) - sigma*(-(2*z1-z1hat) - gd.fdiv_2(2*z2-z2hat))          
+#          
+#      #### update d
+#      Kd1 = (self.operator_forward_2D(d1))
+#      Kd2 = (gd.fgrad_1(d1)-d2)
+#      Kd3 = (gd.sym_bgrad_2(d2))
+#      
+#      T1 = d1 + sigma0*tau0*(self.operator_adjoint_2D(Kd1) - gd.bdiv_1(Kd2))
+#      T2 = d2 + sigma0*tau0*(-Kd2 - gd.fdiv_2(Kd3))
+#      
+#      d1 = d1 + 1/L*(b1-T1)
+#      d2 = d2 + 1/L*(b2-T2)
+#      
+#      #### Accelerated Version
+#      xhat = theta*(xhat-x) + d1
+#      vhat = theta*(vhat-v) + d2
+#      #### normal Version
+##      xhat = (xhat-x) + d1
+##      vhat = (vhat-v) + d2      
+#      #### Accelerated Version      
+#      rhat = r + 1/theta*tau*(self.operator_forward_2D(d1))
+#      z1hat = z1 + 1/theta*tau*(gd.fgrad_1(d1)-d2)
+#      z2hat = z2 + 1/theta*tau*(gd.sym_bgrad_2(d2))
+#      #### normal Version
+##      rhat = r + tau*(self.operator_forward_2D(d1))
+##      z1hat = z1 + tau*(gd.fgrad_1(d1)-d2)
+##      z2hat = z2 + tau*(gd.sym_bgrad_2(d2))
+#      #### Accelerated Version      
+#      sigma = theta*sigma
+#      tau = 1/theta*tau
+#      theta = 1/np.sqrt(1+sigma*gamma)
+#      
+#        
+#      if not np.mod(i,1):
+#        plt.figure(1)
+#        plt.imshow(np.transpose(np.abs(x[0,:,:]*self.model.M0_sc)))
+#        plt.pause(0.05)
+#        plt.figure(2)
+##        plt.imshow(np.transpose(np.abs(-self.par.TR/np.log(x[1,:,:]))),vmin=0,vmax=3000)
+#        plt.imshow(np.transpose(np.abs(x[1,:,:]*self.model.T1_sc)),vmin=0,vmax=3000)
+#        plt.pause(0.05)
+#        primal= np.real(self.irgn_par.lambd/2*np.linalg.norm((self.operator_forward_2D(x)-res).flatten())**2+alpha*np.sum(np.abs((gd.fgrad_1(x)-v))) +
+#                 beta*np.sum(np.abs(gd.sym_bgrad_2(v))) + 1/(2*delta)*np.linalg.norm((x-xk).flatten())**2)
+#        
+#
+#        dual = np.real(-delta/2*np.linalg.norm(-(self.operator_adjoint_2D(r)-gd.bdiv_1(z1)).flatten())**2 
+#             - np.vdot(xk.flatten(),-(self.operator_adjoint_2D(r)-gd.bdiv_1(z1)).flatten()) + np.sum(-z1 -gd.fdiv_2(z2)) 
+#             - 1/(2*self.irgn_par.lambd)*np.linalg.norm(r.flatten())**2 - np.vdot(res.flatten(),r.flatten()))
+#        gap = np.abs(primal - dual)
+#        print("Iteration: %d ---- Primal: %f, Dual: %f, Gap: %f "%(i,primal,dual,gap))
+#        
+#        
+#    self.v = v
+#    return x  
+
           