--- conflicted
+++ resolved
@@ -6,7 +6,7 @@
 import pyopencl.array as clarray
 from gpyfft.fft import FFT
 from pkg_resources import resource_filename
-from pyqmri._helper_fun._calckbkernel import calculate_keiser_bessel_kernel
+from pyqmri._helper_fun._calckbkernel import calckbkernel
 from pyqmri._helper_fun import CLProgram as Program
 
 
@@ -286,11 +286,7 @@
         self.fft_scale = DTYPE_real(
             np.sqrt(np.prod(self.fft_shape[self.fft_dim[0]:])))
 
-<<<<<<< HEAD
-        (kerneltable, kerneltable_FT, u) = calculate_keiser_bessel_kernel(
-=======
         (kerneltable, kerneltable_FT) = calckbkernel(
->>>>>>> b19f2cb2
             kwidth, self.ogf, par["N"], klength)
 
         deapo = 1 / kerneltable_FT.astype(DTYPE_real)
@@ -304,7 +300,7 @@
             cl.mem_flags.READ_ONLY | cl.mem_flags.COPY_HOST_PTR,
             hostbuf=deapo.data)
         self.dcf = clarray.to_device(self.queue, par["dcf"])
-        self.traj = clarray.to_device(self.queue, par["traj"]*self.ogf)
+        self.traj = clarray.to_device(self.queue, par["traj"])
         self._tmp_fft_array = (
             clarray.empty(
                 self.queue,
@@ -380,7 +376,7 @@
                 s.data,
                 self.traj.data,
                 np.int32(self._gridsize),
-                self.DTYPE_real(self._kwidth),
+                self.DTYPE_real(self._kwidth / self._gridsize),
                 self.dcf.data,
                 self.cl_kerneltable,
                 np.int32(self._kernelpoints),
@@ -512,7 +508,7 @@
             self._tmp_fft_array.data,
             self.traj.data,
             np.int32(self._gridsize),
-            self.DTYPE_real(self._kwidth),
+            self.DTYPE_real(self._kwidth / self._gridsize),
             self.dcf.data,
             self.cl_kerneltable,
             np.int32(self._kernelpoints),
@@ -1048,11 +1044,7 @@
                            par["overlap"]),
                           int(par["dimY"]*self.ogf),
                           int(par["dimX"]*self.ogf))
-<<<<<<< HEAD
-        (kerneltable, kerneltable_FT, u) = calculate_keiser_bessel_kernel(
-=======
         (kerneltable, kerneltable_FT) = calckbkernel(
->>>>>>> b19f2cb2
             kwidth, self.ogf, par["N"], klength)
         self._kernelpoints = kerneltable.size
 
@@ -1068,7 +1060,7 @@
             cl.mem_flags.READ_ONLY | cl.mem_flags.COPY_HOST_PTR,
             hostbuf=self.deapo.data)
         self.dcf = clarray.to_device(self.queue, par["dcf"])
-        self.traj = clarray.to_device(self.queue, par["traj"]*self.ogf)
+        self.traj = clarray.to_device(self.queue, par["traj"])
         self._tmp_fft_array = (
             clarray.empty(
                 self.queue,
@@ -1141,7 +1133,7 @@
                 self.traj.data,
                 np.int32(self._gridsize),
                 np.int32(sg.shape[2]),
-                self.DTYPE_real(self._kwidth),
+                self.DTYPE_real(self._kwidth / self._gridsize),
                 self.dcf.data,
                 self.cl_kerneltable,
                 np.int32(self._kernelpoints),
@@ -1273,7 +1265,7 @@
             self.traj.data,
             np.int32(self._gridsize),
             np.int32(s.shape[2]),
-            self.DTYPE_real(self._kwidth),
+            self.DTYPE_real(self._kwidth / self._gridsize),
             self.dcf.data,
             self.cl_kerneltable,
             np.int32(self._kernelpoints),
