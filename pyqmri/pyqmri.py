#!/usr/bin/env python3
# -*- coding: utf-8 -*-
"""Module handling the start up of the fitting procedure."""
import sys
import argparse
import os
import time
import importlib

import numpy as np
from tkinter import filedialog
from tkinter import Tk
from inputimeout import inputimeout, TimeoutOccurred

import matplotlib.pyplot as plt

import h5py
import pyopencl as cl
import pyopencl.array as clarray


from pyqmri._helper_fun import _goldcomp as goldcomp
from pyqmri._helper_fun._est_coils import est_coils
from pyqmri._helper_fun import _utils as utils
from pyqmri.solver import CGSolver
from pyqmri.irgn import IRGNOptimizer
np.seterr(divide='ignore', invalid='ignore')

np.seterr(divide='ignore')



def _choosePlatform(myargs, par):
    platforms = cl.get_platforms()
    use_GPU = False
    par["Platform_Indx"] = None
    dev_ind = []
    inp = None
    if myargs.use_GPU is True:
        for j, platform in enumerate(platforms):
            if platform.get_devices(device_type=cl.device_type.GPU):
                print("GPU OpenCL platform <%s> found "
                      "with %i device(s) and OpenCL-version <%s>"
                      % (str(platform.get_info(cl.platform_info.NAME)),
                         len(platform.get_devices(
                             device_type=cl.device_type.GPU)),
                         str(platform.get_info(cl.platform_info.VERSION))))
                use_GPU = True
                dev_ind.append(j)
        if len(dev_ind) > 1:
            while True:
                try:
                    inp = inputimeout(
                        (str(len(dev_ind)) +
                         " GPU platforms found."+
                         " Defaulting to (0) in 4 seconds.\n"), 
                        4)
                except:
                    inp = None
                if inp is None:
                    break
                else:
                    try:
                        inp = int(inp)
                    except:
                        print("Please specify an integer.")
                        continue
                    if inp >= len(dev_ind) or inp < 0:
                        print("Integer needs to be in range 0-"
                              +str(len(dev_ind)-1))
                        continue
                break
        if inp:
            par["Platform_Indx"] = dev_ind[inp]
        else:
            par["Platform_Indx"] = dev_ind[0]
     
    if not use_GPU:
        if myargs.use_GPU:
            print("No GPU OpenCL platform found. Falling back to CPU.")
        for j, platform in enumerate(platforms):
            if platform.get_devices(device_type=cl.device_type.CPU):
                print("CPU OpenCL platform <%s> found "
                      "with %i device(s) and OpenCL-version <%s>"
                      % (str(platform.get_info(cl.platform_info.NAME)),
                         len(platform.get_devices(
                             device_type=cl.device_type.CPU)),
                         str(platform.get_info(cl.platform_info.VERSION))))
                use_GPU = False
                par["Platform_Indx"] = j
        if par["Platform_Indx"] is None:
            raise(ValueError("No OpenCL device found."))   

    par["use_GPU"] = use_GPU
    return platforms


def _precoompFFT(data, par):

    trans_x = False
    trans_y = False
    trans_z = False

    if par["is3D"]:
        full_dimY = (np.all(np.abs(data[0, 0, 0, :, 0])) or
                     np.all(np.abs(data[0, 0, 0, :, 1])) or
                     np.all(np.abs(data[0, 0, 1, :, 0])) or
                     np.all(np.abs(data[0, 0, 1, :, 1])))

        full_dimX = (np.all(np.abs(data[0, 0, 0, 0, :])) or
                     np.all(np.abs(data[0, 0, 0, 1, :])) or
                     np.all(np.abs(data[0, 0, 1, 0, :])) or
                     np.all(np.abs(data[0, 0, 1, 1, :])))

        full_dimZ = (np.all(np.abs(data[0, 0, :, 0, 0:])) or
                     np.all(np.abs(data[0, 0, :, 1, 1])) or
                     np.all(np.abs(data[0, 0, :, 0, 1])) or
                     np.all(np.abs(data[0, 0, :, 1, 0])))
    else:
        full_dimY = (np.all(np.abs(data[0, 0, 0, :, 0])) or
                     np.all(np.abs(data[0, 0, 0, :, 1])))
        full_dimX = (np.all(np.abs(data[0, 0, 0, 0, :])) or
                     np.all(np.abs(data[0, 0, 0, 1, :])))
        full_dimZ = True

    if full_dimZ:
        if par["is3D"]:
            print("Image Dimensions Z seems fully sampled. "
                  "Precompute FFT along Z")
            data = np.fft.ifft(data, axis=-3, norm='ortho')
        trans_z = True

    if full_dimY:
        print("Image Dimensions Y seems fully sampled. "
              "Precompute FFT along Y")
        data = np.fft.ifft(data, axis=-2, norm='ortho')
        trans_y = True

    if full_dimX:
        print("Image Dimensions X seems fully sampled. "
              "Precompute FFT along X")
        data = np.fft.ifft(data, axis=-1, norm='ortho')
        trans_x = True

    if trans_x:
        if trans_y and trans_z:
            par["fft_dim"] = None
        elif not trans_y and not trans_z:
            data = np.require(
                data.transpose(0, 1, -1, -2, -3),
                requirements='C')
            par["C"] = np.require(
                par["C"].transpose(0, -1, -2, -3),
                requirements='C')
            par["mask"] = np.require(
                par["mask"].T,
                requirements='C')
            dimX = par["dimX"]
            NSlice = par["NSlice"]
            par["dimX"] = NSlice
            par["NSlice"] = dimX
            par["par_slices"] = dimX
            par["N"] = NSlice
            par["transpXY"] = True
            par["fft_dim"] = [-2, -1]
        elif not trans_z and trans_y:
            data = np.require(
                data.transpose(0, 1, -1, -2, -3),
                requirements='C')
            par["C"] = np.require(
                par["C"].transpose(0, -1, -2, -3),
                requirements='C')
            par["mask"] = np.require(
                par["mask"].T,
                requirements='C')
            dimX = par["dimX"]
            NSlice = par["NSlice"]
            par["dimX"] = NSlice
            par["NSlice"] = dimX
            par["par_slices"] = dimX
            par["N"] = NSlice
            par["transpXY"] = True
            par["fft_dim"] = [-1]
        else:
            data = np.require(
                np.moveaxis(data, -1, -2),
                requirements='C')
            par["C"] = np.require(
                np.moveaxis(par["C"], -1, -2),
                requirements='C')
            par["mask"] = np.require(
                np.moveaxis(par["mask"], -1, -2),
                requirements='C')
            dimX = par["dimX"]
            dimY = par["dimY"]
            par["dimX"] = dimY
            par["dimY"] = dimX
            par["N"] = dimY
            par["Nproj"] = dimX
            par["transpXY"] = True
            par["fft_dim"] = [-1]
    else:
        if trans_y and trans_z:
            par["fft_dim"] = [-1]
        elif not trans_y and not trans_z:
            par["fft_dim"] = [-3, -2, -1]
        elif not trans_z and trans_y:
            data = np.require(
                np.moveaxis(data, -2, -3),
                requirements='C')
            par["C"] = np.require(
                np.moveaxis(par["C"], -2, -3),
                requirements='C')
            par["mask"] = np.require(
                np.moveaxis(par["mask"], -2, -3),
                requirements='C')
            dimY = par["dimY"]
            NSlice = par["NSlice"]
            par["dimY"] = NSlice
            par["NSlice"] = dimY
            par["par_slices"] = dimY
            par["Nproj"] = NSlice
            par["transpXY"] = True
            par["fft_dim"] = [-2, -1]
        else:
            par["fft_dim"] = [-2, -1]

    return np.require(data.astype(par["DTYPE"]),
                      requirements='C')


def _setupOCL(myargs, par):
    platforms = _choosePlatform(myargs, par)
    par["ctx"] = []
    par["queue"] = []
    if par["use_GPU"]:
        queue_par = cl.command_queue_properties.OUT_OF_ORDER_EXEC_MODE_ENABLE
    else:
        queue_par = None
    if isinstance(myargs.devices, int):
        myargs.devices = [myargs.devices]
    if myargs.streamed:
        if len(myargs.devices) == 1 and myargs.devices[0] == -1:
            num_dev = []
            for j in range(len(platforms[par["Platform_Indx"]].get_devices())):
                num_dev.append(j)
            par["num_dev"] = num_dev
        else:
            num_dev = myargs.devices
            par["num_dev"] = num_dev
    else:
        num_dev = myargs.devices
        par["num_dev"] = num_dev
    for device in num_dev:
        dev = []
        dev.append(platforms[par["Platform_Indx"]].get_devices()[device])
        tmpxtx = cl.Context(dev)
        par["ctx"].append(tmpxtx)
        for j in range(4):
            par["queue"].append(
                cl.CommandQueue(
                   tmpxtx,
                   platforms[par["Platform_Indx"]].get_devices()[device],
                   properties=queue_par
                   )
                )


def _genImages(myargs, par, data, off):
    if not myargs.usecg:
        FFT = utils.NUFFT(par, trafo=myargs.trafo, SMS=myargs.sms)

        def nFTH(x, fft, par):
            siz = np.shape(x)
            result = np.zeros(
                (par["NScan"], par["NC"], par["NSlice"],
                 par["dimY"], par["dimX"]), dtype=par["DTYPE"])
            tmp_result = clarray.empty(fft.queue,
                                       (1, 1, par["NSlice"],
                                        par["dimY"], par["dimX"]),
                                       dtype=par["DTYPE"])
            start = time.time()
            for j in range(siz[0]):
                for k in range(siz[1]):
                    inp = clarray.to_device(fft.queue,
                                            np.require(x[j, k, ...]
                                                        [None, None, ...],
                                                       requirements='C'))
                    fft.FFTH(tmp_result, inp, scan_offset=j).wait()
                    result[j, k, ...] = np.squeeze(tmp_result.get())
            end = time.time()-start
            print("FT took %f s" % end)
            return result
        
        images = np.require(np.sum(nFTH(data, FFT, par) *
                                   (np.conj(par["C"])), axis=1),
                            requirements='C')
        del FFT, nFTH

    else:
        tol = 1e-16
        par_scans = 4
        lambd = 1e-1
        if "images" not in list(par["file"].keys()):
            images = np.zeros((par["NScan"],
                               par["NSlice"],
                               par["dimY"],
                               par["dimX"]), dtype=par["DTYPE"])
            if par["NScan"]/par_scans >= 1:
                cgs = CGSolver(par, par_scans, myargs.trafo, myargs.sms)
                for j in range(int(par["NScan"]/par_scans)):
                    if par["NSlice"] == 1:
                        images[par_scans*j:par_scans*(j+1), ...] = cgs.run(
                            data[par_scans*j:par_scans*(j+1), ...],
                            tol=tol, lambd=lambd,
                            scan_offset=par_scans*j)[:, None, ...]
                    else:
                        images[par_scans*j:par_scans*(j+1), ...] = cgs.run(
                            data[par_scans*j:par_scans*(j+1), ...],
                            tol=tol, lambd=lambd, scan_offset=par_scans*j)
                del cgs
            if np.mod(par["NScan"], par_scans):
                cgs = CGSolver(par, np.mod(par["NScan"], par_scans),
                               myargs.trafo, myargs.sms)
                if par["NSlice"] == 1:
                    if np.mod(par["NScan"], par_scans) == 1:
                        images[-np.mod(par["NScan"], par_scans):, ...] = \
                            cgs.run(
                                data[-np.mod(par["NScan"], par_scans):, ...],
                                tol=tol, lambd=lambd,
                                scan_offset=par["NScan"]-np.mod(
                                    par["NScan"], par_scans))
                    else:
                        images[-np.mod(par["NScan"], par_scans):, ...] = \
                            cgs.run(
                                data[-np.mod(par["NScan"], par_scans):, ...],
                                tol=tol, lambd=lambd,
                                scan_offset=par["NScan"]-np.mod(
                                    par["NScan"], par_scans))[:, None, ...]
                else:
                    images[-np.mod(par["NScan"], par_scans):, ...] = \
                        cgs.run(
                            data[-np.mod(par["NScan"], par_scans):, ...],
                            tol=tol, lambd=lambd,
                            scan_offset=par["NScan"]-np.mod(
                                    par["NScan"], par_scans))
                del cgs
            par["file"].create_dataset("images", images.shape,
                                       dtype=par["DTYPE"], data=images)
        else:
            images = par["file"]['images']
            if images.shape[1] < par["NSlice"]:
                del par["file"]["images"]
                images = _genImages(myargs, par, data, off)
            else:
                print("Using precomputed images")
                slices_images = par["file"]['images'][()].shape[1]
                images = \
                    par["file"]['images'][
                      :,
                      int(slices_images / 2) - int(
                        np.floor((par["NSlice"]) / 2)) + off:int(
                          slices_images / 2) + int(
                            np.ceil(par["NSlice"] / 2)) + off,
                      ...].astype(par["DTYPE"])
    return images


def _estScaleNorm(myargs, par, images, data):

    # if myargs.trafo:
    #     center = int(par["N"]*0.1)
    #     ind = np.zeros((par["N"]), dtype=bool)
    #     ind[int(par["N"]/2-center):int(par["N"]/2+center)] = 1
    #     inds = np.fft.fftshift(ind)
    #     dims = tuple(range(data.ndim - 3)) + (-2,)
    #     sig = np.max(
    #         np.sum(data[..., ind], dims) *
    #         np.conj(np.sum(data[..., ind], dims)))
    #     noise = np.std(
    #         np.sum(data[..., inds], dims) *
    #         np.conj(np.sum(data[..., inds], dims)))

    # else:
    #     centerX = int(par["dimX"]*0.1)
    #     centerY = int(par["dimY"]*0.1)
    #     if myargs.is3Ddata:
    #         centerZ = int(par["NSlice"]*0.1)
    #     else:
    #         centerZ = int(par["NSlice"]/2)

    #     ind = np.zeros((par["NSlice"], par["dimY"], par["dimX"]), dtype=bool)
    #     ind[int(par["NSlice"]/2-centerZ):int(par["NSlice"]/2+centerZ),
    #         int(par["dimY"]/2-centerY):int(par["dimY"]/2+centerY),
    #         int(par["dimX"]/2-centerX):int(par["dimX"]/2+centerX)] = 1
    #     if par["fft_dim"] is not None:
    #         for shiftdim in par["fft_dim"]:
    #             ind = np.fft.fftshift(ind, axes=shiftdim)
    #         sig = np.sum(
    #             np.abs(data[..., ind])**2)
    #         noise = np.sum(
    #             np.abs(data[..., ~ind])**2)
    #     else:
    #         tmp = np.fft.fft2(data, norm='ortho')
    #         ind = np.fft.fftshift(ind)
    #         sig = np.sum(
    #             np.abs(tmp[..., ind])**2)
    #         noise = np.sum(
    #             np.abs(tmp[..., ~ind])**2)

    # SNR_est = (np.abs(sig/noise))
    # par["SNR_est"] = SNR_est
    # print("Estimated SNR from kspace", SNR_est)
    dscale = par["DTYPE_real"](1 / np.linalg.norm(np.abs(data)))
    print("Data scale: ", dscale)
    par["dscale"] = dscale
    images = images*dscale
    data = data*dscale

    return data, images


def _readInput(myargs, par):
    if myargs.file == '':
        select_file = True
        while select_file is True:
            root = Tk()
            root.withdraw()
            root.update()
            file = filedialog.askopenfilename()
            root.destroy()
            if file and \
               not file.endswith((('.h5'), ('.hdf5'))):
                print("Please specify a h5 file. Press cancel to exit.")
            elif not file:
                print("Exiting...")
                sys.exit()
            else:
                select_file = False
    else:
        if not myargs.file.endswith((('.h5'), ('.hdf5'))):
            print("Please specify a h5 file. ")
            sys.exit()
        file = myargs.file
    name = os.path.normpath(file)
    par["fname"] = name.split(os.sep)[-1].split(".")[0]

    if myargs.outdir == '':
        outdir = os.sep.join(name.split(os.sep)[:-1]) + os.sep + \
            "PyQMRI_out" + \
            os.sep + myargs.sig_model + os.sep + \
            time.strftime("%Y-%m-%d  %H-%M-%S") + os.sep
        if not os.sep.join(name.split(os.sep)[:-1]):
            outdir = '.'+outdir
    else:
        outdir = myargs.outdir + os.sep + "PyQMRI_out" + \
            os.sep + myargs.sig_model + os.sep + par["fname"] + os.sep + \
            time.strftime("%Y-%m-%d  %H-%M-%S") + os.sep
    if not os.path.exists(outdir):
        os.makedirs(outdir)
    par["outdir"] = outdir
    par["file"] = h5py.File(file, 'a')


def _read_data_from_file(par, myargs):
    reco_Slices = myargs.slices
    dimX, dimY, NSlice = ((par["file"].attrs['image_dimensions']).astype(int))
    if reco_Slices == -1:
        reco_Slices = NSlice
    off = 0
<<<<<<< HEAD
   
    if myargs.sms:
=======

    if myargs.sms or myargs.is3Ddata:
>>>>>>> 2efb703f
        data = par["file"]['real_dat'][()].astype(par["DTYPE"])\
               + 1j*par["file"]['imag_dat'][()].astype(par["DTYPE"])
    else:
        data = par["file"]['real_dat'][
          ...,
          int(NSlice/2)-int(np.floor((reco_Slices)/2))+off:
          int(NSlice/2)+int(np.ceil(reco_Slices/2))+off, :, :
              ].astype(par["DTYPE"])\
               + 1j*par["file"]['imag_dat'][
          ...,
          int(NSlice/2)-int(np.floor((reco_Slices)/2))+off:
          int(NSlice/2)+int(np.ceil(reco_Slices/2))+off, :, :
              ].astype(par["DTYPE"])

    dimreduction = 0
    if myargs.trafo:
        if "real_traj" in par["file"].keys():
            par["traj"] = np.stack((
                par["file"]['imag_traj'][()].astype(par["DTYPE_real"]),
                par["file"]['real_traj'][()].astype(par["DTYPE_real"])),
                axis=-1)
        else:
            par["traj"] = par["file"]['traj'][()].astype(par["DTYPE_real"])

        if "dcf" in par["file"].keys():
            par["dcf"] = np.sqrt(
                par["file"]["dcf"][()].astype(par["DTYPE_real"]))
        else:
            par["dcf"] = np.sqrt(goldcomp.cmp(
                             par["traj"]))
        par["dcf"] = np.require(np.abs(par["dcf"]),
                                par["DTYPE_real"], requirements='C')
                    
        # Check if traj is scaled
        max_traj_val = np.max(np.abs(par["traj"]))
        if  np.allclose(max_traj_val, 0.5, rtol=1e-1):
           par["traj"] *= dimX
        elif np.allclose(max_traj_val, 1, rtol=1e-1):
           par["traj"] *= dimX/2
        
        overgrid_factor_a = (1/np.linalg.norm(
            par["traj"][..., -2, :]-par["traj"][..., -1, :], axis=-1))
        overgrid_factor_b = (1/np.linalg.norm(
            par["traj"][..., 0, :]-par["traj"][..., 1, :], axis=-1))
        par["ogf"] = np.min((overgrid_factor_a,
                             overgrid_factor_b))
        print("Estimated OGF: ", par["ogf"])
        par["traj"] *= par["ogf"]
    else:
        par["traj"] = None
        par["dcf"] = None

    #### Need to rework this as it might introduce unknown errors in
    #### Cartesian data!
    if np.max(utils.prime_factors(data.shape[-1])) > 13:
        print("Samples along the spoke need to have their largest prime factor"
              " to be 13 or lower. Finding next smaller grid.")
        dimreduction = 2
        while np.max(utils.prime_factors(data.shape[-1]-dimreduction)) > 13:
            dimreduction += 2
        print('Decrease grid size by %i' % dimreduction)
        dimX -= dimreduction
        dimY -= dimreduction
        if myargs.trafo:
            data = np.require(data[..., int(dimreduction/2):
                                   data.shape[-1]-int(dimreduction/2)],
                              requirements='C')
            par["traj"] = np.require(par["traj"][
                ..., int(dimreduction/2):
                par["traj"].shape[-1]-int(dimreduction/2)], requirements='C')
            par["dcf"] = np.sqrt(goldcomp.cmp(par["traj"]))
            par["dcf"] = np.require(np.abs(par["dcf"]),
                                    par["DTYPE_real"], requirements='C')
        else:
            data = np.require(data[...,
                                   int(dimreduction/2):
                                   data.shape[-1]-int(dimreduction/2),
                                   int(dimreduction/2):
                                   data.shape[-1]-int(dimreduction/2)],
                              requirements='C')
    return data, dimX, dimY, NSlice, reco_Slices, dimreduction, off


def _read_flip_angle_correction_data(par, myargs, dimreduction, reco_Slices):
    if "fa_corr" in list(par["file"].keys()):
        NSlice_fa, _, _ = par["file"]['fa_corr'][()].shape
    elif "interpol_fa" in list(par["file"].keys()):
        NSlice_fa, _, _ = par["file"]['interpol_fa'][()].shape

    par["fa_corr"] = np.flip(
        par["file"]['fa_corr'][()].astype(par["DTYPE"]),
        0)[
          int(NSlice_fa/2)-int(np.floor((reco_Slices)/2)):
          int(NSlice_fa/2)+int(np.ceil(reco_Slices/2)),
          ...]
    par["fa_corr"][par["fa_corr"] == 0] = 1
    par["fa_corr"] = par["fa_corr"][
       ...,
       int(dimreduction/2):par["fa_corr"].shape[-2]-int(dimreduction/2),
       int(dimreduction/2):par["fa_corr"].shape[-1]-int(dimreduction/2)]
    par["fa_corr"] = np.require((np.transpose(par["fa_corr"], (0, 2, 1))),
                                requirements='C')


def _check_data_size(par, data, sigmodel):
    if data.ndim == 5:
        pass
    elif data.ndim == 4 and "IRLL" in sigmodel:
        Nproj_new = 13
        print("4D Data passed and IRLL model used. Reordering Projections "
              "into "+str(Nproj_new)+" Spokes/Frame")
        [NC, reco_Slices, Nproj, N] = data.shape
        NScan = np.floor_divide(Nproj, Nproj_new)
        par["Nproj_measured"] = Nproj
        Nproj = Nproj_new
        data = np.require(np.transpose(np.reshape(data[..., :Nproj*NScan, :],
                                                  (NC, reco_Slices, NScan,
                                                   Nproj, N)),
                                       (2, 0, 1, 3, 4)), requirements='C')
        par["traj"] = np.require(np.reshape(par["traj"][:Nproj*NScan, :],
                                            (NScan, Nproj, N)),
                                 requirements='C')
        par["dcf"] = np.sqrt(goldcomp.cmp(par["traj"]))
        par["dcf"] = np.require(np.abs(par["dcf"]), par["DTYPE_real"],
                                requirements='C')
    elif data.ndim == 4 and "ImageReco" in sigmodel:
        data = data[None]
    else:
        raise ValueError(
            "Wrong data dimension / model incompatible.")
    return data


def _populate_par_w_sequencepar(par,
                                datashape,
                                imagedims,
                                SMS,
                                imagespace,
                                streamded,
                                par_slices,
                                trafo, 
                                dz):
    for att in par["file"].attrs:
        par[att] = par["file"].attrs[att]
    
    # ratio of z direction to x,y, important for finite differences
    if "dz" in par.keys() and np.allclose(dz, -1):
        par["dz"] = par["dz"].item()
    elif dz >= 0:
        par["dz"] = dz
    else:
        par["dz"] = 1
    par["dz"] = par["DTYPE_real"](par["dz"])
        
    par["NC"] = datashape[1]
    par["dimY"] = imagedims[-2]
    par["dimX"] = imagedims[-1]
    if SMS:
        par["NSlice"] = imagedims[0]
        par["packs"] = int(par["packs"])
        par["numofpacks"] = int(
            imagedims[0]/(int(par["packs"])*int(par["MB"])))
    else:
        if par["is3D"]:
            par["NSlice"] = imagedims[0]
        else:
            par["NSlice"] = datashape[2]
        par["packs"] = 1
        par["MB"] = 1
    par["NScan"] = datashape[0]
    par["N"] = datashape[-1]
    par["Nproj"] = datashape[-2]
    par["imagespace"] = imagespace
    if par["is3D"]:
        par["fft_dim"] = (-3, -2, -1)
    else:
        par["fft_dim"] = (-2, -1)
    if streamded:
        par["par_slices"] = par_slices
        par["overlap"] = 1
    else:
        par["par_slices"] = par["NSlice"]
        par["overlap"] = 0
    par["transpXY"] = False


def _import_sigmodel(modelpath):
    sig_model_path = os.path.normpath(modelpath)
    if len(sig_model_path.split(os.sep)) > 1:
        if os.path.splitext(sig_model_path)[-1] == '':
            spec = importlib.util.spec_from_file_location(
                    sig_model_path.split(os.sep)[-1]+'.py',
                    sig_model_path+'.py')
        elif os.path.splitext(sig_model_path)[-1] == '.py':
            spec = importlib.util.spec_from_file_location(
                    sig_model_path.split(os.sep)[-1], sig_model_path)
        else:
            raise argparse.ArgumentTypeError(
                "Specified model file does not end with .py nor does it have "
                "no extension at all. Please specify a valid python file.")
        sig_model = importlib.util.module_from_spec(spec)
        spec.loader.exec_module(sig_model)
    else:
        sig_model = importlib.import_module(
            "pyqmri.models."+str(sig_model_path))
    return sig_model


def _start_recon(myargs):
    sig_model = _import_sigmodel(myargs.sig_model)
# Create par struct to store relevant parameteres for reconstruction/fitting
    par = {}
###############################################################################
# Define precision ############################################################
###############################################################################
    if myargs.double_precision is True:
        par["DTYPE"] = np.complex128
        par["DTYPE_real"] = np.float64
    else:
        par["DTYPE"] = np.complex64
        par["DTYPE_real"] = np.float32
###############################################################################
# Check for 3D input data #####################################################
###############################################################################
    par["is3D"] = myargs.is3Ddata
    if par["is3D"]:
        myargs.use3Dcoilest = True
###############################################################################
# Select input file ###########################################################
###############################################################################
    _readInput(myargs, par)
###############################################################################
# Read Data ###################################################################
###############################################################################
    data, dimX, dimY, NSlice, reco_Slices, dimreduction, off = \
        _read_data_from_file(par, myargs)
###############################################################################
# Flip angle correction #######################################################
###############################################################################
    if "fa_corr" in list(par["file"].keys()) or \
            "interpol_fa" in list(par["file"].keys()):
        print("Using provied flip angle correction.")
        _read_flip_angle_correction_data(
            par,
            myargs,
            dimreduction,
            reco_Slices
            )
    else:
        print("No flip angle correction provided/used.")
###############################################################################
# Check size compatibility ####################################################
###############################################################################
    data = _check_data_size(par, data, myargs.sig_model)
###############################################################################
# Set sequence related parameters #############################################
###############################################################################
    _populate_par_w_sequencepar(par,
                                data.shape,
                                (NSlice, dimY, dimX),
                                myargs.sms,
                                myargs.imagespace,
                                myargs.streamed,
                                myargs.par_slices,
                                myargs.trafo, 
                                myargs.dz)
    if not myargs.trafo:
        tmpmask = np.ones(data.shape[2:])
        tmpmask[np.abs(data[0, 0, ...]) == 0] = 0
        par['mask'] = np.reshape(
            tmpmask,
            (data.shape[2:])).astype(par["DTYPE_real"])
        del tmpmask
    else:
        par['mask'] = None
###############################################################################
# Create OpenCL Context and Queues ############################################
###############################################################################
    _setupOCL(myargs, par)
###############################################################################
# Standardize data ############################################################
###############################################################################
    [NScan, NC] = data.shape[:2]

    if myargs.trafo:
        if par["file"].attrs['data_normalized_with_dcf']:
            pass
        else:
            data = data*(par["dcf"])
    if NC == 1:
        par['C'] = np.ones(
            (1, par["NSlice"], dimY, dimX), dtype=par["DTYPE"])
        sumSqrC = np.sqrt(
            np.sum(
                (par["C"] *
                 np.conj(
                    par["C"])),
                0))
        par["C"] = par["C"] / sumSqrC
    else:
###############################################################################
# Coil Sensitivity Estimation #################################################
###############################################################################
        est_coils(data, par, par["file"], myargs, off)
        par['C'] = par['C'].astype(par["DTYPE"])
###############################################################################
# Init forward model and initial guess ########################################
###############################################################################
    if myargs.sig_model == "GeneralModel":
        par["modelfile"] = myargs.modelfile
        par["modelname"] = myargs.modelname
    model = sig_model.Model(par)
###############################################################################
# Reconstruct images using CG-SENSE  ##########################################
###############################################################################
    if myargs.trafo is False:
        data = _precoompFFT(data, par)
    # del par["file"]["images"]
    images = _genImages(myargs, par, data, off)
###############################################################################
# Scale data norm  ############################################################
###############################################################################
    data, images = _estScaleNorm(myargs, par, images, data)    
    if np.allclose(myargs.weights, -1):
        if "weights" not in par.keys():
            par["weights"] = np.ones(
                (par["unknowns"]), dtype=par["DTYPE_real"])
    else:
        par["weights"] = np.array(myargs.weights, dtype=par["DTYPE_real"])
###############################################################################
# Compute initial guess #######################################################
###############################################################################
    model.computeInitialGuess(
<<<<<<< HEAD
        images, 
        par["dscale"],
        myargs.initial_guess)
=======
        images,
        par["dscale"],
        myargs.weights)
>>>>>>> 2efb703f
###############################################################################
# initialize operator  ########################################################
###############################################################################
    opt = IRGNOptimizer(par,
                        model,
                        trafo=myargs.trafo,
                        imagespace=myargs.imagespace,
                        SMS=myargs.sms,
                        config=myargs.config,
                        streamed=myargs.streamed,
                        reg_type=myargs.reg,
                        DTYPE=par["DTYPE"],
                        DTYPE_real=par["DTYPE_real"])
    f = h5py.File(par["outdir"]+"output_" + par["fname"]+".h5", "a")
    f.create_dataset("images_ifft", data=images)
    f.attrs['data_norm'] = par["dscale"]
    f.close()
    par["file"].close()
###############################################################################
# Start Reco ##################################################################
###############################################################################
    if myargs.imagespace is True:
        opt.execute(images)
    else:
        opt.execute(data)
    plt.close('all')


def _str2bool(v):
    if isinstance(v, bool):
        return v
    if v.lower() in ('yes', 'true', 't', 'y', '1'):
        return True
    if v.lower() in ('no', 'false', 'f', 'n', '0'):
        return False
    raise argparse.ArgumentTypeError('Boolean value expected.')


def run(reg_type='TGV',
        slices=1,
        trafo=True,
        streamed=False,
        par_slices=1,
        data='',
        model='GeneralModel',
        config='default',
        imagespace=False,
        sms=False,
        use_GPU=True,
        devices=0,
        dz=-1,
        weights=-1,
        useCGguess=True,
        out='',
        modelfile="models.ini",
        modelname="VFA-E1",
<<<<<<< HEAD
        double_precision=False, 
        initial_guess=-1):
=======
        double_precision=False,
        coils3D=False,
        is3Ddata=False):
>>>>>>> 2efb703f
    """
    Start a 3D model based reconstruction.

    Start a 3D model based reconstruction.
    If no data path is given, a file dialog can be used to select data
    at start up. If no other parameters are passed, T1 from a single slice
    of radially acquired variable flip angle data will be quantified.

    If no config file is passed, a default one will be generated in the
    current folder, the script is run in.

    Parameters
    ----------
      reg_type : str, TGV
        TGV or TV, defaults to TGV
      slices : int, 1
        The number of slices to reconsturct. Slices are picked symmetrically
        from the volume center. Pass -1 to select all slices available.
        Defaults to 1
      trafo : bool, True
        Choos between Radial (1) or Cartesian (0) FFT
      streamed : bool, False
        Toggle between streaming slices to the GPU (1) or computing
        everything with a single memory transfer (0). Defaults to 0
      par_slices : int, 1
        Number of slices per streamed package. Volume devided by GPU's and
        par_slices must be an even number! Defaults to 1
      data : str, ''
        The path to the .h5 file containing the data to reconstruct.
        If left empty, a GUI will open and asks for data file selection. This
        is also the default behaviour.
      model : str, GeneralModel
        The name of the model which should be used to fit the data. Defaults to
        'VFA'. A path to your own model file can be passed. See the Model Class
        for further information on how to setup your own model.
      config : str, default
        The path to the confi gfile used for the IRGN reconstruction. If
        not specified the default config file will be used. If no default
        config file is present in the current working directory one will be
        generated.
      imagespace : bool, False
        Select between fitting in imagespace (1) or in k-space (0).
        Defaults to 0
      sms : bool, False
        use Simultaneous Multi Slice Recon (1) or normal reconstruction (0).
        Defaults to 0
      devices : list of int, 0
        The device ID of device(s) to use for streaming/reconstruction
      dz : float, -1
        Ratio of physical Z to X/Y dimension. X/Y is assumed to be isotropic.
        Defaults to isotropic in 3D (dz=1).
      useCGguess : bool, True
        Switch between CG sense and simple FFT as initial guess for the images.
      out : str, ''
        Output directory. Defaults to the location of the input file.
      modelpath : str, models.ini
        Path to the .mod file for the generative model.
      modelname : str, VFA-E1
        Name of the model in the .mod file to use.
      weights : list of float, -1
        Optional weights for each unknown. Defaults to -1, i.e. no additional
        weights are used.
      double_precision : bool, False
        Enable double precission computation.
      initial_guess : list of float, -1
        Optional initial guess for the selected model. Defaults to -1, i.e. 
        default setting is used. Number of elements need to match the 
        unknowns of the selected model. 
    """
    params = [('--recon_type', "TGV"),
              ('--reg_type', str(reg_type)),
              ('--slices', str(slices)),
              ('--trafo', str(trafo)),
              ('--streamed', str(streamed)),
              ('--par_slices', str(par_slices)),
              ('--data', str(data)),
              ('--config', str(config)),
              ('--imagespace', str(imagespace)),
              ('--sms', str(sms)),
              ('--use_GPU', str(use_GPU)),
              ('--devices', str(devices)),
              ('--dz', str(dz)),
              ('--weights', str(weights)),
              ('--useCGguess', str(useCGguess)),
              ('--model', str(model)),
              ('--modelfile', str(modelfile)),
              ('--modelname', str(modelname)),
<<<<<<< HEAD
              ('--outdir', str(out)),
              ('--double_precision', str(double_precision)),
              ('--initial_guess', str(initial_guess))
=======
              ('--out', str(out)),
              ('--double_precision', str(double_precision)),
              ('--estCoils3D', str(coils3D)),
              ('--is3Ddata', str(is3Ddata))
>>>>>>> 2efb703f
              ]

    sysargs = sys.argv[1:]
    for par_name, par_value in params:
        if par_name not in sysargs:
            sysargs.append(par_name)
            sysargs.append(par_value)
    argsrun, unknown = _parseArguments(sysargs)
    if unknown:
        print("Unknown command line arguments passed: " + str(unknown) + "."
              " These will be ignored for fitting.")
    _start_recon(argsrun)


def _parseArguments(args):
    argparmain = argparse.ArgumentParser(
        description="T1 quantification from VFA "
                    "data. By default runs 3D "
                    "regularization for TGV.")
    argparmain.add_argument(
      '--recon_type', dest='type',
      help='Choose reconstruction type (currently only 3D)')
    argparmain.add_argument(
      '--reg_type', dest='reg',
      help="Choose regularization type (default: TGV) "
           "options are: TGV, TV, all")
    argparmain.add_argument(
      '--slices', dest='slices', type=int,
      help="Number of reconstructed slices (default=40). "
           "Symmetrical around the center slice.")
    argparmain.add_argument(
      '--trafo', dest='trafo', type=_str2bool,
      help='Choos between radial (1, default) and Cartesian (0) sampling. ')
    argparmain.add_argument(
      '--streamed', dest='streamed', type=_str2bool,
      help='Enable streaming of large data arrays (e.g. >10 slices).')
    argparmain.add_argument(
      '--par_slices', dest='par_slices', type=int,
      help='number of slices per package. Volume devided by GPU\'s and'
           ' par_slices must be an even number!')
    argparmain.add_argument(
      '--data', dest='file',
      help="Full path to input data. "
           "If not provided, a file dialog will open.")
    argparmain.add_argument(
      '--config', dest='config',
      help='Name of config file to use (assumed to be in the same folder). \
 If not specified, use default parameters.')
    argparmain.add_argument(
      '--imagespace', dest='imagespace', type=_str2bool,
      help="Select if Reco is performed on images (1) or on kspace (0) data. "
           "Defaults to 0")
    argparmain.add_argument(
      '--sms', dest='sms', type=_str2bool,
      help="Switch to SMS reconstruction")
    argparmain.add_argument(
      '--use_GPU', dest='use_GPU', type=_str2bool,
      help="Select if CPU or GPU should be used as OpenCL platform. "
           "Defaults to GPU (1). CAVE: CPU FFT not working")
    argparmain.add_argument(
      '--devices', dest='devices', type=int,
      help="Device ID of device(s) to use for streaming. "
           "-1 selects all available devices", nargs='*')
    argparmain.add_argument(
      '--dz', dest='dz', type=float,
      help="Ratio of physical Z to X/Y dimension. "
           "X/Y is assumed to be isotropic. Defaults to  1")
    argparmain.add_argument(
      '--weights', dest='weights', type=float,
      help="Ratio of unkowns to each other. Defaults to 1. "
           "If passed, needs to be in the same size as the number of unknowns",
           nargs='*')
    argparmain.add_argument(
      '--useCGguess', dest='usecg', type=_str2bool,
      help="Switch between CG sense and simple FFT as "
           "initial guess for the images.")
    argparmain.add_argument('--out', dest='outdir', type=str,
                            help="Set output directory. Defaults to the input "
                            "file directory")
    argparmain.add_argument(
      '--model', dest='sig_model',
      help='Name of the signal model to use. Defaults to VFA. \
 Please put your signal model file in the Model subfolder.')
    argparmain.add_argument(
      '--modelfile', dest='modelfile', type=str,
      help="Path to the model file.")
    argparmain.add_argument(
      '--modelname', dest='modelname', type=str,
      help="Name of the model to use.")
    argparmain.add_argument(
      '--double_precision', dest='double_precision', type=_str2bool,
      help="Switch between single (False, default) and double "
           "precision (True). Usually, single precision gives high enough "
           "accuracy.")
    argparmain.add_argument(
<<<<<<< HEAD
        '--initial_guess', dest='initial_guess', type=float,
        help="Initial guess for the model parameters.", 
        nargs='*')
=======
      '--estCoils3D', dest='use3Dcoilest', type=_str2bool,
      help="Use 3D coil estimation instead of 2D slice-by-slice. \
      Defaults to false. Currently limited to Cartesian data.")
    argparmain.add_argument(
      '--is3Ddata', dest='is3Ddata', type=_str2bool,
      help="Flag to indicate 3D k-space data as input.")
>>>>>>> 2efb703f

    arguments, unknown = argparmain.parse_known_args(args)
    return arguments, unknown


if __name__ == '__main__':
    run()<|MERGE_RESOLUTION|>--- conflicted
+++ resolved
@@ -468,13 +468,7 @@
     if reco_Slices == -1:
         reco_Slices = NSlice
     off = 0
-<<<<<<< HEAD
-   
-    if myargs.sms:
-=======
-
     if myargs.sms or myargs.is3Ddata:
->>>>>>> 2efb703f
         data = par["file"]['real_dat'][()].astype(par["DTYPE"])\
                + 1j*par["file"]['imag_dat'][()].astype(par["DTYPE"])
     else:
@@ -808,15 +802,10 @@
 # Compute initial guess #######################################################
 ###############################################################################
     model.computeInitialGuess(
-<<<<<<< HEAD
         images, 
         par["dscale"],
-        myargs.initial_guess)
-=======
-        images,
-        par["dscale"],
+        myargs.initial_guess,
         myargs.weights)
->>>>>>> 2efb703f
 ###############################################################################
 # initialize operator  ########################################################
 ###############################################################################
@@ -873,14 +862,10 @@
         out='',
         modelfile="models.ini",
         modelname="VFA-E1",
-<<<<<<< HEAD
-        double_precision=False, 
-        initial_guess=-1):
-=======
         double_precision=False,
         coils3D=False,
-        is3Ddata=False):
->>>>>>> 2efb703f
+        is3Ddata=False,
+        initial_guess=-1):
     """
     Start a 3D model based reconstruction.
 
@@ -968,16 +953,11 @@
               ('--model', str(model)),
               ('--modelfile', str(modelfile)),
               ('--modelname', str(modelname)),
-<<<<<<< HEAD
-              ('--outdir', str(out)),
-              ('--double_precision', str(double_precision)),
               ('--initial_guess', str(initial_guess))
-=======
               ('--out', str(out)),
               ('--double_precision', str(double_precision)),
               ('--estCoils3D', str(coils3D)),
               ('--is3Ddata', str(is3Ddata))
->>>>>>> 2efb703f
               ]
 
     sysargs = sys.argv[1:]
@@ -1073,18 +1053,15 @@
            "precision (True). Usually, single precision gives high enough "
            "accuracy.")
     argparmain.add_argument(
-<<<<<<< HEAD
         '--initial_guess', dest='initial_guess', type=float,
         help="Initial guess for the model parameters.", 
         nargs='*')
-=======
       '--estCoils3D', dest='use3Dcoilest', type=_str2bool,
       help="Use 3D coil estimation instead of 2D slice-by-slice. \
       Defaults to false. Currently limited to Cartesian data.")
     argparmain.add_argument(
       '--is3Ddata', dest='is3Ddata', type=_str2bool,
       help="Flag to indicate 3D k-space data as input.")
->>>>>>> 2efb703f
 
     arguments, unknown = argparmain.parse_known_args(args)
     return arguments, unknown
