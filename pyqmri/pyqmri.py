#!/usr/bin/env python3
# -*- coding: utf-8 -*-
import pyopencl as cl
import argparse
import os
import h5py
import sys
import time
import importlib

import numpy as np
from tkinter import filedialog
from tkinter import Tk

import matplotlib.pyplot as plt

from pyqmri._helper_fun import _goldcomp as goldcomp
from pyqmri._helper_fun._est_coils import est_coils
from pyqmri._helper_fun import _utils as utils
from pyqmri.solver import CGSolver
from pyqmri.irgn import IRGNOptimizer


DTYPE = np.complex64
DTYPE_real = np.float32


def _choosePlatform(myargs, par):
    platforms = cl.get_platforms()
    par["GPU"] = False
    par["Platform_Indx"] = 0
    if myargs.use_GPU:
        for j in range(len(platforms)):
            if platforms[j].get_devices(device_type=cl.device_type.GPU):
                print("GPU OpenCL platform <%s> found "
                      "with %i device(s) and OpenCL-version <%s>"
                      % (str(platforms[j].get_info(cl.platform_info.NAME)),
                         len(platforms[j].get_devices(
                             device_type=cl.device_type.GPU)),
                         str(platforms[j].get_info(cl.platform_info.VERSION))))
                par["GPU"] = True
                par["Platform_Indx"] = j
    if not par["GPU"]:
        if myargs.use_GPU:
            print("No GPU OpenCL platform found. Falling back to CPU.")
        for j in range(len(platforms)):
            if platforms[j].get_devices(device_type=cl.device_type.CPU):
                print("CPU OpenCL platform <%s> found "
                      "with %i device(s) and OpenCL-version <%s>"
                      % (str(platforms[j].get_info(cl.platform_info.NAME)),
                         len(platforms[j].get_devices(
                             device_type=cl.device_type.GPU)),
                         str(platforms[j].get_info(cl.platform_info.VERSION))))
                par["GPU"] = False
                par["Platform_Indx"] = j
    return platforms


def _precoompFFT(data, par):
    full_dimY = (np.all(np.abs(data[0, 0, 0, :, 0])) or
                 np.all(np.abs(data[0, 0, 0, :, 1])))
    full_dimX = (np.all(np.abs(data[0, 0, 0, 0, :])) or
                 np.all(np.abs(data[0, 0, 0, 1, :])))

    if full_dimY and not full_dimX:
        print("Image Dimensions Y seems fully sampled. "
              "Precompute FFT along Y")
        data = np.fft.ifft(data, axis=-2, norm='ortho')
        par["fft_dim"] = [-1]

    elif full_dimX and not full_dimY:
        print("Image Dimensions X seems fully sampled. "
              "Precompute FFT along X")
        data = np.fft.ifft(data, axis=-1, norm='ortho')
        data = np.require(
            np.moveaxis(data, -1, -2),
            requirements='C')
        par["C"] = np.require(
            np.moveaxis(par["C"], -1, -2),
            requirements='C')
        par["mask"] = np.require(
            np.moveaxis(par["mask"], -1, -2),
            requirements='C')
        par["transpXY"] = True
        par["fft_dim"] = [-1]

    elif full_dimX and full_dimY:
        print("Image Dimensions X and Y seem fully sampled. "
              "Precompute FFT along X and Y")
        data = np.fft.ifft2(data, norm='ortho')
        par["fft_dim"] = None
    else:
        par["fft_dim"] = [-2, -1]

    return np.require(data.astype(DTYPE),
                      requirements='C')


def _setupOCL(myargs, par):
    platforms = _choosePlatform(myargs, par)
    par["ctx"] = []
    par["queue"] = []
    if type(myargs.devices) == int:
        myargs.devices = [myargs.devices]
    if myargs.streamed:
        if len(myargs.devices) == 1 and myargs.devices[0] == -1:
            num_dev = []
            for j in range(len(platforms[par["Platform_Indx"]].get_devices())):
                num_dev.append(j)
            par["num_dev"] = num_dev
        else:
            num_dev = myargs.devices
            par["num_dev"] = num_dev
    else:
        num_dev = myargs.devices
        par["num_dev"] = num_dev
    for device in num_dev:
        dev = []
        dev.append(platforms[par["Platform_Indx"]].get_devices()[device])
        tmpxtx = cl.Context(dev)
        par["ctx"].append(tmpxtx)
        par["queue"].append(
         cl.CommandQueue(
          tmpxtx,
          platforms[par["Platform_Indx"]].get_devices()[device],
          properties=cl.command_queue_properties.OUT_OF_ORDER_EXEC_MODE_ENABLE
          | cl.command_queue_properties.PROFILING_ENABLE))
        par["queue"].append(
         cl.CommandQueue(
          tmpxtx,
          platforms[par["Platform_Indx"]].get_devices()[device],
          properties=cl.command_queue_properties.OUT_OF_ORDER_EXEC_MODE_ENABLE
          | cl.command_queue_properties.PROFILING_ENABLE))
        par["queue"].append(
         cl.CommandQueue(
          tmpxtx,
          platforms[par["Platform_Indx"]].get_devices()[device],
          properties=cl.command_queue_properties.OUT_OF_ORDER_EXEC_MODE_ENABLE
          | cl.command_queue_properties.PROFILING_ENABLE))
        par["queue"].append(
         cl.CommandQueue(
          tmpxtx,
          platforms[par["Platform_Indx"]].get_devices()[device],
          properties=cl.command_queue_properties.OUT_OF_ORDER_EXEC_MODE_ENABLE
          | cl.command_queue_properties.PROFILING_ENABLE))


def _genImages(myargs, par, data, off):
    if not myargs.usecg:
        FFT = utils.NUFFT(par, trafo=myargs.trafo, SMS=myargs.sms)
        import pyopencl.array as clarray

        def nFTH(x, fft, par):
            siz = np.shape(x)
            result = np.zeros(
                (par["NScan"], par["NC"], par["NSlice"],
                 par["dimY"], par["dimX"]), dtype=DTYPE)
            tmp_result = clarray.empty(fft.queue,
                                       (1, 1, par["NSlice"],
                                        par["dimY"], par["dimX"]), dtype=DTYPE)
            import time
            start = time.time()
            for j in range(siz[0]):
                for k in range(siz[1]):
                    inp = clarray.to_device(fft.queue,
                                            np.require(x[j, k, ...]
                                                        [None, None, ...],
                                                       requirements='C'))
                    fft.FFTH(tmp_result, inp, scan_offset=j).wait()
                    result[j, k, ...] = np.squeeze(tmp_result.get())
            end = time.time()-start
            print("FT took %f s" % end)
            return result
        images = np.require(np.sum(nFTH(data, FFT, par) *
                                   (np.conj(par["C"])), axis=1),
                            requirements='C')
        del FFT, nFTH

    else:
        tol = 1e-6
        par_scans = 4
        lambd = 1e-3
        if "images" not in list(par["file"].keys()):
            images = np.zeros((par["NScan"],
                               par["NSlice"],
                               par["dimY"],
                               par["dimX"]), dtype=DTYPE)
            if par["NScan"]/par_scans >= 1:
                cgs = CGSolver(par, par_scans, myargs.trafo, myargs.sms)
                for j in range(int(par["NScan"]/par_scans)):
                    if par["NSlice"] == 1:
                        images[par_scans*j:par_scans*(j+1), ...] = cgs.run(
                            data[par_scans*j:par_scans*(j+1), ...],
                            tol=tol, lambd=lambd,
                            scan_offset=par_scans*j)[:, None, ...]
                    else:
                        images[par_scans*j:par_scans*(j+1), ...] = cgs.run(
                            data[par_scans*j:par_scans*(j+1), ...],
                            tol=tol, lambd=lambd, scan_offset=par_scans*j)
                del cgs
            if np.mod(par["NScan"], par_scans):
                cgs = CGSolver(par, np.mod(par["NScan"], par_scans),
                               myargs.trafo, myargs.sms)
                if par["NSlice"] == 1:
                    if np.mod(par["NScan"], par_scans) == 1:
                        images[-np.mod(par["NScan"], par_scans):, ...] = \
                            cgs.run(
                                data[-np.mod(par["NScan"], par_scans):, ...],
                                tol=tol, lambd=lambd,
                                scan_offset=par["NScan"]-np.mod(
                                    par["NScan"], par_scans))
                    else:
                        images[-np.mod(par["NScan"], par_scans):, ...] = \
                            cgs.run(
                                data[-np.mod(par["NScan"], par_scans):, ...],
                                tol=tol, lambd=lambd,
                                scan_offset=par["NScan"]-np.mod(
                                    par["NScan"], par_scans))[:, None, ...]
                else:
                    images[-np.mod(par["NScan"], par_scans):, ...] = \
                        cgs.run(
                            data[-np.mod(par["NScan"], par_scans):, ...],
                            tol=tol, lambd=lambd,
                            scan_offset=par["NScan"]-np.mod(
                                    par["NScan"], par_scans))
                del cgs
            par["file"].create_dataset("images", images.shape,
                                       dtype=DTYPE, data=images)
        else:
            images = par["file"]['images']
            if images.shape[1] < par["NSlice"]:
                del par["file"]["images"]
                images = _genImages(myargs, par, data, off)
            else:
                print("Using precomputed images")
                slices_images = par["file"]['images'][()].shape[1]
                images = \
                    par["file"]['images'][
                      :,
                      int(slices_images / 2) - int(
                        np.floor((par["NSlice"]) / 2)) + off:int(
                          slices_images / 2) + int(
                            np.ceil(par["NSlice"] / 2)) + off,
                      ...].astype(DTYPE)
    return images


def _estScaleNorm(myargs, par, images, data):
    # if myargs.imagespace:
    #     dscale = DTYPE_real(np.sqrt(2) /
    #                         (np.linalg.norm(images.flatten())))
    # else:
    # dscale = DTYPE_real(np.sqrt(2) /
    #                     (np.linalg.norm(data.flatten())))


    if myargs.trafo:
        center = int(par["N"]*0.1)
        ind = np.zeros((par["N"]), dtype=bool)
        ind[int(par["N"]/2-center):int(par["N"]/2+center)] = 1
        inds = np.fft.fftshift(ind)
        dims = tuple(range(data.ndim - 3)) + (-2,)
        print(dims)
        sig = np.max(
            np.sum(data[..., ind], dims) *
            np.conj(np.sum(data[..., ind], dims)))
        noise = np.std(
            np.sum(data[..., inds], dims) *
            np.conj(np.sum(data[..., inds], dims)))

    else:
        centerX = int(par["dimX"]*0.1)
        centerY = int(par["dimY"]*0.1)
        ind = np.zeros((par["dimY"], par["dimX"]), dtype=bool)
        ind[int(par["dimY"]/2-centerY):int(par["dimY"]/2+centerY),
            int(par["dimX"]/2-centerX):int(par["dimX"]/2+centerX)] = 1
        if par["fft_dim"] is not None:
            for shiftdim in par["fft_dim"]:
                ind = np.fft.fftshift(ind, axes=shiftdim)
            sig = np.sum(
                np.abs(data[..., ind])**2)
            noise = np.sum(
                np.abs(data[..., ~ind])**2)
        else:
            tmp = np.fft.fft2(data, norm='ortho')
            ind = np.fft.fftshift(ind)
            sig = np.sum(
<<<<<<< HEAD
                tmp[..., int(par["NSlice"]/2/par["MB"]), ind] *
                np.conj(
                    tmp[...,
                         int(par["NSlice"]/2/par["MB"]), ind]))/np.sum(ind)
            noise = np.sum(
                tmp[..., int(par["NSlice"]/2/par["MB"]), ~ind] *
                np.conj(
                    tmp[...,
                         int(par["NSlice"]/2/par["MB"]), ~ind]))/np.sum(~ind)
        SNR_est = np.abs(sig/noise)
        par["SNR_est"] = SNR_est
        print("Estimated SNR from kspace", SNR_est)
=======
                np.abs(tmp[..., ind])**2)
            noise = np.sum(
                np.abs(tmp[..., ~ind])**2)
            # SNR = []
            # for j in range(par["NScan"]):
                # fitpar,_  = curve_fit(func,
                #                  np.linspace(-0.5, 0.5, par["dimX"]),
                #                  np.mean(tmp[j,:,:,0], (0,1)),
                #                  maxfev=10000)
                # sig = func(np.linspace(-0.5, 0.5, par["dimX"]),
                #              fitpar[0], fitpar[1], fitpar[2], fitpar[3], fitpar[4])
                # noise = sig - np.mean(tmp[j,:,:,0], (0,1))
                # SNR.append(
                #     20*np.log(
                #         (
                #             np.sqrt(np.sum(sig**2))
                #             / np.sqrt(np.sum(noise**2))
                #             )**2
                #         )
                #     )
            # ind = np.fft.fftshift(ind, axes=(0, 1))
            # sig = np.mean(
            #     tmp[..., ind] *
            #     np.conj(
            #         tmp[...,
            #             ind]))
            # noise = np.std(
            #     tmp[..., ~ind] *
            #     np.conj(
            #         tmp[...,
            #             ~ind]))
    SNR_est = (np.abs(sig/noise))
    par["SNR_est"] = SNR_est
    print("Estimated SNR from kspace", SNR_est)

    # dscale = DTYPE_real((1) /
    #                     (np.quantile(np.abs(images.flatten()), 0.9)))
    dscale = DTYPE_real(1 / np.linalg.norm(np.abs(data)))
    print("Dscale: ", dscale)
    par["dscale"] = dscale
    images = images*dscale
    data = data*dscale
>>>>>>> 31e35086

    return data, images


def _readInput(myargs, par):
    if myargs.file == '':
        select_file = True
        while select_file is True:
            root = Tk()
            root.withdraw()
            root.update()
            file = filedialog.askopenfilename()
            root.destroy()
            if file and \
               not file.endswith((('.h5'), ('.hdf5'))):
                print("Please specify a h5 file. Press cancel to exit.")
            elif not file:
                print("Exiting...")
                sys.exit()
            else:
                select_file = False
    else:
        if not myargs.file.endswith((('.h5'), ('.hdf5'))):
            print("Please specify a h5 file. ")
            sys.exit()
        file = myargs.file
    name = os.path.normpath(file)
    par["fname"] = name.split(os.sep)[-1]
    if myargs.outdir == '':
        outdir = os.sep.join(name.split(os.sep)[:-1]) + os.sep + \
            "PyQMRI_out" + \
            os.sep + myargs.sig_model + os.sep + \
            time.strftime("%Y-%m-%d  %H-%M-%S") + os.sep
    else:
        outdir = myargs.outdir + os.sep + "PyQMRI_out" + \
            os.sep + myargs.sig_model + os.sep + par["fname"] + os.sep + \
            time.strftime("%Y-%m-%d  %H-%M-%S") + os.sep
    if not os.path.exists(outdir):
        os.makedirs(outdir)
    par["outdir"] = outdir
    par["file"] = h5py.File(file, 'a')


def _start_recon(myargs):
    """
    Model based reconstruction main function.

    Reads in the data and starts the model based reconstruction.

    Args
    ----
      myargs:
        Arguments from pythons argparse to modify the behaviour of the
        reconstruction procedure.
    """
    sig_model_path = os.path.normpath(myargs.sig_model)
    if len(sig_model_path.split(os.sep)) > 1:
        if os.path.splitext(sig_model_path)[-1] == '':
            spec = importlib.util.spec_from_file_location(
                    sig_model_path.split(os.sep)[-1]+'.py',
                    sig_model_path+'.py')
        elif os.path.splitext(sig_model_path)[-1] == '.py':
            spec = importlib.util.spec_from_file_location(
                    sig_model_path.split(os.sep)[-1], sig_model_path)
        else:
            raise argparse.ArgumentTypeError(
                "Specified model file does not end with .py nor does it have "
                "no extension at all. Please specify a valid python file.")
        sig_model = importlib.util.module_from_spec(spec)
        spec.loader.exec_module(sig_model)
    else:
        sig_model = importlib.import_module(
            "pyqmri.models."+str(sig_model_path))
    # if int(myargs.streamed) == 1:
    #     import pyqmri.irgn.reco_streamed as optimizer
    # else:
    #     import pyqmri.irgn.reco as optimizer
    np.seterr(divide='ignore', invalid='ignore')

# Create par struct to store everyting
    par = {}
###############################################################################
# Select input file ############################################0##############
###############################################################################
    _readInput(myargs, par)
###############################################################################
# Read Data ###################################################################
###############################################################################
    reco_Slices = myargs.slices
    dimX, dimY, NSlice = ((par["file"].attrs['image_dimensions']).astype(int))
    if reco_Slices == -1:
        reco_Slices = NSlice
    off = 0

    if myargs.sms:
        data = par["file"]['real_dat'][()].astype(DTYPE)\
               + 1j*par["file"]['imag_dat'][()].astype(DTYPE)
    else:
        data = par["file"]['real_dat'][
          ..., int(NSlice/2)-int(np.floor((reco_Slices)/2))+off:
          int(NSlice/2)+int(np.ceil(reco_Slices/2))+off, :, :].astype(DTYPE)\
               + 1j*par["file"]['imag_dat'][
          ..., int(NSlice/2)-int(np.floor((reco_Slices)/2))+off:
          int(NSlice/2)+int(np.ceil(reco_Slices/2))+off, :, :].astype(DTYPE)

    dimreduction = 0
    if myargs.trafo:
        par["traj"] = par["file"]['real_traj'][()].astype(DTYPE) + \
                      1j*par["file"]['imag_traj'][()].astype(DTYPE)

        par["dcf"] = np.sqrt(np.array(goldcomp.cmp(
                         par["traj"]), dtype=DTYPE_real)).astype(DTYPE_real)
        par["dcf"] = np.require(np.abs(par["dcf"]),
                                DTYPE_real, requirements='C')
    else:
        par["traj"] = None
        par["dcf"] = None
    if np.max(utils.prime_factors(data.shape[-1])) > 13:
        print("Samples along the spoke need to have their largest prime factor"
              " to be 13 or lower. Finding next smaller grid.")
        dimreduction = 2
        while np.max(utils.prime_factors(data.shape[-1]-dimreduction)) > 13:
            dimreduction += 2
        print('Decrease grid size by %i' % dimreduction)
        dimX -= dimreduction
        dimY -= dimreduction
        if myargs.trafo:
            data = np.require(data[..., int(dimreduction/2):
                                   data.shape[-1]-int(dimreduction/2)],
                              requirements='C')
            par["traj"] = np.require(par["traj"][
                ..., int(dimreduction/2):
                par["traj"].shape[-1]-int(dimreduction/2)], requirements='C')
            par["dcf"] = np.sqrt(np.array(goldcomp.cmp(par["traj"]),
                                          dtype=DTYPE_real)).astype(DTYPE_real)
            par["dcf"] = np.require(np.abs(par["dcf"]),
                                    DTYPE_real, requirements='C')
        else:
            data = np.require(data[...,
                                   int(dimreduction/2):
                                   data.shape[-1]-int(dimreduction/2),
                                   int(dimreduction/2):
                                   data.shape[-1]-int(dimreduction/2)],
                              requirements='C')

###############################################################################
# FA correction ###############################################################
###############################################################################
    if "fa_corr" in list(par["file"].keys()):
        print("Using provied flip angle correction.")
        if myargs.sms:
            par["fa_corr"] = np.flip(par["file"]['fa_corr'][()].astype(DTYPE),
                                     0)[...]
        else:
            NSlice_fa, _, _ = par["file"]['fa_corr'][()].shape
            par["fa_corr"] = np.flip(
                par["file"]['fa_corr'][()].astype(DTYPE),
                0)[
                  int(NSlice_fa/2)-int(np.floor((reco_Slices)/2)):
                  int(NSlice_fa/2)+int(np.ceil(reco_Slices/2)),
                  ...]
        par["fa_corr"][par["fa_corr"] == 0] = 0
        par["fa_corr"] = par["fa_corr"][
           ...,
           int(dimreduction/2):par["fa_corr"].shape[-2]-int(dimreduction/2),
           int(dimreduction/2):par["fa_corr"].shape[-1]-int(dimreduction/2)]
        # Recheck if shifted/transposed correctly
        par["fa_corr"] = np.require((np.transpose(par["fa_corr"], (0, 2, 1))),
                                    requirements='C')
    elif "interpol_fa" in list(par["file"].keys()):
        print("Using provied flip angle correction.")
        if myargs.sms:
            par["fa_corr"] = np.flip(
                par["file"]['interpol_fa'][()].astype(DTYPE),
                0)[...]
        else:
            NSlice_fa, _, _ = par["file"]['interpol_fa'][()].shape
            par["fa_corr"] = np.flip(
                par["file"]['interpol_fa'][()].astype(DTYPE),
                0)[
                  int(NSlice_fa/2)-int(np.floor((reco_Slices)/2)):
                  int(NSlice_fa/2)+int(np.ceil(reco_Slices/2)),
                  ...]
        par["fa_corr"][par["fa_corr"] == 0] = 0
        par["fa_corr"] = par["fa_corr"][
           ...,
           int(dimreduction/2):par["fa_corr"].shape[-2]-int(dimreduction/2),
           int(dimreduction/2):par["fa_corr"].shape[-1]-int(dimreduction/2)]
        # Recheck if shifted/transposed correctly
        par["fa_corr"] = np.require((np.transpose(par["fa_corr"], (0, 2, 1))),
                                    requirements='C')
    else:
        print("No flip angle correction provided/used.")

    if data.ndim == 5:
        [NScan, NC, reco_Slices, Nproj, N] = data.shape
    elif data.ndim == 4 and "IRLL" in myargs.sig_model:
        print("4D Data passed and IRLL model used. Reordering Projections "
              "into 8 Spokes/Frame")
        [NC, reco_Slices, Nproj, N] = data.shape
        Nproj_new = 5
        NScan = np.floor_divide(Nproj, Nproj_new)
        par["Nproj_measured"] = Nproj
        Nproj = Nproj_new
        data = np.require(np.transpose(np.reshape(data[..., :Nproj*NScan, :],
                                                  (NC, reco_Slices, NScan,
                                                   Nproj, N)),
                                       (2, 0, 1, 3, 4)), requirements='C')
        par["traj"] = np.require(np.reshape(par["traj"][:Nproj*NScan, :],
                                            (NScan, Nproj, N)),
                                 requirements='C')
        par["dcf"] = np.sqrt(np.array(goldcomp.cmp(par["traj"]),
                                      dtype=DTYPE_real)).astype(DTYPE_real)
        par["dcf"] = np.require(np.abs(par["dcf"]), DTYPE_real,
                                requirements='C')
    else:
        print("Wrong data dimension / model inkompatible. Returning")
        return

###############################################################################
# Set sequence related parameters #############################################
###############################################################################
    for att in par["file"].attrs:
        par[att] = par["file"].attrs[att]

    par["NC"] = NC
    par["dimY"] = dimY
    par["dimX"] = dimX
    if myargs.sms:
        par["NSlice"] = NSlice
        par["packs"] = int(par["packs"])
        par["numofpacks"] = int(NSlice/(int(par["packs"])*int(par["MB"])))
    else:
        par["NSlice"] = reco_Slices
        par["packs"] = 1
        par["MB"] = 1
    par["NScan"] = NScan
    par["N"] = N
    par["Nproj"] = Nproj
    par["imagespace"] = myargs.imagespace
    par["fft_dim"] = (-2, -1)
    if myargs.streamed:
        par["par_slices"] = myargs.par_slices
        par["overlap"] = 1
    else:
        par["par_slices"] = reco_Slices
        par["overlap"] = 0
    if not myargs.trafo:
        tmpmask = np.ones((data[0, 0,  ...]).shape)
        tmpmask[np.abs(data[0, 0,  ...]) == 0] = 0
        par['mask'] = np.reshape(
            tmpmask,
            (data[0, 0, ...].shape)).astype(DTYPE_real)
        del tmpmask
    else:
        par['mask'] = None
    par["transpXY"] = False

###############################################################################
# ratio of z direction to x,y, important for finite differences ###############
###############################################################################
    par["dz"] = myargs.dz
###############################################################################
# Create OpenCL Context and Queues ############################################
###############################################################################
    _setupOCL(myargs, par)
###############################################################################
# Coil Sensitivity Estimation #################################################
###############################################################################
    est_coils(data, par, par["file"], myargs, off)
###############################################################################
# phase correction ############################################################
###############################################################################
    # if "phase_map" in par["file"].keys():
    #     full_slices = par["file"]["phase_map"].shape[1]
    #     if myargs.sms:
    #         reco_Slices = full_slices
    #     sliceind = slice(int(full_slices / 2) -
    #                      int(np.floor((reco_Slices) / 2)),
    #                      int(full_slices / 2) +
    #                      int(np.ceil(reco_Slices / 2)))
    #     par["phase_map"] = par["file"]["phase_map"][
    #         :,
    #         sliceind].astype(DTYPE)
    #     data = np.fft.ifft(data, axis=-1, norm='ortho')
###############################################################################
# Standardize data ############################################################
###############################################################################
    [NScan, NC, NSlice, Nproj, N] = data.shape
    if myargs.trafo:
        if par["file"].attrs['data_normalized_with_dcf']:
            pass
        else:
            data = data*(par["dcf"])
    if NC == 1:
        par['C'] = np.ones((data[0, ...].shape), dtype=DTYPE)
    else:
        par['C'] = par['C'].astype(DTYPE)
###############################################################################
# Init forward model and initial guess ########################################
###############################################################################
    # del par["file"]["images"]

    if myargs.sig_model == "GeneralModel":
        par["modelfile"] = myargs.modelfile
        par["modelname"] = myargs.modelname
    model = sig_model.Model(par)

###############################################################################
# Reconstruct images using CG-SENSE  ##########################################
###############################################################################
    if myargs.trafo is False:
        data = _precoompFFT(data, par)
    images = _genImages(myargs, par, data, off)
###############################################################################
# Scale data norm  ############################################################
###############################################################################
    data, images = _estScaleNorm(myargs, par, images, data)

    if myargs.weights is None:
        par["weights"] = np.ones((par["unknowns"]), dtype=np.float32)
    else:
        par["weights"] = np.array(myargs.weights, dtype=np.float32)
    # par["weights"] *= par["unknowns"]/np.sum(par["weights"])
###############################################################################
# Compute initial guess #######################################################
###############################################################################
    model.computeInitialGuess(images, par["dscale"])
###############################################################################
# initialize operator  ########################################################
###############################################################################
#    if "ImageReco" in myargs.sig_model:
#        opt = noIRGN(par,
#                     myargs.trafo,
#                     imagespace=myargs.imagespace,
#                     SMS=myargs.sms,
#                     config=myargs.config,
#                     model=model,
#                     streamed=myargs.streamed,
#                     reg_type=myargs.reg)
#    else:
    opt = IRGNOptimizer(par,
                        myargs.trafo,
                        imagespace=myargs.imagespace,
                        SMS=myargs.sms,
                        config=myargs.config,
                        model=model,
                        streamed=myargs.streamed,
                        reg_type=myargs.reg)
    if myargs.imagespace is True:
        opt.data = images
    else:
        opt.data = data
    f = h5py.File(par["outdir"]+"output_" + par["fname"], "a")
    f.create_dataset("images_ifft", data=images)
    f.attrs['data_norm'] = par["dscale"]
    f.close()
    par["file"].close()

###############################################################################
# Start Reco ##################################################################
###############################################################################
    opt.execute()
    plt.close('all')


def _str2bool(v):
    if isinstance(v, bool):
        return v
    if v.lower() in ('yes', 'true', 't', 'y', '1'):
        return True
    elif v.lower() in ('no', 'false', 'f', 'n', '0'):
        return False
    else:
        raise argparse.ArgumentTypeError('Boolean value expected.')


def run(recon_type='3D', reg_type='TGV', slices=1, trafo=True,
        streamed=False,
        par_slices=1, data='', model='VFA', config='default',
        imagespace=False,
        OCL_GPU=True, sms=False, devices=0, dz=1, weights=None,
        out='',
        modelfile="models.ini", modelname="VFA-E1",
        fft_dim=-1):
    """
    Start a 3D model based reconstruction.

    Start a 3D model based reconstruction. Data can be selected at start up.

    Args
    ----
      recon_type (str):
        3D (2D currently not supported but 3D works on one slice also)
      reg_type (str):
        TGV or TV, defaults to TGV
      slices (int):
        The number of slices to reconsturct. Slices are picked symmetrically
        from the volume center. Pass -1 to select all slices available.
        Defaults to 1
      trafo (bool):
        Choos between Radial (1) or Cartesian (0) FFT
      streamed (bool):
        Toggle between streaming slices to the GPU (1) or computing
        everything with a single memory transfer (0). Defaults to 0
      par_slices (int):
        Number of slices per streamed package. Volume devided by GPU's and
        par_slices must be an even number! Defaults to 1
      data (str):
        The path to the .h5 file containing the data to reconstruct.
        If left empty, a GUI will open and asks for data file selection. This
        is also the default behaviour.
      model (str):
        The name of the model which should be used to fit the data. Defaults to
        'VFA'. A path to your own model file can be passed. See the Model Class
        for further information on how to setup your own model.
      config (str):
        The path to the confi gfile used for the IRGN reconstruction. If
        not specified the default config file will be used. If no default
        config file is present in the current working directory one will be
        generated.
      imagespace (bool):
        Select between fitting in imagespace (1) or in k-space (0).
        Defaults to 0
      OCL_GPU (bool):
        Select between GPU (1) or CPU (0) OpenCL devices. Defaults to GPU
        CAVE: CPU FFT not working.
      sms (bool):
        use Simultaneous Multi Slice Recon (1) or normal reconstruction (0).
        Defaults to 0
      devices (list of ints):
        The device ID of device(s) to use for streaming/reconstruction
      dz (float):
        Ratio of physical Z to X/Y dimension. X/Y is assumed to be isotropic.
      useCGguess (bool):
        Switch between CG sense and simple FFT as initial guess for the images.
      out (str):
        Output directory. Defaults to the location of the input file.
      modelpath (str):
        Path to the .mod file for the generative model.
      modelname (str):
        Name of the model in the .mod file to use.
    """
    argparrun = argparse.ArgumentParser(
        description="T1 quantification from VFA "
                    "data. By default runs 3D "
                    "regularization for TGV.")
    argparrun.add_argument(
      '--recon_type', default=recon_type, dest='type',
      help='Choose reconstruction type (currently only 3D)')
    argparrun.add_argument(
      '--reg_type', default=reg_type, dest='reg',
      help="Choose regularization type (default: TGV) "
           "options are: TGV, TV, all")
    argparrun.add_argument(
      '--slices', default=slices, dest='slices', type=int,
      help="Number of reconstructed slices (default=40). "
           "Symmetrical around the center slice.")
    argparrun.add_argument(
      '--trafo', default=trafo, dest='trafo', type=_str2bool,
      help='Choos between radial (1, default) and Cartesian (0) sampling. ')
    argparrun.add_argument(
      '--streamed', default=streamed, dest='streamed', type=_str2bool,
      help='Enable streaming of large data arrays (e.g. >10 slices).')
    argparrun.add_argument(
      '--par_slices', default=par_slices, dest='par_slices', type=int,
      help='number of slices per package. Volume devided by GPU\'s and'
           ' par_slices must be an even number!')
    argparrun.add_argument(
      '--data', default=data, dest='file',
      help="Full path to input data. "
           "If not provided, a file dialog will open.")
    argparrun.add_argument(
      '--config', default=config, dest='config',
      help="Name of config file to use (assumed to be in the same folder). "
           "If not specified, use default parameters.")
    argparrun.add_argument(
      '--imagespace', default=imagespace, dest='imagespace', type=_str2bool,
      help="Select if Reco is performed on images (1) or on kspace (0) data. "
           "Defaults to 0")
    argparrun.add_argument(
      '--sms', default=sms, dest='sms', type=_str2bool,
      help="Switch to SMS reconstruction")
    argparrun.add_argument(
      '--OCL_GPU', default=OCL_GPU, dest='use_GPU', type=_str2bool,
      help="Select if CPU or GPU should be used as OpenCL platform. "
           "Defaults to GPU (1). CAVE: CPU FFT not working")
    argparrun.add_argument(
      '--devices', default=devices, dest='devices', type=int,
      help="Device ID of device(s) to use for streaming. "
           "-1 selects all available devices", nargs='*')
    argparrun.add_argument(
      '--dz', default=dz, dest='dz', type=float,
      help="Ratio of physical Z to X/Y dimension. "
           "X/Y is assumed to be isotropic. Defaults to 1")
    argparrun.add_argument(
      '--weights', default=weights, dest='weights', type=float,
      help="Ratio of unkowns to each other. Defaults to 1. "
           "If passed, needs to be in the same size as the number of unknowns",
           nargs='*')
    argparrun.add_argument(
      '--useCGguess', default=True, dest='usecg', type=_str2bool,
      help="Switch between CG sense and simple FFT as \
            initial guess for the images.")
    argparrun.add_argument('--out', default=out, dest='outdir', type=str,
                           help="Set output directory. Defaults to the input "
                                "file directory")
    group = argparrun.add_mutually_exclusive_group()
    group.add_argument(
      '--model', default='GeneralModel', dest='sig_model',
      help='Name of the signal model to use. Defaults to VFA. \
 Please put your signal model file in the Model subfolder.')
    group.add_argument(
      '--modelfile', default=modelfile, dest='modelfile', type=str,
      help="Path to the model file.")
    argparrun.add_argument(
      '--modelname', default=modelname, dest='modelname', type=str,
      help="Name of the model to use.")
    argsrun = argparrun.parse_args()
    _start_recon(argsrun)


if __name__ == '__main__':
    argparmain = argparse.ArgumentParser(
        description="T1 quantification from VFA "
                    "data. By default runs 3D "
                    "regularization for TGV.")
    argparmain.add_argument(
      '--recon_type', default='3D', dest='type',
      help='Choose reconstruction type (currently only 3D)')
    argparmain.add_argument(
      '--reg_type', default='TGV', dest='reg',
      help="Choose regularization type (default: TGV) "
           "options are: TGV, TV, all")
    argparmain.add_argument(
      '--slices', default=-1, dest='slices', type=int,
      help="Number of reconstructed slices (default=40). "
           "Symmetrical around the center slice.")
    argparmain.add_argument(
      '--trafo', default=True, dest='trafo', type=_str2bool,
      help='Choos between radial (1, default) and Cartesian (0) sampling. ')
    argparmain.add_argument(
      '--streamed', default=False, dest='streamed', type=_str2bool,
      help='Enable streaming of large data arrays (e.g. >10 slices).')
    argparmain.add_argument(
      '--par_slices', default=1, dest='par_slices', type=int,
      help='number of slices per package. Volume devided by GPU\'s and'
           ' par_slices must be an even number!')
    argparmain.add_argument(
      '--data', default='', dest='file',
      help="Full path to input data. "
           "If not provided, a file dialog will open.")
    argparmain.add_argument(
      '--config', default='default', dest='config',
      help='Name of config file to use (assumed to be in the same folder). \
 If not specified, use default parameters.')
    argparmain.add_argument(
      '--imagespace', default=False, dest='imagespace', type=_str2bool,
      help="Select if Reco is performed on images (1) or on kspace (0) data. "
           "Defaults to 0")
    argparmain.add_argument(
      '--sms', default=False, dest='sms', type=_str2bool,
      help="Switch to SMS reconstruction")
    argparmain.add_argument(
      '--OCL_GPU', default=True, dest='use_GPU', type=_str2bool,
      help="Select if CPU or GPU should be used as OpenCL platform. "
           "Defaults to GPU (1). CAVE: CPU FFT not working")
    argparmain.add_argument(
      '--devices', default=0, dest='devices', type=int,
      help="Device ID of device(s) to use for streaming. "
           "-1 selects all available devices", nargs='*')
    argparmain.add_argument(
      '--dz', default=1, dest='dz', type=float,
      help="Ratio of physical Z to X/Y dimension. "
           "X/Y is assumed to be isotropic. Defaults to  1")
    argparmain.add_argument(
      '--weights', default=None, dest='weights', type=float,
      help="Ratio of unkowns to each other. Defaults to 1. "
           "If passed, needs to be in the same size as the number of unknowns",
           nargs='*')
    argparmain.add_argument(
      '--useCGguess', default=True, dest='usecg', type=_str2bool,
      help="Switch between CG sense and simple FFT as "
           "initial guess for the images.")
    argparmain.add_argument('--out', default='', dest='outdir', type=str,
                            help="Set output directory. Defaults to the input "
                            "file directory")
    group = argparmain.add_mutually_exclusive_group()
    group.add_argument(
      '--model', default='GeneralModel', dest='sig_model',
      help='Name of the signal model to use. Defaults to VFA. \
 Please put your signal model file in the Model subfolder.')
    group.add_argument(
      '--modelfile', default="models.ini", dest='modelfile', type=str,
      help="Path to the model file.")
    argparmain.add_argument(
      '--modelname', default="VFA-E1", dest='modelname', type=str,
      help="Name of the model to use.")
    argsmain = argparmain.parse_args()
    _start_recon(argsmain)<|MERGE_RESOLUTION|>--- conflicted
+++ resolved
@@ -246,13 +246,6 @@
 
 
 def _estScaleNorm(myargs, par, images, data):
-    # if myargs.imagespace:
-    #     dscale = DTYPE_real(np.sqrt(2) /
-    #                         (np.linalg.norm(images.flatten())))
-    # else:
-    # dscale = DTYPE_real(np.sqrt(2) /
-    #                     (np.linalg.norm(data.flatten())))
-
 
     if myargs.trafo:
         center = int(par["N"]*0.1)
@@ -285,63 +278,19 @@
             tmp = np.fft.fft2(data, norm='ortho')
             ind = np.fft.fftshift(ind)
             sig = np.sum(
-<<<<<<< HEAD
-                tmp[..., int(par["NSlice"]/2/par["MB"]), ind] *
-                np.conj(
-                    tmp[...,
-                         int(par["NSlice"]/2/par["MB"]), ind]))/np.sum(ind)
-            noise = np.sum(
-                tmp[..., int(par["NSlice"]/2/par["MB"]), ~ind] *
-                np.conj(
-                    tmp[...,
-                         int(par["NSlice"]/2/par["MB"]), ~ind]))/np.sum(~ind)
-        SNR_est = np.abs(sig/noise)
-        par["SNR_est"] = SNR_est
-        print("Estimated SNR from kspace", SNR_est)
-=======
                 np.abs(tmp[..., ind])**2)
             noise = np.sum(
                 np.abs(tmp[..., ~ind])**2)
-            # SNR = []
-            # for j in range(par["NScan"]):
-                # fitpar,_  = curve_fit(func,
-                #                  np.linspace(-0.5, 0.5, par["dimX"]),
-                #                  np.mean(tmp[j,:,:,0], (0,1)),
-                #                  maxfev=10000)
-                # sig = func(np.linspace(-0.5, 0.5, par["dimX"]),
-                #              fitpar[0], fitpar[1], fitpar[2], fitpar[3], fitpar[4])
-                # noise = sig - np.mean(tmp[j,:,:,0], (0,1))
-                # SNR.append(
-                #     20*np.log(
-                #         (
-                #             np.sqrt(np.sum(sig**2))
-                #             / np.sqrt(np.sum(noise**2))
-                #             )**2
-                #         )
-                #     )
-            # ind = np.fft.fftshift(ind, axes=(0, 1))
-            # sig = np.mean(
-            #     tmp[..., ind] *
-            #     np.conj(
-            #         tmp[...,
-            #             ind]))
-            # noise = np.std(
-            #     tmp[..., ~ind] *
-            #     np.conj(
-            #         tmp[...,
-            #             ~ind]))
+
     SNR_est = (np.abs(sig/noise))
     par["SNR_est"] = SNR_est
     print("Estimated SNR from kspace", SNR_est)
 
-    # dscale = DTYPE_real((1) /
-    #                     (np.quantile(np.abs(images.flatten()), 0.9)))
     dscale = DTYPE_real(1 / np.linalg.norm(np.abs(data)))
     print("Dscale: ", dscale)
     par["dscale"] = dscale
     images = images*dscale
     data = data*dscale
->>>>>>> 31e35086
 
     return data, images
 
