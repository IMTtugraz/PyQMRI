--- conflicted
+++ resolved
@@ -350,18 +350,8 @@
 
     dimreduction = 0
     if myargs.trafo:
-<<<<<<< HEAD
-        par["traj"] = np.zeros((par["file"]['real_traj'].shape+(4,)),
-                               dtype=DTYPE_real)
-        par["traj"][..., 0] = par["file"]['real_traj'][()]
-        par["traj"][..., 1] = par["file"]['imag_traj'][()]
-
-        if np.max(np.linalg.norm(par["traj"], axis=-1)) <= 0.5:
-            par["traj"] *= np.maximum(dimX, dimY)
-=======
         par["traj"] = par["file"]['real_traj'][()].astype(par["DTYPE"]) + \
                       1j*par["file"]['imag_traj'][()].astype(par["DTYPE"])
->>>>>>> b19f2cb2
 
         par["dcf"] = np.sqrt(goldcomp.cmp(
                          par["traj"]))
