#!/usr/bin/env python3
# -*- coding: utf-8 -*-
"""Module handling the start up of the fitting procedure."""
import sys
import argparse
import os
import time
import importlib

import numpy as np
from tkinter import filedialog
from tkinter import Tk

import matplotlib.pyplot as plt

import h5py
import pyopencl as cl
import pyopencl.array as clarray


from pyqmri._helper_fun import _goldcomp as goldcomp
from pyqmri._helper_fun._est_coils import est_coils
from pyqmri._helper_fun import _utils as utils
from pyqmri.solver import CGSolver
from pyqmri.irgn import IRGNOptimizer
np.seterr(divide='ignore', invalid='ignore')

np.seterr(divide='ignore')


def _choosePlatform(myargs, par):
    platforms = cl.get_platforms()
    use_GPU = False
    par["Platform_Indx"] = 0
    if myargs.use_GPU:
        for j, platfrom in enumerate(platforms):
            if platfrom.get_devices(device_type=cl.device_type.GPU):
                print("GPU OpenCL platform <%s> found "
                      "with %i device(s) and OpenCL-version <%s>"
                      % (str(platfrom.get_info(cl.platform_info.NAME)),
                         len(platfrom.get_devices(
                             device_type=cl.device_type.GPU)),
                         str(platfrom.get_info(cl.platform_info.VERSION))))
                use_GPU = True
                par["Platform_Indx"] = j
    if not use_GPU:
        if myargs.use_GPU:
            print("No GPU OpenCL platform found. Falling back to CPU.")
        for j, platfrom in enumerate(platforms):
            if platfrom.get_devices(device_type=cl.device_type.CPU):
                print("CPU OpenCL platform <%s> found "
                      "with %i device(s) and OpenCL-version <%s>"
                      % (str(platfrom.get_info(cl.platform_info.NAME)),
                         len(platfrom.get_devices(
                             device_type=cl.device_type.GPU)),
                         str(platfrom.get_info(cl.platform_info.VERSION))))
                use_GPU = False
                par["Platform_Indx"] = j
    return platforms


def _precoompFFT(data, par):
    full_dimY = (np.all(np.abs(data[0, 0, 0, :, 0])) or
                 np.all(np.abs(data[0, 0, 0, :, 1])))
    full_dimX = (np.all(np.abs(data[0, 0, 0, 0, :])) or
                 np.all(np.abs(data[0, 0, 0, 1, :])))

    if full_dimY and not full_dimX:
        print("Image Dimensions Y seems fully sampled. "
              "Precompute FFT along Y")
        data = np.fft.ifft(data, axis=-2, norm='ortho')
        par["fft_dim"] = [-1]

    elif full_dimX and not full_dimY:
        print("Image Dimensions X seems fully sampled. "
              "Precompute FFT along X")
        data = np.fft.ifft(data, axis=-1, norm='ortho')
        data = np.require(
            np.moveaxis(data, -1, -2),
            requirements='C')
        par["C"] = np.require(
            np.moveaxis(par["C"], -1, -2),
            requirements='C')
        par["mask"] = np.require(
            np.moveaxis(par["mask"], -1, -2),
            requirements='C')
        dimX = par["dimX"]
        dimY = par["dimY"]
        par["dimX"] = dimY
        par["dimY"] = dimX
        par["N"] = dimY
        par["Nproj"] = dimX
        par["transpXY"] = True
        par["fft_dim"] = [-1]

    elif full_dimX and full_dimY:
        print("Image Dimensions X and Y seem fully sampled. "
              "Precompute FFT along X and Y")
        data = np.fft.ifft2(data, norm='ortho')
        par["fft_dim"] = None
    else:
        par["fft_dim"] = [-2, -1]

    return np.require(data.astype(par["DTYPE"]),
                      requirements='C')


def _setupOCL(myargs, par):
    platforms = _choosePlatform(myargs, par)
    par["ctx"] = []
    par["queue"] = []
    if isinstance(myargs.devices, int):
        myargs.devices = [myargs.devices]
    if myargs.streamed:
        if len(myargs.devices) == 1 and myargs.devices[0] == -1:
            num_dev = []
            for j in range(len(platforms[par["Platform_Indx"]].get_devices())):
                num_dev.append(j)
            par["num_dev"] = num_dev
        else:
            num_dev = myargs.devices
            par["num_dev"] = num_dev
    else:
        num_dev = myargs.devices
        par["num_dev"] = num_dev
    for device in num_dev:
        dev = []
        dev.append(platforms[par["Platform_Indx"]].get_devices()[device])
        tmpxtx = cl.Context(dev)
        par["ctx"].append(tmpxtx)
        for j in range(4):
            par["queue"].append(
                cl.CommandQueue(
                   tmpxtx,
                   platforms[par["Platform_Indx"]].get_devices()[device],
                   properties=(
                     cl.command_queue_properties.OUT_OF_ORDER_EXEC_MODE_ENABLE)
                   )
                )


def _genImages(myargs, par, data, off):
    if not myargs.usecg:
        FFT = utils.NUFFT(par, trafo=myargs.trafo, SMS=myargs.sms)

        def nFTH(x, fft, par):
            siz = np.shape(x)
            result = np.zeros(
                (par["NScan"], par["NC"], par["NSlice"],
                 par["dimY"], par["dimX"]), dtype=par["DTYPE"])
            tmp_result = clarray.empty(fft.queue,
                                       (1, 1, par["NSlice"],
                                        par["dimY"], par["dimX"]),
                                       dtype=par["DTYPE"])
            start = time.time()
            for j in range(siz[0]):
                for k in range(siz[1]):
                    inp = clarray.to_device(fft.queue,
                                            np.require(x[j, k, ...]
                                                        [None, None, ...],
                                                       requirements='C'))
                    fft.FFTH(tmp_result, inp, scan_offset=j).wait()
                    result[j, k, ...] = np.squeeze(tmp_result.get())
            end = time.time()-start
            print("FT took %f s" % end)
            return result
        images = np.require(np.sum(nFTH(data, FFT, par) *
                                   (np.conj(par["C"])), axis=1),
                            requirements='C')
        del FFT, nFTH

    else:
        tol = 1e-6
        par_scans = 4
        lambd = 1e-3
        if "images" not in list(par["file"].keys()):
            images = np.zeros((par["NScan"],
                               par["NSlice"],
                               par["dimY"],
                               par["dimX"]), dtype=par["DTYPE"])
            if par["NScan"]/par_scans >= 1:
                cgs = CGSolver(par, par_scans, myargs.trafo, myargs.sms)
                for j in range(int(par["NScan"]/par_scans)):
                    if par["NSlice"] == 1:
                        images[par_scans*j:par_scans*(j+1), ...] = cgs.run(
                            data[par_scans*j:par_scans*(j+1), ...],
                            tol=tol, lambd=lambd,
                            scan_offset=par_scans*j)[:, None, ...]
                    else:
                        images[par_scans*j:par_scans*(j+1), ...] = cgs.run(
                            data[par_scans*j:par_scans*(j+1), ...],
                            tol=tol, lambd=lambd, scan_offset=par_scans*j)
                del cgs
            if np.mod(par["NScan"], par_scans):
                cgs = CGSolver(par, np.mod(par["NScan"], par_scans),
                               myargs.trafo, myargs.sms)
                if par["NSlice"] == 1:
                    if np.mod(par["NScan"], par_scans) == 1:
                        images[-np.mod(par["NScan"], par_scans):, ...] = \
                            cgs.run(
                                data[-np.mod(par["NScan"], par_scans):, ...],
                                tol=tol, lambd=lambd,
                                scan_offset=par["NScan"]-np.mod(
                                    par["NScan"], par_scans))
                    else:
                        images[-np.mod(par["NScan"], par_scans):, ...] = \
                            cgs.run(
                                data[-np.mod(par["NScan"], par_scans):, ...],
                                tol=tol, lambd=lambd,
                                scan_offset=par["NScan"]-np.mod(
                                    par["NScan"], par_scans))[:, None, ...]
                else:
                    images[-np.mod(par["NScan"], par_scans):, ...] = \
                        cgs.run(
                            data[-np.mod(par["NScan"], par_scans):, ...],
                            tol=tol, lambd=lambd,
                            scan_offset=par["NScan"]-np.mod(
                                    par["NScan"], par_scans))
                del cgs
            par["file"].create_dataset("images", images.shape,
                                       dtype=par["DTYPE"], data=images)
        else:
            images = par["file"]['images']
            if images.shape[1] < par["NSlice"]:
                del par["file"]["images"]
                images = _genImages(myargs, par, data, off)
            else:
                print("Using precomputed images")
                slices_images = par["file"]['images'][()].shape[1]
                images = \
                    par["file"]['images'][
                      :,
                      int(slices_images / 2) - int(
                        np.floor((par["NSlice"]) / 2)) + off:int(
                          slices_images / 2) + int(
                            np.ceil(par["NSlice"] / 2)) + off,
                      ...].astype(par["DTYPE"])
    return images


def _estScaleNorm(myargs, par, images, data):

    if myargs.trafo:
        center = int(par["N"]*0.1)
        ind = np.zeros((par["N"]), dtype=bool)
        ind[int(par["N"]/2-center):int(par["N"]/2+center)] = 1
        inds = np.fft.fftshift(ind)
        dims = tuple(range(data.ndim - 3)) + (-2,)
        sig = np.max(
            np.sum(data[..., ind], dims) *
            np.conj(np.sum(data[..., ind], dims)))
        noise = np.std(
            np.sum(data[..., inds], dims) *
            np.conj(np.sum(data[..., inds], dims)))

    else:
        centerX = int(par["dimX"]*0.1)
        centerY = int(par["dimY"]*0.1)
        ind = np.zeros((par["dimY"], par["dimX"]), dtype=bool)
        ind[int(par["dimY"]/2-centerY):int(par["dimY"]/2+centerY),
            int(par["dimX"]/2-centerX):int(par["dimX"]/2+centerX)] = 1
        if par["fft_dim"] is not None:
            for shiftdim in par["fft_dim"]:
                ind = np.fft.fftshift(ind, axes=shiftdim)
            sig = np.sum(
                np.abs(data[..., ind])**2)
            noise = np.sum(
                np.abs(data[..., ~ind])**2)
        else:
            tmp = np.fft.fft2(data, norm='ortho')
            ind = np.fft.fftshift(ind)
            sig = np.sum(
                np.abs(tmp[..., ind])**2)
            noise = np.sum(
                np.abs(tmp[..., ~ind])**2)

    SNR_est = (np.abs(sig/noise))
    par["SNR_est"] = SNR_est
    print("Estimated SNR from kspace", SNR_est)

    dscale = par["DTYPE_real"](1 / np.linalg.norm(np.abs(data)))
    print("Data scale: ", dscale)
    par["dscale"] = dscale
    images = images*dscale
    data = data*dscale

    return data, images


def _readInput(myargs, par):
    if myargs.file == '':
        select_file = True
        while select_file is True:
            root = Tk()
            root.withdraw()
            root.update()
            file = filedialog.askopenfilename()
            root.destroy()
            if file and \
               not file.endswith((('.h5'), ('.hdf5'))):
                print("Please specify a h5 file. Press cancel to exit.")
            elif not file:
                print("Exiting...")
                sys.exit()
            else:
                select_file = False
    else:
        if not myargs.file.endswith((('.h5'), ('.hdf5'))):
            print("Please specify a h5 file. ")
            sys.exit()
        file = myargs.file
    name = os.path.normpath(file)
<<<<<<< HEAD
    par["fname"] = name.split(os.sep)[-1]
=======
    par["fname"] = name.split(os.sep)[-1].split(".")[0]
>>>>>>> 90c96b93

    if myargs.outdir == '':
        outdir = os.sep.join(name.split(os.sep)[:-1]) + os.sep + \
            "PyQMRI_out" + \
            os.sep + myargs.sig_model + os.sep + \
            time.strftime("%Y-%m-%d  %H-%M-%S") + os.sep
        if not os.sep.join(name.split(os.sep)[:-1]):
            outdir = '.'+outdir
    else:
        outdir = myargs.outdir + os.sep + "PyQMRI_out" + \
            os.sep + myargs.sig_model + os.sep + par["fname"] + os.sep + \
            time.strftime("%Y-%m-%d  %H-%M-%S") + os.sep
    if not os.path.exists(outdir):
        os.makedirs(outdir)
    par["outdir"] = outdir
    par["file"] = h5py.File(file, 'a')


def _read_data_from_file(par, myargs):
    reco_Slices = myargs.slices
    dimX, dimY, NSlice = ((par["file"].attrs['image_dimensions']).astype(int))
    if reco_Slices == -1:
        reco_Slices = NSlice
    off = 0

    if myargs.sms:
        data = par["file"]['real_dat'][()].astype(par["DTYPE"])\
               + 1j*par["file"]['imag_dat'][()].astype(par["DTYPE"])
    else:
        data = par["file"]['real_dat'][
          ...,
          int(NSlice/2)-int(np.floor((reco_Slices)/2))+off:
          int(NSlice/2)+int(np.ceil(reco_Slices/2))+off, :, :
              ].astype(par["DTYPE"])\
               + 1j*par["file"]['imag_dat'][
          ...,
          int(NSlice/2)-int(np.floor((reco_Slices)/2))+off:
          int(NSlice/2)+int(np.ceil(reco_Slices/2))+off, :, :
              ].astype(par["DTYPE"])

    dimreduction = 0
    if myargs.trafo:
        par["traj"] = par["file"]['real_traj'][()].astype(par["DTYPE"]) + \
                      1j*par["file"]['imag_traj'][()].astype(par["DTYPE"])

        par["dcf"] = np.sqrt(goldcomp.cmp(
                         par["traj"]))
        par["dcf"] = np.require(np.abs(par["dcf"]),
                                par["DTYPE_real"], requirements='C')
    else:
        par["traj"] = None
        par["dcf"] = None
    if np.max(utils.prime_factors(data.shape[-1])) > 13:
        print("Samples along the spoke need to have their largest prime factor"
              " to be 13 or lower. Finding next smaller grid.")
        dimreduction = 2
        while np.max(utils.prime_factors(data.shape[-1]-dimreduction)) > 13:
            dimreduction += 2
        print('Decrease grid size by %i' % dimreduction)
        dimX -= dimreduction
        dimY -= dimreduction
        if myargs.trafo:
            data = np.require(data[..., int(dimreduction/2):
                                   data.shape[-1]-int(dimreduction/2)],
                              requirements='C')
            par["traj"] = np.require(par["traj"][
                ..., int(dimreduction/2):
                par["traj"].shape[-1]-int(dimreduction/2)], requirements='C')
            par["dcf"] = np.sqrt(goldcomp.cmp(par["traj"]))
            par["dcf"] = np.require(np.abs(par["dcf"]),
                                    par["DTYPE_real"], requirements='C')
        else:
            data = np.require(data[...,
                                   int(dimreduction/2):
                                   data.shape[-1]-int(dimreduction/2),
                                   int(dimreduction/2):
                                   data.shape[-1]-int(dimreduction/2)],
                              requirements='C')
    return data, dimX, dimY, NSlice, reco_Slices, dimreduction, off


def _read_flip_angle_correction_data(par, myargs, dimreduction, reco_Slices):
    if "fa_corr" in list(par["file"].keys()):
        NSlice_fa, _, _ = par["file"]['fa_corr'][()].shape
    elif "interpol_fa" in list(par["file"].keys()):
        NSlice_fa, _, _ = par["file"]['interpol_fa'][()].shape

    par["fa_corr"] = np.flip(
        par["file"]['fa_corr'][()].astype(par["DTYPE"]),
        0)[
          int(NSlice_fa/2)-int(np.floor((reco_Slices)/2)):
          int(NSlice_fa/2)+int(np.ceil(reco_Slices/2)),
          ...]
    par["fa_corr"][par["fa_corr"] == 0] = 1
    par["fa_corr"] = par["fa_corr"][
       ...,
       int(dimreduction/2):par["fa_corr"].shape[-2]-int(dimreduction/2),
       int(dimreduction/2):par["fa_corr"].shape[-1]-int(dimreduction/2)]
    par["fa_corr"] = np.require((np.transpose(par["fa_corr"], (0, 2, 1))),
                                requirements='C')


def _check_data_size(par, data, sigmodel):
    if data.ndim == 5:
        pass
    elif data.ndim == 4 and "IRLL" in sigmodel:
        Nproj_new = 13
        print("4D Data passed and IRLL model used. Reordering Projections "
              "into "+str(Nproj_new)+" Spokes/Frame")
        [NC, reco_Slices, Nproj, N] = data.shape
        NScan = np.floor_divide(Nproj, Nproj_new)
        par["Nproj_measured"] = Nproj
        Nproj = Nproj_new
        data = np.require(np.transpose(np.reshape(data[..., :Nproj*NScan, :],
                                                  (NC, reco_Slices, NScan,
                                                   Nproj, N)),
                                       (2, 0, 1, 3, 4)), requirements='C')
        par["traj"] = np.require(np.reshape(par["traj"][:Nproj*NScan, :],
                                            (NScan, Nproj, N)),
                                 requirements='C')
        par["dcf"] = np.sqrt(goldcomp.cmp(par["traj"]))
        par["dcf"] = np.require(np.abs(par["dcf"]), par["DTYPE_real"],
                                requirements='C')
    elif data.ndim == 4 and "ImageReco" in sigmodel:
        data = data[None]
    else:
        raise ValueError(
            "Wrong data dimension / model incompatible.")
    return data


def _populate_par_w_sequencepar(par,
                                datashape,
                                imagedims,
                                SMS,
                                imagespace,
                                streamded,
                                par_slices,
                                trafo):
    for att in par["file"].attrs:
        par[att] = par["file"].attrs[att]
    par["NC"] = datashape[1]
    par["dimY"] = imagedims[-2]
    par["dimX"] = imagedims[-1]
    if SMS:
        par["NSlice"] = imagedims[0]
        par["packs"] = int(par["packs"])
        par["numofpacks"] = int(
            imagedims[0]/(int(par["packs"])*int(par["MB"])))
    else:
        par["NSlice"] = datashape[2]
        par["packs"] = 1
        par["MB"] = 1
    par["NScan"] = datashape[0]
    par["N"] = datashape[-1]
    par["Nproj"] = datashape[-2]
    par["imagespace"] = imagespace
    par["fft_dim"] = (-2, -1)
    if streamded:
        par["par_slices"] = par_slices
        par["overlap"] = 1
    else:
        par["par_slices"] = datashape[2]
        par["overlap"] = 0
    par["transpXY"] = False


def _import_sigmodel(modelpath):
    sig_model_path = os.path.normpath(modelpath)
    if len(sig_model_path.split(os.sep)) > 1:
        if os.path.splitext(sig_model_path)[-1] == '':
            spec = importlib.util.spec_from_file_location(
                    sig_model_path.split(os.sep)[-1]+'.py',
                    sig_model_path+'.py')
        elif os.path.splitext(sig_model_path)[-1] == '.py':
            spec = importlib.util.spec_from_file_location(
                    sig_model_path.split(os.sep)[-1], sig_model_path)
        else:
            raise argparse.ArgumentTypeError(
                "Specified model file does not end with .py nor does it have "
                "no extension at all. Please specify a valid python file.")
        sig_model = importlib.util.module_from_spec(spec)
        spec.loader.exec_module(sig_model)
    else:
        sig_model = importlib.import_module(
            "pyqmri.models."+str(sig_model_path))
    return sig_model


def _start_recon(myargs):
    sig_model = _import_sigmodel(myargs.sig_model)
# Create par struct to store relevant parameteres for reconstruction/fitting
    par = {}
###############################################################################
# Define precision ############################################################
###############################################################################
    if myargs.double_precision is True:
        par["DTYPE"] = np.complex128
        par["DTYPE_real"] = np.float64
    else:
        par["DTYPE"] = np.complex64
        par["DTYPE_real"] = np.float32
###############################################################################
# Select input file ###########################################################
###############################################################################
    _readInput(myargs, par)
###############################################################################
# Read Data ###################################################################
###############################################################################
    data, dimX, dimY, NSlice, reco_Slices, dimreduction, off = \
        _read_data_from_file(par, myargs)
###############################################################################
# Flip angle correction #######################################################
###############################################################################
    if "fa_corr" in list(par["file"].keys()) or \
            "interpol_fa" in list(par["file"].keys()):
        print("Using provied flip angle correction.")
        _read_flip_angle_correction_data(
            par,
            myargs,
            dimreduction,
            reco_Slices
            )
    else:
        print("No flip angle correction provided/used.")
###############################################################################
# Check size compatibility ####################################################
###############################################################################
    data = _check_data_size(par, data, myargs.sig_model)
###############################################################################
# Set sequence related parameters #############################################
###############################################################################
    _populate_par_w_sequencepar(par,
                                data.shape,
                                (NSlice, dimY, dimX),
                                myargs.sms,
                                myargs.imagespace,
                                myargs.streamed,
                                myargs.par_slices,
                                myargs.trafo)
    if not myargs.trafo:
        tmpmask = np.ones(data.shape[2:])
        tmpmask[np.abs(data[0, 0, ...]) == 0] = 0
        par['mask'] = np.reshape(
            tmpmask,
            (data.shape[2:])).astype(par["DTYPE_real"])
        del tmpmask
    else:
        par['mask'] = None
###############################################################################
# ratio of z direction to x,y, important for finite differences ###############
###############################################################################
    par["dz"] = par["DTYPE_real"](myargs.dz)
###############################################################################
# Create OpenCL Context and Queues ############################################
###############################################################################
    _setupOCL(myargs, par)
###############################################################################
# Coil Sensitivity Estimation #################################################
###############################################################################
    est_coils(data, par, par["file"], myargs, off)
###############################################################################
# Standardize data ############################################################
###############################################################################
    [NScan, NC, NSlice, Nproj, N] = data.shape
    if myargs.trafo:
        if par["file"].attrs['data_normalized_with_dcf']:
            pass
        else:
            data = data*(par["dcf"])
    if NC == 1:
        par['C'] = np.ones((data[0, ...].shape), dtype=par["DTYPE"])
    else:
        par['C'] = par['C'].astype(par["DTYPE"])
###############################################################################
# Init forward model and initial guess ########################################
###############################################################################
    if myargs.sig_model == "GeneralModel":
        par["modelfile"] = myargs.modelfile
        par["modelname"] = myargs.modelname
    model = sig_model.Model(par)
###############################################################################
# Reconstruct images using CG-SENSE  ##########################################
###############################################################################
    if myargs.trafo is False:
        data = _precoompFFT(data, par)
    images = _genImages(myargs, par, data, off)
###############################################################################
# Scale data norm  ############################################################
###############################################################################
    data, images = _estScaleNorm(myargs, par, images, data)
    if np.allclose(myargs.weights, -1):
        par["weights"] = np.ones((par["unknowns"]), dtype=par["DTYPE_real"])
    else:
        par["weights"] = np.array(myargs.weights, dtype=par["DTYPE_real"])
###############################################################################
# Compute initial guess #######################################################
###############################################################################
    model.computeInitialGuess(
        images,
        par["dscale"])
###############################################################################
# initialize operator  ########################################################
###############################################################################
    opt = IRGNOptimizer(par,
                        model,
                        trafo=myargs.trafo,
                        imagespace=myargs.imagespace,
                        SMS=myargs.sms,
                        config=myargs.config,
                        streamed=myargs.streamed,
                        reg_type=myargs.reg,
                        DTYPE=par["DTYPE"],
                        DTYPE_real=par["DTYPE_real"])
    f = h5py.File(par["outdir"]+"output_" + par["fname"], "a")
    f.create_dataset("images_ifft", data=images)
    f.attrs['data_norm'] = par["dscale"]
    f.close()
    par["file"].close()
###############################################################################
# Start Reco ##################################################################
###############################################################################
    if myargs.imagespace is True:
        opt.execute(images)
    else:
        opt.execute(data)
    plt.close('all')


def _str2bool(v):
    if isinstance(v, bool):
        return v
    if v.lower() in ('yes', 'true', 't', 'y', '1'):
        return True
    if v.lower() in ('no', 'false', 'f', 'n', '0'):
        return False
    raise argparse.ArgumentTypeError('Boolean value expected.')


def run(reg_type='TGV',
        slices=1,
        trafo=True,
        streamed=False,
        par_slices=1,
        data='',
        model='GeneralModel',
        config='default',
        imagespace=False,
        sms=False,
        devices=0,
        dz=1,
        weights=-1,
        useCGguess=True,
        out='',
        modelfile="models.ini",
        modelname="VFA-E1",
        double_precision=False):
    """
    Start a 3D model based reconstruction.

    Start a 3D model based reconstruction.
    If no data path is given, a file dialog can be used to select data
    at start up. If no other parameters are passed, T1 from a single slice
    of radially acquired variable flip angle data will be quantified.

    If no config file is passed, a default one will be generated in the
    current folder, the script is run in.

    Parameters
    ----------
      reg_type : str, TGV
        TGV or TV, defaults to TGV
      slices : int, 1
        The number of slices to reconsturct. Slices are picked symmetrically
        from the volume center. Pass -1 to select all slices available.
        Defaults to 1
      trafo : bool, True
        Choos between Radial (1) or Cartesian (0) FFT
      streamed : bool, False
        Toggle between streaming slices to the GPU (1) or computing
        everything with a single memory transfer (0). Defaults to 0
      par_slices : int, 1
        Number of slices per streamed package. Volume devided by GPU's and
        par_slices must be an even number! Defaults to 1
      data : str, ''
        The path to the .h5 file containing the data to reconstruct.
        If left empty, a GUI will open and asks for data file selection. This
        is also the default behaviour.
      model : str, GeneralModel
        The name of the model which should be used to fit the data. Defaults to
        'VFA'. A path to your own model file can be passed. See the Model Class
        for further information on how to setup your own model.
      config : str, default
        The path to the confi gfile used for the IRGN reconstruction. If
        not specified the default config file will be used. If no default
        config file is present in the current working directory one will be
        generated.
      imagespace : bool, False
        Select between fitting in imagespace (1) or in k-space (0).
        Defaults to 0
      sms : bool, False
        use Simultaneous Multi Slice Recon (1) or normal reconstruction (0).
        Defaults to 0
      devices : list of int, 0
        The device ID of device(s) to use for streaming/reconstruction
      dz : float, 1
        Ratio of physical Z to X/Y dimension. X/Y is assumed to be isotropic.
      useCGguess : bool, True
        Switch between CG sense and simple FFT as initial guess for the images.
      out : str, ''
        Output directory. Defaults to the location of the input file.
      modelpath : str, models.ini
        Path to the .mod file for the generative model.
      modelname : str, VFA-E1
        Name of the model in the .mod file to use.
      weights : list of float, -1
        Optional weights for each unknown. Defaults to -1, i.e. no additional
        weights are used.
      double_precision : bool, False
        Enable double precission computation.
    """
    params = [('--recon_type', "TGV"),
              ('--reg_type', str(reg_type)),
              ('--slices', str(slices)),
              ('--trafo', str(trafo)),
              ('--streamed', str(streamed)),
              ('--par_slices', str(par_slices)),
              ('--data', str(data)),
              ('--config', str(config)),
              ('--imagespace', str(imagespace)),
              ('--sms', str(sms)),
              ('--OCL_GPU', "True"),
              ('--devices', str(devices)),
              ('--dz', str(dz)),
              ('--weights', str(weights)),
              ('--useCGguess', str(useCGguess)),
              ('--model', str(model)),
              ('--modelfile', str(modelfile)),
              ('--modelname', str(modelname)),
              ('--out', str(out)),
              ('--double_precision', str(double_precision))
              ]

    sysargs = sys.argv[1:]
    for par_name, par_value in params:
        if par_name not in sysargs:
            sysargs.append(par_name)
            sysargs.append(par_value)
    argsrun, unknown = _parseArguments(sysargs)
    if unknown:
        print("Unknown command line arguments passed: " + str(unknown) + "."
              " These will be ignored for fitting.")
    _start_recon(argsrun)


def _parseArguments(args):
    argparmain = argparse.ArgumentParser(
        description="T1 quantification from VFA "
                    "data. By default runs 3D "
                    "regularization for TGV.")
    argparmain.add_argument(
      '--recon_type', dest='type',
      help='Choose reconstruction type (currently only 3D)')
    argparmain.add_argument(
      '--reg_type', dest='reg',
      help="Choose regularization type (default: TGV) "
           "options are: TGV, TV, all")
    argparmain.add_argument(
      '--slices', dest='slices', type=int,
      help="Number of reconstructed slices (default=40). "
           "Symmetrical around the center slice.")
    argparmain.add_argument(
      '--trafo', dest='trafo', type=_str2bool,
      help='Choos between radial (1, default) and Cartesian (0) sampling. ')
    argparmain.add_argument(
      '--streamed', dest='streamed', type=_str2bool,
      help='Enable streaming of large data arrays (e.g. >10 slices).')
    argparmain.add_argument(
      '--par_slices', dest='par_slices', type=int,
      help='number of slices per package. Volume devided by GPU\'s and'
           ' par_slices must be an even number!')
    argparmain.add_argument(
      '--data', dest='file',
      help="Full path to input data. "
           "If not provided, a file dialog will open.")
    argparmain.add_argument(
      '--config', dest='config',
      help='Name of config file to use (assumed to be in the same folder). \
 If not specified, use default parameters.')
    argparmain.add_argument(
      '--imagespace', dest='imagespace', type=_str2bool,
      help="Select if Reco is performed on images (1) or on kspace (0) data. "
           "Defaults to 0")
    argparmain.add_argument(
      '--sms', dest='sms', type=_str2bool,
      help="Switch to SMS reconstruction")
    argparmain.add_argument(
      '--OCL_GPU', dest='use_GPU', type=_str2bool,
      help="Select if CPU or GPU should be used as OpenCL platform. "
           "Defaults to GPU (1). CAVE: CPU FFT not working")
    argparmain.add_argument(
      '--devices', dest='devices', type=int,
      help="Device ID of device(s) to use for streaming. "
           "-1 selects all available devices", nargs='*')
    argparmain.add_argument(
      '--dz', dest='dz', type=float,
      help="Ratio of physical Z to X/Y dimension. "
           "X/Y is assumed to be isotropic. Defaults to  1")
    argparmain.add_argument(
      '--weights', dest='weights', type=float,
      help="Ratio of unkowns to each other. Defaults to 1. "
           "If passed, needs to be in the same size as the number of unknowns",
           nargs='*')
    argparmain.add_argument(
      '--useCGguess', dest='usecg', type=_str2bool,
      help="Switch between CG sense and simple FFT as "
           "initial guess for the images.")
    argparmain.add_argument('--out', dest='outdir', type=str,
                            help="Set output directory. Defaults to the input "
                            "file directory")
    argparmain.add_argument(
      '--model', dest='sig_model',
      help='Name of the signal model to use. Defaults to VFA. \
 Please put your signal model file in the Model subfolder.')
    argparmain.add_argument(
      '--modelfile', dest='modelfile', type=str,
      help="Path to the model file.")
    argparmain.add_argument(
      '--modelname', dest='modelname', type=str,
      help="Name of the model to use.")
    argparmain.add_argument(
      '--double_precision', dest='double_precision', type=_str2bool,
      help="Switch between single (False, default) and double "
           "precision (True). Usually, single precision gives high enough "
           "accuracy.")

    arguments, unknown = argparmain.parse_known_args(args)
    return arguments, unknown


if __name__ == '__main__':
    run()<|MERGE_RESOLUTION|>--- conflicted
+++ resolved
@@ -310,11 +310,7 @@
             sys.exit()
         file = myargs.file
     name = os.path.normpath(file)
-<<<<<<< HEAD
-    par["fname"] = name.split(os.sep)[-1]
-=======
     par["fname"] = name.split(os.sep)[-1].split(".")[0]
->>>>>>> 90c96b93
 
     if myargs.outdir == '':
         outdir = os.sep.join(name.split(os.sep)[:-1]) + os.sep + \
