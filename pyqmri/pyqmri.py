#!/usr/bin/env python3
# -*- coding: utf-8 -*-
"""Module handling the start up of the fitting procedure."""
import sys
import argparse
import os
import time
import importlib

import numpy as np
from tkinter import filedialog
from tkinter import Tk
from inputimeout import inputimeout, TimeoutOccurred

import matplotlib.pyplot as plt

import h5py
import pyopencl as cl
import pyopencl.array as clarray


from pyqmri._helper_fun import _goldcomp as goldcomp
from pyqmri._helper_fun._est_coils import est_coils
from pyqmri._helper_fun import _utils as utils
from pyqmri.solver import CGSolver
from pyqmri.irgn import IRGNOptimizer
np.seterr(divide='ignore', invalid='ignore')

np.seterr(divide='ignore')



def _choosePlatform(myargs, par):
    platforms = cl.get_platforms()
    use_GPU = False
    par["Platform_Indx"] = None
    dev_ind = []
    inp = None
    if myargs.use_GPU is True:
        for j, platform in enumerate(platforms):
            if platform.get_devices(device_type=cl.device_type.GPU):
                print("GPU OpenCL platform <%s> found "
                      "with %i device(s) and OpenCL-version <%s>"
                      % (str(platform.get_info(cl.platform_info.NAME)),
                         len(platform.get_devices(
                             device_type=cl.device_type.GPU)),
                         str(platform.get_info(cl.platform_info.VERSION))))
                use_GPU = True
                dev_ind.append(j)
        if len(dev_ind) > 1:
            while True:
                try:
                    inp = inputimeout(
                        (str(len(dev_ind)) +
                         " GPU platforms found."+
                         " Defaulting to (0) in 4 seconds.\n"), 
                        4)
                except:
                    inp = None
                if inp is None:
                    break
                else:
                    try:
                        inp = int(inp)
                    except:
                        print("Please specify an integer.")
                        continue
                    if inp >= len(dev_ind) or inp < 0:
                        print("Integer needs to be in range 0-"
                              +str(len(dev_ind)-1))
                        continue
                break
        if inp:
            par["Platform_Indx"] = dev_ind[inp]
        else:
            par["Platform_Indx"] = dev_ind[0]
     
    if not use_GPU:
        if myargs.use_GPU:
            print("No GPU OpenCL platform found. Falling back to CPU.")
        for j, platform in enumerate(platforms):
            if platform.get_devices(device_type=cl.device_type.CPU):
                print("CPU OpenCL platform <%s> found "
                      "with %i device(s) and OpenCL-version <%s>"
                      % (str(platform.get_info(cl.platform_info.NAME)),
                         len(platform.get_devices(
                             device_type=cl.device_type.CPU)),
                         str(platform.get_info(cl.platform_info.VERSION))))
                use_GPU = False
                par["Platform_Indx"] = j
        if par["Platform_Indx"] is None:
            raise(ValueError("No OpenCL device found."))   

    par["use_GPU"] = use_GPU
    return platforms


def _precoompFFT(data, par):

    trans_x = False
    trans_y = False
    trans_z = False

    if par["is3D"]:
        full_dimY = (np.all(np.abs(data[0, 0, 0, :, 0])) or
                     np.all(np.abs(data[0, 0, 0, :, 1])) or
                     np.all(np.abs(data[0, 0, 1, :, 0])) or
                     np.all(np.abs(data[0, 0, 1, :, 1])))

        full_dimX = (np.all(np.abs(data[0, 0, 0, 0, :])) or
                     np.all(np.abs(data[0, 0, 0, 1, :])) or
                     np.all(np.abs(data[0, 0, 1, 0, :])) or
                     np.all(np.abs(data[0, 0, 1, 1, :])))

        full_dimZ = (np.all(np.abs(data[0, 0, :, 0, 0:])) or
                     np.all(np.abs(data[0, 0, :, 1, 1])) or
                     np.all(np.abs(data[0, 0, :, 0, 1])) or
                     np.all(np.abs(data[0, 0, :, 1, 0])))
    else:
        full_dimY = (np.all(np.abs(data[0, 0, 0, :, 0])) or
                     np.all(np.abs(data[0, 0, 0, :, 1])))
        full_dimX = (np.all(np.abs(data[0, 0, 0, 0, :])) or
                     np.all(np.abs(data[0, 0, 0, 1, :])))
        full_dimZ = True

    if full_dimZ:
        if par["is3D"]:
            print("Image Dimensions Z seems fully sampled. "
                  "Precompute FFT along Z")
            data = np.fft.ifft(data, axis=-3, norm='ortho')
        trans_z = True

    if full_dimY:
        print("Image Dimensions Y seems fully sampled. "
              "Precompute FFT along Y")
        data = np.fft.ifft(data, axis=-2, norm='ortho')
        trans_y = True

    if full_dimX:
        print("Image Dimensions X seems fully sampled. "
              "Precompute FFT along X")
        data = np.fft.ifft(data, axis=-1, norm='ortho')
        trans_x = True

    if trans_x:
        if trans_y and trans_z:
            par["fft_dim"] = None
        elif not trans_y and not trans_z:
            data = np.require(
                data.transpose(0, 1, -1, -2, -3),
                requirements='C')
            par["C"] = np.require(
                par["C"].transpose(0, -1, -2, -3),
                requirements='C')
            par["mask"] = np.require(
                par["mask"].T,
                requirements='C')
            dimX = par["dimX"]
            NSlice = par["NSlice"]
            par["dimX"] = NSlice
            par["NSlice"] = dimX
            par["par_slices"] = dimX
            par["N"] = NSlice
            par["transpXY"] = True
            par["fft_dim"] = [-2, -1]
        elif not trans_z and trans_y:
            data = np.require(
                data.transpose(0, 1, -1, -2, -3),
                requirements='C')
            par["C"] = np.require(
                par["C"].transpose(0, -1, -2, -3),
                requirements='C')
            par["mask"] = np.require(
                par["mask"].T,
                requirements='C')
            dimX = par["dimX"]
            NSlice = par["NSlice"]
            par["dimX"] = NSlice
            par["NSlice"] = dimX
            par["par_slices"] = dimX
            par["N"] = NSlice
            par["transpXY"] = True
            par["fft_dim"] = [-1]
        else:
            data = np.require(
                np.moveaxis(data, -1, -2),
                requirements='C')
            par["C"] = np.require(
                np.moveaxis(par["C"], -1, -2),
                requirements='C')
            par["mask"] = np.require(
                np.moveaxis(par["mask"], -1, -2),
                requirements='C')
            dimX = par["dimX"]
            dimY = par["dimY"]
            par["dimX"] = dimY
            par["dimY"] = dimX
            par["N"] = dimY
            par["Nproj"] = dimX
            par["transpXY"] = True
            par["fft_dim"] = [-1]
    else:
        if trans_y and trans_z:
            par["fft_dim"] = [-1]
        elif not trans_y and not trans_z:
            par["fft_dim"] = [-3, -2, -1]
        elif not trans_z and trans_y:
            data = np.require(
                np.moveaxis(data, -2, -3),
                requirements='C')
            par["C"] = np.require(
                np.moveaxis(par["C"], -2, -3),
                requirements='C')
            par["mask"] = np.require(
                np.moveaxis(par["mask"], -2, -3),
                requirements='C')
            dimY = par["dimY"]
            NSlice = par["NSlice"]
            par["dimY"] = NSlice
            par["NSlice"] = dimY
            par["par_slices"] = dimY
            par["Nproj"] = NSlice
            par["transpXY"] = True
            par["fft_dim"] = [-2, -1]
        else:
            par["fft_dim"] = [-2, -1]

    return np.require(data.astype(par["DTYPE"]),
                      requirements='C')


def _setupOCL(myargs, par):
    platforms = _choosePlatform(myargs, par)
    par["ctx"] = []
    par["queue"] = []
    if par["use_GPU"]:
        queue_par = cl.command_queue_properties.OUT_OF_ORDER_EXEC_MODE_ENABLE
    else:
        queue_par = None
    if isinstance(myargs.devices, int):
        myargs.devices = [myargs.devices]
    if myargs.streamed:
        if len(myargs.devices) == 1 and myargs.devices[0] == -1:
            num_dev = []
            for j in range(len(platforms[par["Platform_Indx"]].get_devices())):
                num_dev.append(j)
            par["num_dev"] = num_dev
        else:
            num_dev = myargs.devices
            par["num_dev"] = num_dev
    else:
        num_dev = myargs.devices
        par["num_dev"] = num_dev
    for device in num_dev:
        dev = []
        dev.append(platforms[par["Platform_Indx"]].get_devices()[device])
        tmpxtx = cl.Context(dev)
        par["ctx"].append(tmpxtx)
        for j in range(4):
            par["queue"].append(
                cl.CommandQueue(
                   tmpxtx,
                   platforms[par["Platform_Indx"]].get_devices()[device],
                   properties=queue_par
                   )
                )


def _genImages(myargs, par, data, off):
    if not myargs.usecg:
        FFT = utils.NUFFT(par, trafo=myargs.trafo, SMS=myargs.sms)

        def nFTH(x, fft, par):
            siz = np.shape(x)
            result = np.zeros(
                (par["NScan"], par["NC"], par["NSlice"],
                 par["dimY"], par["dimX"]), dtype=par["DTYPE"])
            tmp_result = clarray.empty(fft.queue,
                                       (1, 1, par["NSlice"],
                                        par["dimY"], par["dimX"]),
                                       dtype=par["DTYPE"])
            start = time.time()
            for j in range(siz[0]):
                for k in range(siz[1]):
                    inp = clarray.to_device(fft.queue,
                                            np.require(x[j, k, ...]
                                                        [None, None, ...],
                                                       requirements='C'))
                    fft.FFTH(tmp_result, inp, scan_offset=j).wait()
                    result[j, k, ...] = np.squeeze(tmp_result.get())
            end = time.time()-start
            print("FT took %f s" % end)
            return result
        
        images = np.require(np.sum(nFTH(data, FFT, par) *
                                   (np.conj(par["C"])), axis=1),
                            requirements='C')
        del FFT, nFTH

    else:
        tol = 1e-16
        par_scans = 4
        lambd = 1e-1
        if "images" not in list(par["file"].keys()):
            images = np.zeros((par["NScan"],
                               par["NSlice"],
                               par["dimY"],
                               par["dimX"]), dtype=par["DTYPE"])
            if par["NScan"]/par_scans >= 1:
                cgs = CGSolver(par, par_scans, myargs.trafo, myargs.sms)
                for j in range(int(par["NScan"]/par_scans)):
                    if par["NSlice"] == 1:
                        images[par_scans*j:par_scans*(j+1), ...] = cgs.run(
                            data[par_scans*j:par_scans*(j+1), ...],
                            tol=tol, lambd=lambd,
                            scan_offset=par_scans*j)[:, None, ...]
                    else:
                        images[par_scans*j:par_scans*(j+1), ...] = cgs.run(
                            data[par_scans*j:par_scans*(j+1), ...],
                            tol=tol, lambd=lambd, scan_offset=par_scans*j)
                del cgs
            if np.mod(par["NScan"], par_scans):
                cgs = CGSolver(par, np.mod(par["NScan"], par_scans),
                               myargs.trafo, myargs.sms)
                if par["NSlice"] == 1:
                    if np.mod(par["NScan"], par_scans) == 1:
                        images[-np.mod(par["NScan"], par_scans):, ...] = \
                            cgs.run(
                                data[-np.mod(par["NScan"], par_scans):, ...],
                                tol=tol, lambd=lambd,
                                scan_offset=par["NScan"]-np.mod(
                                    par["NScan"], par_scans))
                    else:
                        images[-np.mod(par["NScan"], par_scans):, ...] = \
                            cgs.run(
                                data[-np.mod(par["NScan"], par_scans):, ...],
                                tol=tol, lambd=lambd,
                                scan_offset=par["NScan"]-np.mod(
                                    par["NScan"], par_scans))[:, None, ...]
                else:
                    images[-np.mod(par["NScan"], par_scans):, ...] = \
                        cgs.run(
                            data[-np.mod(par["NScan"], par_scans):, ...],
                            tol=tol, lambd=lambd,
                            scan_offset=par["NScan"]-np.mod(
                                    par["NScan"], par_scans))
                del cgs
            par["file"].create_dataset("images", images.shape,
                                       dtype=par["DTYPE"], data=images)
        else:
            images = par["file"]['images']
            if images.shape[1] < par["NSlice"]:
                del par["file"]["images"]
                images = _genImages(myargs, par, data, off)
            else:
                print("Using precomputed images")
                slices_images = par["file"]['images'][()].shape[1]
                images = \
                    par["file"]['images'][
                      :,
                      int(slices_images / 2) - int(
                        np.floor((par["NSlice"]) / 2)) + off:int(
                          slices_images / 2) + int(
                            np.ceil(par["NSlice"] / 2)) + off,
                      ...].astype(par["DTYPE"])
    return images


def _estScaleNorm(myargs, par, images, data):

    # if myargs.trafo:
    #     center = int(par["N"]*0.1)
    #     ind = np.zeros((par["N"]), dtype=bool)
    #     ind[int(par["N"]/2-center):int(par["N"]/2+center)] = 1
    #     inds = np.fft.fftshift(ind)
    #     dims = tuple(range(data.ndim - 3)) + (-2,)
    #     sig = np.max(
    #         np.sum(data[..., ind], dims) *
    #         np.conj(np.sum(data[..., ind], dims)))
    #     noise = np.std(
    #         np.sum(data[..., inds], dims) *
    #         np.conj(np.sum(data[..., inds], dims)))

    # else:
    #     centerX = int(par["dimX"]*0.1)
    #     centerY = int(par["dimY"]*0.1)
    #     if myargs.is3Ddata:
    #         centerZ = int(par["NSlice"]*0.1)
    #     else:
    #         centerZ = int(par["NSlice"]/2)

    #     ind = np.zeros((par["NSlice"], par["dimY"], par["dimX"]), dtype=bool)
    #     ind[int(par["NSlice"]/2-centerZ):int(par["NSlice"]/2+centerZ),
    #         int(par["dimY"]/2-centerY):int(par["dimY"]/2+centerY),
    #         int(par["dimX"]/2-centerX):int(par["dimX"]/2+centerX)] = 1
    #     if par["fft_dim"] is not None:
    #         for shiftdim in par["fft_dim"]:
    #             ind = np.fft.fftshift(ind, axes=shiftdim)
    #         sig = np.sum(
    #             np.abs(data[..., ind])**2)
    #         noise = np.sum(
    #             np.abs(data[..., ~ind])**2)
    #     else:
    #         tmp = np.fft.fft2(data, norm='ortho')
    #         ind = np.fft.fftshift(ind)
    #         sig = np.sum(
    #             np.abs(tmp[..., ind])**2)
    #         noise = np.sum(
    #             np.abs(tmp[..., ~ind])**2)

    # SNR_est = (np.abs(sig/noise))
    # par["SNR_est"] = SNR_est
    # print("Estimated SNR from kspace", SNR_est)
    dscale = par["DTYPE_real"](1 / np.linalg.norm(np.abs(data)))
    print("Data scale: ", dscale)
    par["dscale"] = dscale
    images = images*dscale
    data = data*dscale

    return data, images


def _readInput(myargs, par):
    if myargs.file == '':
        select_file = True
        while select_file is True:
            root = Tk()
            root.withdraw()
            root.update()
            file = filedialog.askopenfilename()
            root.destroy()
            if file and \
               not file.endswith((('.h5'), ('.hdf5'))):
                print("Please specify a h5 file. Press cancel to exit.")
            elif not file:
                print("Exiting...")
                sys.exit()
            else:
                select_file = False
    else:
        if not myargs.file.endswith((('.h5'), ('.hdf5'))):
            print("Please specify a h5 file. ")
            sys.exit()
        file = myargs.file
    name = os.path.normpath(file)
    par["fname"] = name.split(os.sep)[-1].split(".")[0]

    if myargs.outdir == '':
        outdir = os.sep.join(name.split(os.sep)[:-1]) + os.sep + \
            "PyQMRI_out" + \
            os.sep + myargs.sig_model + os.sep + \
            time.strftime("%Y-%m-%d  %H-%M-%S") + os.sep
        if not os.sep.join(name.split(os.sep)[:-1]):
            outdir = '.'+outdir
    else:
        outdir = myargs.outdir + os.sep + "PyQMRI_out" + \
            os.sep + myargs.sig_model + os.sep + par["fname"] + os.sep + \
            time.strftime("%Y-%m-%d  %H-%M-%S") + os.sep
    if not os.path.exists(outdir):
        os.makedirs(outdir)
    par["outdir"] = outdir
    par["file"] = h5py.File(file, 'a')


def _read_data_from_file(par, myargs):
    reco_Slices = myargs.slices
    dimX, dimY, NSlice = ((par["file"].attrs['image_dimensions']).astype(int))
    if reco_Slices == -1:
        reco_Slices = NSlice
    off = 0
    if myargs.sms or myargs.is3Ddata:
        data = par["file"]['real_dat'][()].astype(par["DTYPE"])\
               + 1j*par["file"]['imag_dat'][()].astype(par["DTYPE"])
    else:
        data = par["file"]['real_dat'][
          ...,
          int(NSlice/2)-int(np.floor((reco_Slices)/2))+off:
          int(NSlice/2)+int(np.ceil(reco_Slices/2))+off, :, :
              ].astype(par["DTYPE"])\
               + 1j*par["file"]['imag_dat'][
          ...,
          int(NSlice/2)-int(np.floor((reco_Slices)/2))+off:
          int(NSlice/2)+int(np.ceil(reco_Slices/2))+off, :, :
              ].astype(par["DTYPE"])

    dimreduction = np.array([0,0])
    if myargs.trafo:
        if "real_traj" in par["file"].keys():
            par["traj"] = np.stack((
                par["file"]['imag_traj'][()].astype(par["DTYPE_real"]),
                par["file"]['real_traj'][()].astype(par["DTYPE_real"])),
                axis=-1)
        else:
            par["traj"] = par["file"]['traj'][()].astype(par["DTYPE_real"])

        if "dcf" in par["file"].keys():
            par["dcf"] = np.sqrt(
                par["file"]["dcf"][()].astype(par["DTYPE_real"]))
        else:
            par["dcf"] = np.sqrt(goldcomp.cmp(
                             par["traj"]))
        par["dcf"] = np.require(np.abs(par["dcf"]),
                                par["DTYPE_real"], requirements='C')
                    
        # Check if traj is scaled
        max_traj_val = np.max(np.abs(par["traj"]))
        if  np.allclose(max_traj_val, 0.5, rtol=1e-1):
           par["traj"] *= dimX
        elif np.allclose(max_traj_val, 1, rtol=1e-1):
           par["traj"] *= dimX/2
        
        overgrid_factor_a = (1/np.linalg.norm(
            par["traj"][..., -2, :]-par["traj"][..., -1, :], axis=-1))
        overgrid_factor_b = (1/np.linalg.norm(
            par["traj"][..., 0, :]-par["traj"][..., 1, :], axis=-1))
        par["ogf"] = np.min((overgrid_factor_a,
                             overgrid_factor_b))
        print("Estimated OGF: ", par["ogf"])
        par["traj"] *= par["ogf"]
    else:
        par["traj"] = None
        par["dcf"] = None
<<<<<<< HEAD
    
=======

>>>>>>> 158ac75e
    if (myargs.trafo and np.max(utils.prime_factors(data.shape[-1])) > 13) or \
        (not myargs.trafo and \
        (np.max(utils.prime_factors(data.shape[-1])) > 13 or \
        np.max(utils.prime_factors(data.shape[-2])) > 13)):
        if myargs.trafo:
            print("Samples along the spoke need to have their largest prime factor"
<<<<<<< HEAD
                  " to be 13 or lower. Finding next smaller grid.")
=======
                " to be 13 or lower. Finding next smaller grid.")
>>>>>>> 158ac75e
            dimreduction = 2
            while np.max(utils.prime_factors(data.shape[-1]-dimreduction)) > 13:
                dimreduction += 2
            print('Decrease grid size by %i' % dimreduction)
            dimX -= dimreduction
            dimY -= dimreduction
            data = np.require(data[..., int(dimreduction/2):
                                data.shape[-1]-int(dimreduction/2)],
                            requirements='C')
            par["traj"] = np.require(par["traj"][
                ..., int(dimreduction/2):
<<<<<<< HEAD
                    par["traj"].shape[-1]-int(dimreduction/2)], requirements='C')
=======
            par["traj"].shape[-1]-int(dimreduction/2)], requirements='C')
>>>>>>> 158ac75e
            par["dcf"] = np.sqrt(goldcomp.cmp(par["traj"]))
            par["dcf"] = np.require(np.abs(par["dcf"]),
                                    par["DTYPE_real"], requirements='C')
            dimreduction = np.array([dimreduction, dimreduction])
<<<<<<< HEAD
            
        else:
            print("Samples need to have their largest prime factor"
                  " to be 13 or lower. Finding next smaller grid.")
=======
        else: 
            print("Samples need to have their largest prime factor"
                " to be 13 or lower. Finding next smaller grid.")
>>>>>>> 158ac75e
            dimredX = 0
            dimredY = 0
            while np.max(utils.prime_factors(data.shape[-1]-dimredX)) > 13:
                dimredX += 2
            while np.max(utils.prime_factors(data.shape[-2]-dimredY)) > 13:
                dimredY += 2
            dimreduction = np.array([dimredX, dimredY])
<<<<<<< HEAD
            print('Decrease grid size by %i' %dimreduction)
            dimX -= dimreduction[0] 
            dimY -= dimreduction[1] 
            
            data = np.fft.fftshift(data)
            data = np.require(data[..., 
                                   int(dimreduction[1]/2):
                                       data.shape[-2]-int(dimreduction[1]/2),
                                       int(dimreduction[0]/2):
                                           data.shape[-1]-int(dimreduction[0]/2)],
                              requirements='C')
            data = np.fft.ifftshift(data)
        
=======
            print('Decrease grid size by %i' % dimreduction)
            dimX -= dimreduction[0]
            dimY -= dimreduction[1]

            data = np.fft.fftshift(data)
            data = np.require(data[...,
                int(dimreduction[1]/2):data.shape[-2]-int(dimreduction[1]/2),
                int(dimreduction[0]/2):data.shape[-1]-int(dimreduction[0]/2)],
                requirements='C')
            data = np.fft.ifftshift(data)
    
>>>>>>> 158ac75e
    return data, dimX, dimY, NSlice, reco_Slices, dimreduction, off
    

def _read_flip_angle_correction_data(par, myargs, dimreduction, reco_Slices):
    if "fa_corr" in list(par["file"].keys()):
        NSlice_fa, _, _ = par["file"]['fa_corr'][()].shape
    elif "interpol_fa" in list(par["file"].keys()):
        NSlice_fa, _, _ = par["file"]['interpol_fa'][()].shape

    par["fa_corr"] = np.flip(
        par["file"]['fa_corr'][()].astype(par["DTYPE"]),
        0)[
          int(NSlice_fa/2)-int(np.floor((reco_Slices)/2)):
          int(NSlice_fa/2)+int(np.ceil(reco_Slices/2)),
          ...]
    par["fa_corr"][par["fa_corr"] == 0] = 1
    par["fa_corr"] = par["fa_corr"][
       ...,
       int(dimreduction[1]/2):par["fa_corr"].shape[-2]-int(dimreduction[1]/2),
       int(dimreduction[0]/2):par["fa_corr"].shape[-1]-int(dimreduction[0]/2)]
    par["fa_corr"] = np.require((np.transpose(par["fa_corr"], (0, 2, 1))),
                                requirements='C')


def _check_data_size(par, data, sigmodel):
    if data.ndim == 5:
        pass
    elif data.ndim == 4 and "IRLL" in sigmodel:
        Nproj_new = 13
        print("4D Data passed and IRLL model used. Reordering Projections "
              "into "+str(Nproj_new)+" Spokes/Frame")
        [NC, reco_Slices, Nproj, N] = data.shape
        NScan = np.floor_divide(Nproj, Nproj_new)
        par["Nproj_measured"] = Nproj
        Nproj = Nproj_new
        data = np.require(np.transpose(np.reshape(data[..., :Nproj*NScan, :],
                                                  (NC, reco_Slices, NScan,
                                                   Nproj, N)),
                                       (2, 0, 1, 3, 4)), requirements='C')
        par["traj"] = np.require(np.reshape(par["traj"][:Nproj*NScan, :],
                                            (NScan, Nproj, N)),
                                 requirements='C')
        par["dcf"] = np.sqrt(goldcomp.cmp(par["traj"]))
        par["dcf"] = np.require(np.abs(par["dcf"]), par["DTYPE_real"],
                                requirements='C')
    elif data.ndim == 4 and "ImageReco" in sigmodel:
        data = data[None]
    else:
        raise ValueError(
            "Wrong data dimension / model incompatible.")
    return data


def _populate_par_w_sequencepar(par,
                                datashape,
                                imagedims,
                                SMS,
                                imagespace,
                                streamded,
                                par_slices,
                                trafo, 
                                dz):
    for att in par["file"].attrs:
        par[att] = par["file"].attrs[att]
    
    # ratio of z direction to x,y, important for finite differences
    if "dz" in par.keys() and np.allclose(dz, -1):
        par["dz"] = par["dz"].item()
    elif dz >= 0:
        par["dz"] = dz
    else:
        par["dz"] = 1
    par["dz"] = par["DTYPE_real"](par["dz"])
        
    par["NC"] = datashape[1]
    par["dimY"] = imagedims[-2]
    par["dimX"] = imagedims[-1]
    if SMS:
        par["NSlice"] = imagedims[0]
        par["packs"] = int(par["packs"])
        par["numofpacks"] = int(
            imagedims[0]/(int(par["packs"])*int(par["MB"])))
    else:
        if par["is3D"]:
            par["NSlice"] = imagedims[0]
        else:
            par["NSlice"] = datashape[2]
        par["packs"] = 1
        par["MB"] = 1
    par["NScan"] = datashape[0]
    par["N"] = datashape[-1]
    par["Nproj"] = datashape[-2]
    par["imagespace"] = imagespace
    if par["is3D"]:
        par["fft_dim"] = (-3, -2, -1)
    else:
        par["fft_dim"] = (-2, -1)
    if streamded:
        par["par_slices"] = par_slices
        par["overlap"] = 1
    else:
        par["par_slices"] = par["NSlice"]
        par["overlap"] = 0
    par["transpXY"] = False


def _import_sigmodel(modelpath):
    sig_model_path = os.path.normpath(modelpath)
    if len(sig_model_path.split(os.sep)) > 1:
        if os.path.splitext(sig_model_path)[-1] == '':
            spec = importlib.util.spec_from_file_location(
                    sig_model_path.split(os.sep)[-1]+'.py',
                    sig_model_path+'.py')
        elif os.path.splitext(sig_model_path)[-1] == '.py':
            spec = importlib.util.spec_from_file_location(
                    sig_model_path.split(os.sep)[-1], sig_model_path)
        else:
            raise argparse.ArgumentTypeError(
                "Specified model file does not end with .py nor does it have "
                "no extension at all. Please specify a valid python file.")
        sig_model = importlib.util.module_from_spec(spec)
        spec.loader.exec_module(sig_model)
    else:
        sig_model = importlib.import_module(
            "pyqmri.models."+str(sig_model_path))
    return sig_model


def _start_recon(myargs):
    sig_model = _import_sigmodel(myargs.sig_model)
# Create par struct to store relevant parameteres for reconstruction/fitting
    par = {}
###############################################################################
# Define precision ############################################################
###############################################################################
    if myargs.double_precision is True:
        par["DTYPE"] = np.complex128
        par["DTYPE_real"] = np.float64
    else:
        par["DTYPE"] = np.complex64
        par["DTYPE_real"] = np.float32
###############################################################################
# Check for 3D input data #####################################################
###############################################################################
    par["is3D"] = myargs.is3Ddata
    if par["is3D"]:
        myargs.use3Dcoilest = True
###############################################################################
# Select input file ###########################################################
###############################################################################
    _readInput(myargs, par)
###############################################################################
# Read Data ###################################################################
###############################################################################
    data, dimX, dimY, NSlice, reco_Slices, dimreduction, off = \
        _read_data_from_file(par, myargs)
###############################################################################
# Flip angle correction #######################################################
###############################################################################
    if "fa_corr" in list(par["file"].keys()) or \
            "interpol_fa" in list(par["file"].keys()):
        print("Using provied flip angle correction.")
        _read_flip_angle_correction_data(
            par,
            myargs,
            dimreduction,
            reco_Slices
            )
    else:
        print("No flip angle correction provided/used.")
###############################################################################
# Check size compatibility ####################################################
###############################################################################
    data = _check_data_size(par, data, myargs.sig_model)
###############################################################################
# Set sequence related parameters #############################################
###############################################################################
    _populate_par_w_sequencepar(par,
                                data.shape,
                                (NSlice, dimY, dimX),
                                myargs.sms,
                                myargs.imagespace,
                                myargs.streamed,
                                myargs.par_slices,
                                myargs.trafo, 
                                myargs.dz)
    if not myargs.trafo:
        tmpmask = np.ones(data.shape[2:])
        tmpmask[np.abs(data[0, 0, ...]) == 0] = 0
        par['mask'] = np.reshape(
            tmpmask,
            (data.shape[2:])).astype(par["DTYPE_real"])
        del tmpmask
    else:
        par['mask'] = None
###############################################################################
# Create OpenCL Context and Queues ############################################
###############################################################################
    _setupOCL(myargs, par)
###############################################################################
# Standardize data ############################################################
###############################################################################
    [NScan, NC] = data.shape[:2]

    if myargs.trafo:
        if par["file"].attrs['data_normalized_with_dcf']:
            pass
        else:
            data = data*(par["dcf"])
    if NC == 1:
        par['C'] = np.ones(
            (1, par["NSlice"], dimY, dimX), dtype=par["DTYPE"])
        sumSqrC = np.sqrt(
            np.sum(
                (par["C"] *
                 np.conj(
                    par["C"])),
                0))
        par["C"] = par["C"] / sumSqrC
    else:
###############################################################################
# Coil Sensitivity Estimation #################################################
###############################################################################
        est_coils(data, par, par["file"], myargs, off, dimreduction)
        par['C'] = par['C'].astype(par["DTYPE"])
###############################################################################
# Init forward model and initial guess ########################################
###############################################################################
    if myargs.sig_model == "GeneralModel":
        par["modelfile"] = myargs.modelfile
        par["modelname"] = myargs.modelname
    model = sig_model.Model(par)
###############################################################################
# Reconstruct images using CG-SENSE  ##########################################
###############################################################################
    if myargs.trafo is False:
        data = _precoompFFT(data, par)
    # del par["file"]["images"]
    images = _genImages(myargs, par, data, off)
###############################################################################
# Scale data norm  ############################################################
###############################################################################
    data, images = _estScaleNorm(myargs, par, images, data)    
    if np.allclose(myargs.weights, -1):
        if "weights" not in par.keys():
            par["weights"] = np.ones(
                (par["unknowns"]), dtype=par["DTYPE_real"])
    else:
        par["weights"] = np.array(myargs.weights, dtype=par["DTYPE_real"])
###############################################################################
# Compute initial guess #######################################################
###############################################################################
    model.setInitalGuess(
        images = images, 
        dscale = par["dscale"],
        weights = myargs.weights,
        initial_guess = myargs.initial_guess)
###############################################################################
# initialize operator  ########################################################
###############################################################################
    opt = IRGNOptimizer(par,
                        model,
                        trafo=myargs.trafo,
                        imagespace=myargs.imagespace,
                        SMS=myargs.sms,
                        config=myargs.config,
                        streamed=myargs.streamed,
                        reg_type=myargs.reg,
                        DTYPE=par["DTYPE"],
                        DTYPE_real=par["DTYPE_real"])
    f = h5py.File(par["outdir"]+"output_" + par["fname"]+".h5", "a")
    f.create_dataset("images_ifft", data=images)
    f.attrs['data_norm'] = par["dscale"]
    f.close()
    par["file"].close()
###############################################################################
# Start Reco ##################################################################
###############################################################################
    if myargs.imagespace is True:
        opt.execute(images)
    else:
        opt.execute(data)
    plt.close('all')


def _str2bool(v):
    if isinstance(v, bool):
        return v
    if v.lower() in ('yes', 'true', 't', 'y', '1'):
        return True
    if v.lower() in ('no', 'false', 'f', 'n', '0'):
        return False
    raise argparse.ArgumentTypeError('Boolean value expected.')


def run(reg_type='TGV',
        slices=1,
        trafo=True,
        streamed=False,
        par_slices=1,
        data='',
        model='GeneralModel',
        config='default',
        imagespace=False,
        sms=False,
        use_GPU=True,
        devices=0,
        dz=-1,
        weights=-1,
        useCGguess=True,
        out='',
        modelfile="models.ini",
        modelname="VFA-E1",
        double_precision=False,
        coils3D=False,
        is3Ddata=False,
        initial_guess=-1):
    """
    Start a 3D model based reconstruction.

    Start a 3D model based reconstruction.
    If no data path is given, a file dialog can be used to select data
    at start up. If no other parameters are passed, T1 from a single slice
    of radially acquired variable flip angle data will be quantified.

    If no config file is passed, a default one will be generated in the
    current folder, the script is run in.

    Parameters
    ----------
      reg_type : str, TGV
        TGV or TV, defaults to TGV
      slices : int, 1
        The number of slices to reconsturct. Slices are picked symmetrically
        from the volume center. Pass -1 to select all slices available.
        Defaults to 1
      trafo : bool, True
        Choos between Radial (1) or Cartesian (0) FFT
      streamed : bool, False
        Toggle between streaming slices to the GPU (1) or computing
        everything with a single memory transfer (0). Defaults to 0
      par_slices : int, 1
        Number of slices per streamed package. Volume devided by GPU's and
        par_slices must be an even number! Defaults to 1
      data : str, ''
        The path to the .h5 file containing the data to reconstruct.
        If left empty, a GUI will open and asks for data file selection. This
        is also the default behaviour.
      model : str, GeneralModel
        The name of the model which should be used to fit the data. Defaults to
        'VFA'. A path to your own model file can be passed. See the Model Class
        for further information on how to setup your own model.
      config : str, default
        The path to the confi gfile used for the IRGN reconstruction. If
        not specified the default config file will be used. If no default
        config file is present in the current working directory one will be
        generated.
      imagespace : bool, False
        Select between fitting in imagespace (1) or in k-space (0).
        Defaults to 0
      sms : bool, False
        use Simultaneous Multi Slice Recon (1) or normal reconstruction (0).
        Defaults to 0
      devices : list of int, 0
        The device ID of device(s) to use for streaming/reconstruction
      dz : float, -1
        Ratio of physical Z to X/Y dimension. X/Y is assumed to be isotropic.
        Defaults to isotropic in 3D (dz=1).
      useCGguess : bool, True
        Switch between CG sense and simple FFT as initial guess for the images.
      out : str, ''
        Output directory. Defaults to the location of the input file.
      modelpath : str, models.ini
        Path to the .mod file for the generative model.
      modelname : str, VFA-E1
        Name of the model in the .mod file to use.
      weights : list of float, -1
        Optional weights for each unknown. Defaults to -1, i.e. no additional
        weights are used.
      double_precision : bool, False
        Enable double precission computation.
      initial_guess : list of float, -1
        Optional initial guess for the selected model. Defaults to -1, i.e. 
        default setting is used. Number of elements need to match the 
        unknowns of the selected model. 
    """
    params = [('--recon_type', "TGV"),
              ('--reg_type', str(reg_type)),
              ('--slices', str(slices)),
              ('--trafo', str(trafo)),
              ('--streamed', str(streamed)),
              ('--par_slices', str(par_slices)),
              ('--data', str(data)),
              ('--config', str(config)),
              ('--imagespace', str(imagespace)),
              ('--sms', str(sms)),
              ('--use_GPU', str(use_GPU)),
              ('--devices', str(devices)),
              ('--dz', str(dz)),
              ('--weights', str(weights)),
              ('--useCGguess', str(useCGguess)),
              ('--model', str(model)),
              ('--modelfile', str(modelfile)),
              ('--modelname', str(modelname)),
              ('--initial_guess', str(initial_guess)),
              ('--out', str(out)),
              ('--double_precision', str(double_precision)),
              ('--estCoils3D', str(coils3D)),
              ('--is3Ddata', str(is3Ddata))
              ]

    sysargs = sys.argv[1:]
    for par_name, par_value in params:
        if par_name not in sysargs:
            sysargs.append(par_name)
            sysargs.append(par_value)
    argsrun, unknown = _parseArguments(sysargs)
    if unknown:
        print("Unknown command line arguments passed: " + str(unknown) + "."
              " These will be ignored for fitting.")
    _start_recon(argsrun)


def _parseArguments(args):
    argparmain = argparse.ArgumentParser(
        description="T1 quantification from VFA "
                    "data. By default runs 3D "
                    "regularization for TGV.")
    argparmain.add_argument(
      '--recon_type', dest='type',
      help='Choose reconstruction type (currently only 3D)')
    argparmain.add_argument(
      '--reg_type', dest='reg',
      help="Choose regularization type (default: TGV) "
           "options are: TGV, TV, all")
    argparmain.add_argument(
      '--slices', dest='slices', type=int,
      help="Number of reconstructed slices (default=40). "
           "Symmetrical around the center slice.")
    argparmain.add_argument(
      '--trafo', dest='trafo', type=_str2bool,
      help='Choos between radial (1, default) and Cartesian (0) sampling. ')
    argparmain.add_argument(
      '--streamed', dest='streamed', type=_str2bool,
      help='Enable streaming of large data arrays (e.g. >10 slices).')
    argparmain.add_argument(
      '--par_slices', dest='par_slices', type=int,
      help='number of slices per package. Volume devided by GPU\'s and'
           ' par_slices must be an even number!')
    argparmain.add_argument(
      '--data', dest='file',
      help="Full path to input data. "
           "If not provided, a file dialog will open.")
    argparmain.add_argument(
      '--config', dest='config',
      help='Name of config file to use (assumed to be in the same folder). \
 If not specified, use default parameters.')
    argparmain.add_argument(
      '--imagespace', dest='imagespace', type=_str2bool,
      help="Select if Reco is performed on images (1) or on kspace (0) data. "
           "Defaults to 0")
    argparmain.add_argument(
      '--sms', dest='sms', type=_str2bool,
      help="Switch to SMS reconstruction")
    argparmain.add_argument(
      '--use_GPU', dest='use_GPU', type=_str2bool,
      help="Select if CPU or GPU should be used as OpenCL platform. "
           "Defaults to GPU (1). CAVE: CPU FFT not working")
    argparmain.add_argument(
      '--devices', dest='devices', type=int,
      help="Device ID of device(s) to use for streaming. "
           "-1 selects all available devices", nargs='*')
    argparmain.add_argument(
      '--dz', dest='dz', type=float,
      help="Ratio of physical Z to X/Y dimension. "
           "X/Y is assumed to be isotropic. Defaults to  1")
    argparmain.add_argument(
      '--weights', dest='weights', type=float,
      help="Ratio of unkowns to each other. Defaults to 1. "
           "If passed, needs to be in the same size as the number of unknowns",
           nargs='*')
    argparmain.add_argument(
      '--useCGguess', dest='usecg', type=_str2bool,
      help="Switch between CG sense and simple FFT as "
           "initial guess for the images.")
    argparmain.add_argument('--out', dest='outdir', type=str,
                            help="Set output directory. Defaults to the input "
                            "file directory")
    argparmain.add_argument(
      '--model', dest='sig_model',
      help='Name of the signal model to use. Defaults to VFA. \
 Please put your signal model file in the Model subfolder.')
    argparmain.add_argument(
      '--modelfile', dest='modelfile', type=str,
      help="Path to the model file.")
    argparmain.add_argument(
      '--modelname', dest='modelname', type=str,
      help="Name of the model to use.")
    argparmain.add_argument(
      '--double_precision', dest='double_precision', type=_str2bool,
      help="Switch between single (False, default) and double "
           "precision (True). Usually, single precision gives high enough "
           "accuracy.")
    argparmain.add_argument(
        '--initial_guess', dest='initial_guess', type=float,
        help="Initial guess for the model parameters.", 
        nargs='*')
    argparmain.add_argument(
      '--estCoils3D', dest='use3Dcoilest', type=_str2bool,
      help="Use 3D coil estimation instead of 2D slice-by-slice. \
      Defaults to false. Currently limited to Cartesian data.")
    argparmain.add_argument(
      '--is3Ddata', dest='is3Ddata', type=_str2bool,
      help="Flag to indicate 3D k-space data as input.")

    arguments, unknown = argparmain.parse_known_args(args)
    return arguments, unknown


if __name__ == '__main__':
    run()<|MERGE_RESOLUTION|>--- conflicted
+++ resolved
@@ -520,22 +520,14 @@
     else:
         par["traj"] = None
         par["dcf"] = None
-<<<<<<< HEAD
     
-=======
-
->>>>>>> 158ac75e
     if (myargs.trafo and np.max(utils.prime_factors(data.shape[-1])) > 13) or \
         (not myargs.trafo and \
         (np.max(utils.prime_factors(data.shape[-1])) > 13 or \
         np.max(utils.prime_factors(data.shape[-2])) > 13)):
         if myargs.trafo:
             print("Samples along the spoke need to have their largest prime factor"
-<<<<<<< HEAD
-                  " to be 13 or lower. Finding next smaller grid.")
-=======
                 " to be 13 or lower. Finding next smaller grid.")
->>>>>>> 158ac75e
             dimreduction = 2
             while np.max(utils.prime_factors(data.shape[-1]-dimreduction)) > 13:
                 dimreduction += 2
@@ -547,25 +539,15 @@
                             requirements='C')
             par["traj"] = np.require(par["traj"][
                 ..., int(dimreduction/2):
-<<<<<<< HEAD
-                    par["traj"].shape[-1]-int(dimreduction/2)], requirements='C')
-=======
             par["traj"].shape[-1]-int(dimreduction/2)], requirements='C')
->>>>>>> 158ac75e
             par["dcf"] = np.sqrt(goldcomp.cmp(par["traj"]))
             par["dcf"] = np.require(np.abs(par["dcf"]),
                                     par["DTYPE_real"], requirements='C')
             dimreduction = np.array([dimreduction, dimreduction])
-<<<<<<< HEAD
             
-        else:
-            print("Samples need to have their largest prime factor"
-                  " to be 13 or lower. Finding next smaller grid.")
-=======
         else: 
             print("Samples need to have their largest prime factor"
                 " to be 13 or lower. Finding next smaller grid.")
->>>>>>> 158ac75e
             dimredX = 0
             dimredY = 0
             while np.max(utils.prime_factors(data.shape[-1]-dimredX)) > 13:
@@ -573,33 +555,17 @@
             while np.max(utils.prime_factors(data.shape[-2]-dimredY)) > 13:
                 dimredY += 2
             dimreduction = np.array([dimredX, dimredY])
-<<<<<<< HEAD
-            print('Decrease grid size by %i' %dimreduction)
-            dimX -= dimreduction[0] 
-            dimY -= dimreduction[1] 
-            
-            data = np.fft.fftshift(data)
-            data = np.require(data[..., 
-                                   int(dimreduction[1]/2):
-                                       data.shape[-2]-int(dimreduction[1]/2),
-                                       int(dimreduction[0]/2):
-                                           data.shape[-1]-int(dimreduction[0]/2)],
-                              requirements='C')
-            data = np.fft.ifftshift(data)
-        
-=======
             print('Decrease grid size by %i' % dimreduction)
             dimX -= dimreduction[0]
             dimY -= dimreduction[1]
 
             data = np.fft.fftshift(data)
-            data = np.require(data[...,
+            data = np.require(data[..., 
                 int(dimreduction[1]/2):data.shape[-2]-int(dimreduction[1]/2),
                 int(dimreduction[0]/2):data.shape[-1]-int(dimreduction[0]/2)],
                 requirements='C')
             data = np.fft.ifftshift(data)
     
->>>>>>> 158ac75e
     return data, dimX, dimY, NSlice, reco_Slices, dimreduction, off
     
 
@@ -832,6 +798,12 @@
         par["modelfile"] = myargs.modelfile
         par["modelname"] = myargs.modelname
     model = sig_model.Model(par)
+    if np.allclose(myargs.weights, -1):
+        if "weights" not in par.keys():
+          par["weights"] = np.ones(
+              (par["unknowns"]), dtype=par["DTYPE_real"])
+    else:
+        par["weights"] = np.array(myargs.weights, dtype=par["DTYPE_real"])    
 ###############################################################################
 # Reconstruct images using CG-SENSE  ##########################################
 ###############################################################################
@@ -843,12 +815,6 @@
 # Scale data norm  ############################################################
 ###############################################################################
     data, images = _estScaleNorm(myargs, par, images, data)    
-    if np.allclose(myargs.weights, -1):
-        if "weights" not in par.keys():
-            par["weights"] = np.ones(
-                (par["unknowns"]), dtype=par["DTYPE_real"])
-    else:
-        par["weights"] = np.array(myargs.weights, dtype=par["DTYPE_real"])
 ###############################################################################
 # Compute initial guess #######################################################
 ###############################################################################
