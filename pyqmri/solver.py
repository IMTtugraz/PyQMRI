#!/usr/bin/env python3
# -*- coding: utf-8 -*-
"""Module holding the classes for different numerical Optimizer."""

from __future__ import division
import sys
import numpy as np
from pkg_resources import resource_filename
import pyopencl as cl
import pyopencl.array as clarray
import pyopencl.reduction as clred
import pyqmri.operator as operator
from pyqmri._helper_fun import CLProgram as Program
import pyqmri.streaming as streaming


class CGSolver:
    """
    Conjugate Gradient Optimization Algorithm.

    This Class performs a CG reconstruction on single precission complex input
    data.

    Parameters
    ----------
      par : dict
        A python dict containing the necessary information to
        setup the object. Needs to contain the number of slices (NSlice),
        number of scans (NScan), image dimensions (dimX, dimY), number of
        coils (NC), sampling points (N) and read outs (NProj)
        a PyOpenCL queue (queue) and the complex coil
        sensitivities (C).
      NScan : int
        Number of Scan which should be used internally. Do not
        need to be the same number as in par["NScan"]
      trafo : bool
        Switch between radial (1) and Cartesian (0) fft.
      SMS : bool
        Simultaneouos Multi Slice. Switch between noraml (0)
        and slice accelerated (1) reconstruction.
    """

    def __init__(self, par, NScan=1, trafo=1, SMS=0):
        self._NSlice = par["NSlice"]
        NScan_save = par["NScan"]
        par["NScan"] = NScan
        self._NScan = NScan
        self._dimX = par["dimX"]
        self._dimY = par["dimY"]
        self._NC = par["NC"]
        self._queue = par["queue"][0]
        file = open(
            resource_filename(
                'pyqmri', 'kernels/OpenCL_Kernels.c'))
        self._prg = Program(
            par["ctx"][0],
            file.read())
        file.close()
        self._coils = cl.Buffer(par["ctx"][0],
                                cl.mem_flags.READ_ONLY |
                                cl.mem_flags.COPY_HOST_PTR,
                                hostbuf=par["C"].data)
        self._DTYPE = par["DTYPE"]
        self._DTYPE_real = par["DTYPE_real"]

        self.__op, FT = operator.Operator.MRIOperatorFactory(
            par,
            [self._prg],
            self._DTYPE,
            self._DTYPE_real,
            trafo=trafo,
            SMS=SMS
            )

        if SMS:
            self._tmp_sino = clarray.zeros(
                self._queue,
                (self._NScan, self._NC,
                 int(self._NSlice/par["MB"]), par["Nproj"], par["N"]),
                self._DTYPE, "C")
        else:
            self._tmp_sino = clarray.zeros(
                self._queue,
                (self._NScan, self._NC,
                 self._NSlice, par["Nproj"], par["N"]),
                self._DTYPE, "C")
        self._FT = FT.FFT
        self._FTH = FT.FFTH
        self._tmp_result = clarray.zeros(
            self._queue,
            (self._NScan, self._NC,
             self._NSlice, self._dimY, self._dimX),
            self._DTYPE, "C")
        par["NScan"] = NScan_save
        self._scan_offset = 0

    def __del__(self):
        """Destructor.

        Releases GPU memory arrays.
        """
        del self._coils
        del self._tmp_result
        del self._queue
        del self._tmp_sino
        del self._FT
        del self._FTH

    def run(self, data, iters=30, lambd=1e-5, tol=1e-8, guess=None,
            scan_offset=0):
        """
        Start the CG reconstruction.

        All attributes after data are considered keyword only.

        Parameters
        ----------
          data : numpy.array
            The complex k-space data which serves as the basis for the images.
          iters : int
            Maximum number of CG iterations
          lambd : float
            Weighting parameter for the Tikhonov regularization
          tol : float
            Termination criterion. If the energy decreases below this
            threshold the algorithm is terminated.
          guess : numpy.array
            An optional initial guess for the images. If None, zeros is used.

        Returns
        -------
          numpy.Array:
              The result of the image reconstruction.
        """
        self._scan_offset = scan_offset
        if guess is not None:
            x = clarray.to_device(self._queue, guess)
        else:
            x = clarray.zeros(self._queue,
                              (self._NScan, 1,
                               self._NSlice, self._dimY, self._dimX),
                              self._DTYPE, "C")
        b = clarray.zeros(self._queue,
                          (self._NScan, 1,
                           self._NSlice, self._dimY, self._dimX),
                          self._DTYPE, "C")
        Ax = clarray.zeros(self._queue,
                           (self._NScan, 1,
                            self._NSlice, self._dimY, self._dimX),
                           self._DTYPE, "C")

        data = clarray.to_device(self._queue, data)
        self._operator_rhs(b, data)
        res = b
        p = res
        delta = np.linalg.norm(res.get())**2/np.linalg.norm(b.get())**2

        for i in range(iters):
            self._operator_lhs(Ax, p)
            Ax = Ax + lambd*p
            alpha = (clarray.vdot(res, res) /
                     (clarray.vdot(p, Ax))).real.get()
            x = (x + alpha*p)
            res_new = res - alpha*Ax
            delta = np.linalg.norm(res_new.get())**2 /\
                np.linalg.norm(b.get())**2
            if delta < tol:
                print(
                    "Converged after %i iterations to %1.3e." % (i, delta))
                del Ax, \
                    b, res, p, data, res_new
                return np.squeeze(x.get())
            beta = (clarray.vdot(res_new, res_new) /
                    clarray.vdot(res, res)).real.get()
            p = res_new+beta*p
            (res, res_new) = (res_new, res)
        del Ax, b, res, p, data, res_new
        return np.squeeze(x.get())
    
    def eval_fwd_kspace_cg(self, y, x, wait_for=None):
        """Apply forward operator for image reconstruction.
        Parameters
        ----------
          y : PyOpenCL.Array
            The result of the computation
          x : PyOpenCL.Array
            The input array
          wait_for : list of PyopenCL.Event, None
            A List of PyOpenCL events to wait for.
        Returns
        -------
            PyOpenCL.Event:
                A PyOpenCL.Event to wait for.
        """
        if wait_for is None:
            wait_for = []
        return self._prg.operator_fwd_cg(self._queue,
                                         (self._NSlice, self._dimY,
                                          self._dimX),
                                         None,
                                         y.data, x.data, self._coils,
                                         np.int32(self._NC),
                                         np.int32(self._NScan),
                                         wait_for=wait_for)

    def _operator_lhs(self, out, x, wait_for=None):
        """Compute the left hand side of the CG equation.
        Parameters
        ----------
          out : PyOpenCL.Array
            The result of the computation
          x : PyOpenCL.Array
            The input array
          wait_for : list of PyopenCL.Event, None
            A List of PyOpenCL events to wait for.
        Returns
        -------
            PyOpenCL.Event:
                A PyOpenCL.Event to wait for.
        """
        if wait_for is None:
            wait_for = []
        self._tmp_result.add_event(self.eval_fwd_kspace_cg(
            self._tmp_result, x, wait_for=self._tmp_result.events+x.events))
        self._tmp_sino.add_event(self._FT(
            self._tmp_sino, self._tmp_result, scan_offset=self._scan_offset))
        return self._operator_rhs(out, self._tmp_sino)

    def _operator_rhs(self, out, x, wait_for=None):
        """Compute the right hand side of the CG equation.
        Parameters
        ----------
          out : PyOpenCL.Array
            The result of the computation
          x : PyOpenCL.Array
            The input array
          wait_for : list of PyopenCL.Event
            A List of PyOpenCL events to wait for.
        Returns
        -------
            PyOpenCL.Event:
                A PyOpenCL.Event to wait for.
        """
        if wait_for is None:
            wait_for = []
        self._tmp_result.add_event(self._FTH(
            self._tmp_result, x, wait_for=wait_for+x.events,
            scan_offset=self._scan_offset))
        return self._prg.operator_ad_cg(self._queue,
                                        (self._NSlice, self._dimY,
                                         self._dimX),
                                        None,
                                        out.data, self._tmp_result.data,
                                        self._coils, np.int32(self._NC),
                                        np.int32(self._NScan),
                                        wait_for=(self._tmp_result.events +
                                                  out.events+wait_for))
    
class CGSolver_H1:
    """
    Conjugate Gradient Optimization Algorithm.

    This Class performs a CG reconstruction on single precission complex input
    data.

    Parameters
    ----------
      par : dict
        A python dict containing the necessary information to
        setup the object. Needs to contain the number of slices (NSlice),
        number of scans (NScan), image dimensions (dimX, dimY), number of
        coils (NC), sampling points (N) and read outs (NProj)
        a PyOpenCL queue (queue) and the complex coil
        sensitivities (C).
      irgn_par : dict
        A python dict containing the regularization
        parameters for a given gauss newton step.
      queue : list of PyOpenCL.Queues
        A list of PyOpenCL queues to perform the optimization.
      prg : PyOpenCL Program A PyOpenCL Program containing the
        kernels for optimization.
      linops : PyQMRI Operator The operator to traverse from
        parameter to data space.
      coils : PyOpenCL Buffer or empty list
        coil buffer, empty list if image based fitting is used.
    """

    def __init__(self, prg, queue, par, irgn_par, coils, linops):
        self._NSlice = par["NSlice"]
        self._NScan = par["NScan"]
        self._dimX = par["dimX"]
        self._dimY = par["dimY"]
        self._NC = par["NC"]
        self._DTYPE = par["DTYPE"]
        self._DTYPE_real = par["DTYPE_real"]
        self.unknowns = par["unknowns"]
        self._op = linops[0]
        self._grad_op = linops[1]
        self._queue = queue
        self.tol = irgn_par["tol"]
        self._coils = coils
        self.display_iterations = irgn_par["display_iterations"]
        self._prg = prg
        self.num_dev = len(par["num_dev"])
        
        self._tmp_result = None
        

    def run(self, guess, data, iters=30):
        """
        Start the CG reconstruction.

        All attributes after data are considered keyword only.

        Parameters
        ----------
          guess : numpy.array
            An optional initial guess for the images. If None, zeros is used.
          data : numpy.array
            The complex k-space data which serves as the basis for the images.
          iters : int
            Maximum number of CG iterations

        Returns
        -------
          dict of numpy.Array:
              The result of the fitting.
        """
        self._updateConstraints()
        self._tmp_result = clarray.zeros(
                    self._queue[0],
                    data.shape,
                    self._DTYPE, "C")
        if guess is not None:
            x = clarray.to_device(self._queue[0], guess[0])
        else:
            x = clarray.zeros(self._queue[0],
                              (self.unknowns,
                               self._NSlice, self._dimY, self._dimX),
                              self._DTYPE, "C")
        x_old = x.copy()
        y = x.copy()
        b = clarray.zeros(self._queue[0],
                          (self.unknowns,
                           self._NSlice, self._dimY, self._dimX),
                          self._DTYPE, "C")
        Ax = clarray.zeros(self._queue[0],
                           (self.unknowns,
                            self._NSlice, self._dimY, self._dimX),
                           self._DTYPE, "C")
        
        tau1 = self.lambd*(self.power_iteration(x))
        tau2 = self.alpha*(self.power_iteration_grad(x))
        print("Tau1: ", tau1, " Tau2: ", tau2)
        tau = self._DTYPE_real(1/(tau1+tau2+1/self.delta))
        
        x0 = x.copy()
        data = clarray.to_device(self._queue[0], data)
        self._operator_rhs(b, data).wait()
        # theta = 0.1


        for i in range(iters):
            y = x + self._DTYPE_real((iters-2)/(iters+1))*(x-x_old)
            self._operator_lhs(Ax, y).wait()
            # imgrad = self._gradop.fwdoop(y)
            # tmpsum = np.sum(np.abs(imgrad.get()),axis=-1)**2
            # tmpsum = clarray.to_device(self._queue[0],tmpsum)
            # grad = self._DTYPE_real(self.lambd)*(Ax-b) - self._DTYPE_real(self.alpha)*self._gradop.adjoop(imgrad)/(1+tmpsum) + self._DTYPE_real(1/self.delta)*(y-x0)
            grad = self._DTYPE_real(self.lambd)*(Ax-b) - self._DTYPE_real(self.alpha)*self._grad_op.adjoop(self._grad_op.fwdoop(y)) + self._DTYPE_real(1/self.delta)*(y-x0)
            
            x_old = (y - tau*grad)
            (x, x_old) = (x_old, x)
            self.update_box(x, [x], []).wait()
            
            # sigma = np.linalg.norm((x-x_old).get())/np.sqrt(
            #     self.lambd**4*np.linalg.norm(self._op.fwdoop([x-x_old, self._coils, self.modelgrad]).get())**2
            #     + self.alpha**4*np.linalg.norm(self._gradop.fwdoop(x-x_old).get())**2
            #     + 1/self.delta**4*np.linalg.norm((x-x_old-x0).get())**2)
            
            # if theta*tau >= sigma:
            #     tau = sigma
            # elif tau >= sigma > theta*tau:
            #     tau = np.sqrt(theta*tau)
            # else:
            #     tau = np.sqrt(tau)
            # tau = self._DTYPE_real(tau)
            
        

            if not np.mod(i+1, 10):
                datres = self._DTYPE_real(self.lambd/2)*np.linalg.norm(self._op.fwdoop([x, self._coils, self.modelgrad]).get()-data.get())**2 
                regres = self._DTYPE_real(self.alpha/2)*np.linalg.norm(self._grad_op.fwdoop(x).get())**2
                l2res = self._DTYPE_real(1/self.delta/2)*np.linalg.norm((x-x0).get())**2
                sys.stdout.write(
                    "Iteration: %04d ---- data: %2.2e, H1: %2.2e, L2: %2.2e\r" %
                    (i+1, datres, regres, l2res))
                sys.stdout.flush()
                if self.display_iterations:
                    if isinstance(x, np.ndarray):
                        self.model.plot_unknowns(
                            np.swapaxes(x, 0, 1))
                    else:
                        self.model.plot_unknowns(x.get())
        return {'x':(x.get())}

    def _operator_lhs(self, out, x, wait_for=None):
        """Compute the left hand side of the CG equation.

        Parameters
        ----------
          out : PyOpenCL.Array
            The result of the computation
          x : PyOpenCL.Array
            The input array
          wait_for : list of PyopenCL.Event, None
            A List of PyOpenCL events to wait for.

        Returns
        -------
            PyOpenCL.Event:
                A PyOpenCL.Event to wait for.
        """
        if wait_for is None:
            wait_for = []
        (self._op.fwd(
            self._tmp_result, [x, self._coils, self.modelgrad], wait_for=self._tmp_result.events+x.events)).wait()
        return self._operator_rhs(out, self._tmp_result)

    def _operator_rhs(self, out, x, wait_for=None):
        """Compute the right hand side of the CG equation.

        Parameters
        ----------
          out : PyOpenCL.Array
            The result of the computation
          x : PyOpenCL.Array
            The input array
          wait_for : list of PyopenCL.Event
            A List of PyOpenCL events to wait for.

        Returns
        -------
            PyOpenCL.Event:
                A PyOpenCL.Event to wait for.
        """
        if wait_for is None:
            wait_for = []
        return self._op.adj(out, [x, self._coils, self.modelgrad])
    
    def updateRegPar(self, irgn_par):
        """Update the regularization parameters.

          Performs an update of the regularization parameters as these usually
          vary from one to another Gauss-Newton step.

        Parameters
        ----------
          irgn_par (dic): A dictionary containing the new parameters.
        """
        self.alpha = irgn_par["gamma"]
        self.delta = irgn_par["delta"]
        self.lambd = 1
        
    def setFvalInit(self, fval):
        """Set the initial value of the cost function.

        Parameters
        ----------
          fval : float
            The initial cost of the optimization problem
        """
        self._fval_init = fval
        
    def update_box(self, outp, inp, par, idx=0, idxq=0,
                      bound_cond=0, wait_for=None):
        """Primal update of the x variable in the Primal-Dual Algorithm.

        Parameters
        ----------
          outp : PyOpenCL.Array
            The result of the update step
          inp : PyOpenCL.Array
            The previous values of x
          par : list
            List of necessary parameters for the update
          idx : int
            Index of the device to use
          idxq : int
            Index of the queue to use
          bound_cond : int
            Apply boundary condition (1) or not (0).
          wait_for : list of PyOpenCL.Events, None
            A optional list for PyOpenCL.Events to wait for

        Returns
        -------
            PyOpenCL.Event:
                A PyOpenCL.Event to wait for.
        """
        if wait_for is None:
            wait_for = []
        return self._prg[idx].update_box(
            self._queue[4*idx+idxq],
            outp.shape[1:], None,
            outp.data, inp[0].data,
            self.min_const[idx].data, self.max_const[idx].data,
            self.real_const[idx].data, np.int32(self.unknowns),
            wait_for=(outp.events +
                      inp[0].events + wait_for))
                                          

    def _updateConstraints(self):
        num_const = (len(self.model.constraints))
        min_const = np.zeros((num_const), dtype=self._DTYPE_real)
        max_const = np.zeros((num_const), dtype=self._DTYPE_real)
        real_const = np.zeros((num_const), dtype=np.int32)
        for j in range(num_const):
            min_const[j] = self._DTYPE_real(self.model.constraints[j].min)
            max_const[j] = self._DTYPE_real(self.model.constraints[j].max)
            real_const[j] = np.int32(self.model.constraints[j].real)

        self.min_const = []
        self.max_const = []
        self.real_const = []
        for j in range(self.num_dev):
            self.min_const.append(
                clarray.to_device(self._queue[4*j], min_const))
            self.max_const.append(
                clarray.to_device(self._queue[4*j], max_const))
            self.real_const.append(
                clarray.to_device(self._queue[4*j], real_const))
            
    def power_iteration(self, x, num_simulations=50):
        # Ideally choose a random vector
        # To decrease the chance that our vector
        # Is orthogonal to the eigenvector
        b_k = clarray.to_device(self._queue[0], (np.random.randn(*(x.shape))+1j*np.random.randn(*(x.shape))).astype(self._DTYPE))
        b_k1 = clarray.zeros_like(b_k)
    
        for _ in range(num_simulations):
            # calculate the matrix-by-vector product Ab
            self._operator_lhs(b_k1, b_k).wait()
    
            # calculate the norm
            b_k1_norm = np.linalg.norm(b_k1.get())
    
            # re normalize the vector
            b_k = b_k1 / self._DTYPE_real(b_k1_norm)
            
            lmax = np.abs((clarray.vdot(b_k1,b_k)/np.linalg.norm(b_k.get())**2).get())
    
        return lmax
    
    def power_iteration_grad(self, x, num_simulations=50):
        # Ideally choose a random vector
        # To decrease the chance that our vector
        # Is orthogonal to the eigenvector
        b_k = clarray.to_device(self._queue[0], (np.random.randn(*(x.shape))+1j*np.random.randn(*(x.shape))).astype(self._DTYPE))
        b_k1 = clarray.zeros_like(b_k)
    
        for _ in range(num_simulations):
            # calculate the matrix-by-vector product Ab
            b_k1 = self._grad_op.adjoop(self._grad_op.fwdoop(b_k))
    
            # calculate the norm
            b_k1_norm = np.linalg.norm(b_k1.get())
    
            # re normalize the vector
            b_k = b_k1 / self._DTYPE_real(b_k1_norm)
            
            lmax = np.abs((clarray.vdot(b_k1,b_k)/np.linalg.norm(b_k.get())**2).get())
    
        return lmax

class CGSolver_H1:
    """
    Conjugate Gradient Optimization Algorithm.

    This Class performs a CG reconstruction on single precission complex input
    data.

    Parameters
    ----------
      par : dict
        A python dict containing the necessary information to
        setup the object. Needs to contain the number of slices (NSlice),
        number of scans (NScan), image dimensions (dimX, dimY), number of
        coils (NC), sampling points (N) and read outs (NProj)
        a PyOpenCL queue (queue) and the complex coil
        sensitivities (C).
      irgn_par : dict
        A python dict containing the regularization
        parameters for a given gauss newton step.
      queue : list of PyOpenCL.Queues
        A list of PyOpenCL queues to perform the optimization.
      prg : PyOpenCL Program A PyOpenCL Program containing the
        kernels for optimization.
      linops : PyQMRI Operator The operator to traverse from
        parameter to data space.
      coils : PyOpenCL Buffer or empty list
        coil buffer, empty list if image based fitting is used.
    """

    def __init__(self, prg, queue, par, irgn_par, coils, linops):
        self._NSlice = par["NSlice"]
        self._NScan = par["NScan"]
        self._dimX = par["dimX"]
        self._dimY = par["dimY"]
        self._NC = par["NC"]
        self._DTYPE = par["DTYPE"]
        self._DTYPE_real = par["DTYPE_real"]
        self.unknowns = par["unknowns"]
        self._op = linops[0]
        self._grad_op = linops[1]
        self._queue = queue
        self.tol = irgn_par["tol"]
        self._coils = coils
        self.display_iterations = irgn_par["display_iterations"]
        self._prg = prg
        self.num_dev = len(par["num_dev"])

        self._tmp_result = None


    def run(self, guess, data, iters=30):
        """
        Start the CG reconstruction.

        All attributes after data are considered keyword only.

        Parameters
        ----------
          guess : numpy.array
            An optional initial guess for the images. If None, zeros is used.
          data : numpy.array
            The complex k-space data which serves as the basis for the images.
          iters : int
            Maximum number of CG iterations

        Returns
        -------
          dict of numpy.Array:
              The result of the fitting.
        """
        self._updateConstraints()
        self._tmp_result = clarray.zeros(
                    self._queue[0],
                    data.shape,
                    self._DTYPE, "C")
        if guess is not None:
            x = clarray.to_device(self._queue[0], guess[0])
        else:
            x = clarray.zeros(self._queue[0],
                              (self.unknowns,
                               self._NSlice, self._dimY, self._dimX),
                              self._DTYPE, "C")
        x_old = x.copy()
        y = x.copy()
        b = clarray.zeros(self._queue[0],
                          (self.unknowns,
                           self._NSlice, self._dimY, self._dimX),
                          self._DTYPE, "C")
        Ax = clarray.zeros(self._queue[0],
                           (self.unknowns,
                            self._NSlice, self._dimY, self._dimX),
                           self._DTYPE, "C")

        tau1 = self.lambd*(self.power_iteration(x))
        tau2 = self.alpha*(self.power_iteration_grad(x))
        print("Tau1: ", tau1, " Tau2: ", tau2)
        tau = self._DTYPE_real(1/(tau1+tau2+1/self.delta))

        x0 = x.copy()
        data = clarray.to_device(self._queue[0], data)
        self._operator_rhs(b, data).wait()
        # theta = 0.1


        for i in range(iters):
            y = x + self._DTYPE_real((iters-2)/(iters+1))*(x-x_old)
            self._operator_lhs(Ax, y).wait()
            # imgrad = self._gradop.fwdoop(y)
            # tmpsum = np.sum(np.abs(imgrad.get()),axis=-1)**2
            # tmpsum = clarray.to_device(self._queue[0],tmpsum)
            # grad = self._DTYPE_real(self.lambd)*(Ax-b) - self._DTYPE_real(self.alpha)*self._gradop.adjoop(imgrad)/(1+tmpsum) + self._DTYPE_real(1/self.delta)*(y-x0)
            grad = self._DTYPE_real(self.lambd)*(Ax-b) - self._DTYPE_real(self.alpha)*self._grad_op.adjoop(self._grad_op.fwdoop(y)) + self._DTYPE_real(1/self.delta)*(y-x0)

            x_old = (y - tau*grad)
            (x, x_old) = (x_old, x)
            self.update_box(x, [x], []).wait()

            # sigma = np.linalg.norm((x-x_old).get())/np.sqrt(
            #     self.lambd**4*np.linalg.norm(self._op.fwdoop([x-x_old, self._coils, self.modelgrad]).get())**2
            #     + self.alpha**4*np.linalg.norm(self._gradop.fwdoop(x-x_old).get())**2
            #     + 1/self.delta**4*np.linalg.norm((x-x_old-x0).get())**2)

            # if theta*tau >= sigma:
            #     tau = sigma
            # elif tau >= sigma > theta*tau:
            #     tau = np.sqrt(theta*tau)
            # else:
            #     tau = np.sqrt(tau)
            # tau = self._DTYPE_real(tau)



            if not np.mod(i+1, 10):
                datres = self._DTYPE_real(self.lambd/2)*np.linalg.norm(self._op.fwdoop([x, self._coils, self.modelgrad]).get()-data.get())**2
                regres = self._DTYPE_real(self.alpha/2)*np.linalg.norm(self._grad_op.fwdoop(x).get())**2
                l2res = self._DTYPE_real(1/self.delta/2)*np.linalg.norm((x-x0).get())**2
                sys.stdout.write(
                    "Iteration: %04d ---- data: %2.2e, H1: %2.2e, L2: %2.2e\r" %
                    (i+1, datres, regres, l2res))
                sys.stdout.flush()
                if self.display_iterations:
                    if isinstance(x, np.ndarray):
                        self.model.plot_unknowns(
                            np.swapaxes(x, 0, 1))
                    else:
                        self.model.plot_unknowns(x.get())
        return {'x':(x.get())}

    def _operator_lhs(self, out, x, wait_for=None):
        """Compute the left hand side of the CG equation.

        Parameters
        ----------
          out : PyOpenCL.Array
            The result of the computation
          x : PyOpenCL.Array
            The input array
          wait_for : list of PyopenCL.Event, None
            A List of PyOpenCL events to wait for.

        Returns
        -------
            PyOpenCL.Event:
                A PyOpenCL.Event to wait for.
        """
        if wait_for is None:
            wait_for = []
        (self._op.fwd(
            self._tmp_result, [x, self._coils, self.modelgrad], wait_for=self._tmp_result.events+x.events)).wait()
        return self._operator_rhs(out, self._tmp_result)

    def _operator_rhs(self, out, x, wait_for=None):
        """Compute the right hand side of the CG equation.

        Parameters
        ----------
          out : PyOpenCL.Array
            The result of the computation
          x : PyOpenCL.Array
            The input array
          wait_for : list of PyopenCL.Event
            A List of PyOpenCL events to wait for.

        Returns
        -------
            PyOpenCL.Event:
                A PyOpenCL.Event to wait for.
        """
        if wait_for is None:
            wait_for = []
        return self._op.adj(out, [x, self._coils, self.modelgrad])

    def updateRegPar(self, irgn_par):
        """Update the regularization parameters.

          Performs an update of the regularization parameters as these usually
          vary from one to another Gauss-Newton step.

        Parameters
        ----------
          irgn_par (dic): A dictionary containing the new parameters.
        """
        self.alpha = irgn_par["gamma"]
        self.delta = irgn_par["delta"]
        self.lambd = 1

    def setFvalInit(self, fval):
        """Set the initial value of the cost function.

        Parameters
        ----------
          fval : float
            The initial cost of the optimization problem
        """
        self._fval_init = fval

    def update_box(self, outp, inp, par, idx=0, idxq=0,
                      bound_cond=0, wait_for=None):
        """Primal update of the x variable in the Primal-Dual Algorithm.

        Parameters
        ----------
          outp : PyOpenCL.Array
            The result of the update step
          inp : PyOpenCL.Array
            The previous values of x
          par : list
            List of necessary parameters for the update
          idx : int
            Index of the device to use
          idxq : int
            Index of the queue to use
          bound_cond : int
            Apply boundary condition (1) or not (0).
          wait_for : list of PyOpenCL.Events, None
            A optional list for PyOpenCL.Events to wait for

        Returns
        -------
            PyOpenCL.Event:
                A PyOpenCL.Event to wait for.
        """
        if wait_for is None:
            wait_for = []
        return self._prg[idx].update_box(
            self._queue[4*idx+idxq],
            outp.shape[1:], None,
            outp.data, inp[0].data,
            self.min_const[idx].data, self.max_const[idx].data,
            self.real_const[idx].data, np.int32(self.unknowns),
            wait_for=(outp.events +
                      inp[0].events + wait_for))


    def _updateConstraints(self):
        num_const = (len(self.model.constraints))
        min_const = np.zeros((num_const), dtype=self._DTYPE_real)
        max_const = np.zeros((num_const), dtype=self._DTYPE_real)
        real_const = np.zeros((num_const), dtype=np.int32)
        for j in range(num_const):
            min_const[j] = self._DTYPE_real(self.model.constraints[j].min)
            max_const[j] = self._DTYPE_real(self.model.constraints[j].max)
            real_const[j] = np.int32(self.model.constraints[j].real)

        self.min_const = []
        self.max_const = []
        self.real_const = []
        for j in range(self.num_dev):
            self.min_const.append(
                clarray.to_device(self._queue[4*j], min_const))
            self.max_const.append(
                clarray.to_device(self._queue[4*j], max_const))
            self.real_const.append(
                clarray.to_device(self._queue[4*j], real_const))

    def power_iteration(self, x, num_simulations=50):
        # Ideally choose a random vector
        # To decrease the chance that our vector
        # Is orthogonal to the eigenvector
        b_k = clarray.to_device(self._queue[0], (np.random.randn(*(x.shape))+1j*np.random.randn(*(x.shape))).astype(self._DTYPE))
        b_k1 = clarray.zeros_like(b_k)

        for _ in range(num_simulations):
            # calculate the matrix-by-vector product Ab
            self._operator_lhs(b_k1, b_k).wait()

            # calculate the norm
            b_k1_norm = np.linalg.norm(b_k1.get())

            # re normalize the vector
            b_k = b_k1 / self._DTYPE_real(b_k1_norm)

            lmax = np.abs((clarray.vdot(b_k1,b_k)/np.linalg.norm(b_k.get())**2).get())

        return lmax

    def power_iteration_grad(self, x, num_simulations=50):
        # Ideally choose a random vector
        # To decrease the chance that our vector
        # Is orthogonal to the eigenvector
        b_k = clarray.to_device(self._queue[0], (np.random.randn(*(x.shape))+1j*np.random.randn(*(x.shape))).astype(self._DTYPE))
        b_k1 = clarray.zeros_like(b_k)

        for _ in range(num_simulations):
            # calculate the matrix-by-vector product Ab
            b_k1 = self._grad_op.adjoop(self._grad_op.fwdoop(b_k))

            # calculate the norm
            b_k1_norm = np.linalg.norm(b_k1.get())

            # re normalize the vector
            b_k = b_k1 / self._DTYPE_real(b_k1_norm)

            lmax = np.abs((clarray.vdot(b_k1,b_k)/np.linalg.norm(b_k.get())**2).get())

        return lmax


class PDBaseSolver:
    """Primal Dual splitting optimization.

    This Class performs a primal-dual variable splitting based reconstruction
    on single precission complex input data.

    Parameters
    ----------
      par : dict
        A python dict containing the necessary information to
        setup the object. Needs to contain the number of slices (NSlice),
        number of scans (NScan), image dimensions (dimX, dimY), number of
        coils (NC), sampling points (N) and read outs (NProj)
        a PyOpenCL queue (queue) and the complex coil
        sensitivities (C).
      irgn_par : dict
        A python dict containing the regularization
        parameters for a given gauss newton step.
      queue : list of PyOpenCL.Queues
        A list of PyOpenCL queues to perform the optimization.
      tau : float
        Estimate of the initial step size based on the
        operator norm of the linear operator.
      fval : float
        Estimate of the initial cost function value to
        scale the displayed values.
      prg : PyOpenCL Program A PyOpenCL Program containing the
        kernels for optimization.
      reg_type : string String to choose between "TV" and "TGV"
        optimization.
      data_operator : PyQMRI Operator The operator to traverse from
        parameter to data space.
      coil : PyOpenCL Buffer or empty list
        coil buffer, empty list if image based fitting is used.
      model : PyQMRI.Model
        Instance of a PyQMRI.Model to perform plotting

    Attributes
    ----------
      delta : float
        Regularization parameter for L2 penalty on linearization point.
      omega : float
        Not used. Should be set to 0
      lambd : float
        Regularization parameter in front of data fidelity term.
      tol : float
        Relative toleraze to stop iterating
      stag : float
        Stagnation detection parameter
      display_iterations : bool
        Switch between plotting (true) of intermediate results
      mu : float
        Strong convecity parameter (inverse of delta).
      tau : float
        Estimated step size based on operator norm of regularization.
      beta_line : float
        Ratio between dual and primal step size
      theta_line : float
        Line search parameter
      unknwons_TGV : int
        Number of T(G)V unknowns
      unknowns_H1 : int
        Number of H1 unknowns (should be 0 for now)
      unknowns : int
        Total number of unknowns (T(G)V+H1)
      num_dev : int
        Total number of compute devices
      dz : float
        Ratio between 3rd dimension and isotropic 1st and 2nd image dimension.
      model : PyQMRI.Model
        The model which should be fitted
      modelgrad : PyOpenCL.Array or numpy.Array
        The partial derivatives evaluated at the linearization point.
        This variable is set in the PyQMRI.irgn Class.
      min_const : list of float
        list of minimal values, one for each unknown
      max_const : list of float
        list of maximal values, one for each unknown
      real_const : list of int
        list if a unknown is constrained to real values only. (1 True, 0 False)
    """

    def __init__(self,
                 par,
                 irgn_par,
                 queue,
                 tau,
                 fval,
                 prg,
                 coil,
                 model,
                 DTYPE=np.complex64,
                 DTYPE_real=np.float32):
        self._DTYPE = DTYPE
        self._DTYPE_real = DTYPE_real
        self.delta = irgn_par["delta"]
        self.omega = irgn_par["omega"]
        self.lambd = 1#irgn_par["lambd"]
        self.tol = irgn_par["tol"]
        self.stag = irgn_par["stag"]
        self.display_iterations = irgn_par["display_iterations"]
        self.mu = 1 / self.delta
        self.tau = tau
        self.beta_line = irgn_par["beta"]
        self.theta_line = DTYPE_real(1.0)
        self.unknowns_TGV = par["unknowns_TGV"]
        self.unknowns_H1 = par["unknowns_H1"]
        self.unknowns = par["unknowns"]
        self.num_dev = len(par["num_dev"])
        self.dz = par["dz"]
        self._fval_init = fval
        self._prg = prg
        self._queue = queue
        self.model = model
        self._coils = coil
        self.modelgrad = None
        self.min_const = None
        self.max_const = None
        self.real_const = None
        self._kernelsize = (par["par_slices"] + par["overlap"], par["dimY"],
                            par["dimX"])
        if self._DTYPE is np.complex64:
            self.abskrnl = clred.ReductionKernel(
<<<<<<< HEAD
                par["ctx"][0], self._DTYPE_real, 0,
                reduce_expr="a+b",
                map_expr="hypot(x[i].s0,x[i].s1)",
                arguments="__global float2 *x")
            self.abskrnldiff = clred.ReductionKernel(
                par["ctx"][0], self._DTYPE_real, 0,
                reduce_expr="a+b",
                map_expr="hypot(x[i].s0-y[i].s0,x[i].s1-y[i].s1)",
                arguments="__global float2 *x, __global float2 *y")
            self.normkrnl = clred.ReductionKernel(
                par["ctx"][0], self._DTYPE_real, 0,
                reduce_expr="a+b",
                map_expr="pown(x[i].s0,2)+pown(x[i].s1,2)",
                arguments="__global float2 *x")
            self.normkrnlweighted = clred.ReductionKernel(
                par["ctx"][0], self._DTYPE_real, 0,
                reduce_expr="a+b",
                map_expr="(pown(x[i].s0,2)+pown(x[i].s1,2))*w[i]",
                arguments="__global float2 *x, __global float *w")
            self.normkrnldiff = clred.ReductionKernel(
                par["ctx"][0], self._DTYPE_real, 0,
                reduce_expr="a+b",
                map_expr="pown(x[i].s0-y[i].s0,2)+pown(x[i].s1-y[i].s1,2)",
                arguments="__global float2 *x, __global float2 *y")
            self.normkrnlweighteddiff = clred.ReductionKernel(
                par["ctx"][0], self._DTYPE_real, 0,
                reduce_expr="a+b",
=======
                par["ctx"][0], self._DTYPE_real, 0, 
                reduce_expr="a+b", 
                map_expr="hypot(x[i].s0,x[i].s1)",
                arguments="__global float2 *x")
            self.abskrnldiff = clred.ReductionKernel(
                par["ctx"][0], self._DTYPE_real, 0, 
                reduce_expr="a+b", 
                map_expr="hypot(x[i].s0-y[i].s0,x[i].s1-y[i].s1)",
                arguments="__global float2 *x, __global float2 *y")
            self.normkrnl = clred.ReductionKernel(
                par["ctx"][0], self._DTYPE_real, 0, 
                reduce_expr="a+b", 
                map_expr="pown(x[i].s0,2)+pown(x[i].s1,2)",
                arguments="__global float2 *x")
            self.normkrnlweighted = clred.ReductionKernel(
                par["ctx"][0], self._DTYPE_real, 0, 
                reduce_expr="a+b", 
                map_expr="(pown(x[i].s0,2)+pown(x[i].s1,2))*w[i]",
                arguments="__global float2 *x, __global float *w")
            self.normkrnldiff = clred.ReductionKernel(
                par["ctx"][0], self._DTYPE_real, 0, 
                reduce_expr="a+b", 
                map_expr="pown(x[i].s0-y[i].s0,2)+pown(x[i].s1-y[i].s1,2)",
                arguments="__global float2 *x, __global float2 *y")
            self.normkrnlweighteddiff = clred.ReductionKernel(
                par["ctx"][0], self._DTYPE_real, 0, 
                reduce_expr="a+b", 
>>>>>>> 8d0619a1
                map_expr="(pown(x[i].s0-y[i].s0,2)+pown(x[i].s1-y[i].s1,2))*w[i]",
                arguments="__global float2 *x, __global float2 *y, __global float *w")
        elif self._DTYPE is np.complex128:
            self.abskrnl = clred.ReductionKernel(
<<<<<<< HEAD
                par["ctx"][0], self._DTYPE_real, 0,
                reduce_expr="a+b",
                map_expr="hypot(x[i].s0,x[i].s1)",
                arguments="__global double2 *x")
            self.abskrnldiff = clred.ReductionKernel(
                par["ctx"][0], self._DTYPE_real, 0,
                reduce_expr="a+b",
                map_expr="hypot(x[i].s0-y[i].s0,x[i].s1-y[i].s1)",
                arguments="__global double2 *x, __global double2 *y")
            self.normkrnl = clred.ReductionKernel(
                par["ctx"][0], self._DTYPE_real, 0,
                reduce_expr="a+b",
                map_expr="pown(x[i].s0,2)+pown(x[i].s1,2)",
                arguments="__global double2 *x")
            self.normkrnlweighted = clred.ReductionKernel(
                par["ctx"][0], self._DTYPE_real, 0,
                reduce_expr="a+b",
                map_expr="(pown(x[i].s0,2)+pown(x[i].s1,2))*w[i]",
                arguments="__global double2 *x, __global double *w")
            self.normkrnldiff = clred.ReductionKernel(
                par["ctx"][0], self._DTYPE_real, 0,
                reduce_expr="a+b",
                map_expr="pown(x[i].s0-y[i].s0,2)+pown(x[i].s1-y[i].s1,2)",
                arguments="__global double2 *x, __global double2 *y")
            self.normkrnlweighteddiff = clred.ReductionKernel(
                par["ctx"][0], self._DTYPE_real, 0,
                reduce_expr="a+b",
=======
                par["ctx"][0], self._DTYPE_real, 0, 
                reduce_expr="a+b", 
                map_expr="hypot(x[i].s0,x[i].s1)",
                arguments="__global double2 *x")
            self.abskrnldiff = clred.ReductionKernel(
                par["ctx"][0], self._DTYPE_real, 0, 
                reduce_expr="a+b", 
                map_expr="hypot(x[i].s0-y[i].s0,x[i].s1-y[i].s1)",
                arguments="__global double2 *x, __global double2 *y")
            self.normkrnl = clred.ReductionKernel(
                par["ctx"][0], self._DTYPE_real, 0, 
                reduce_expr="a+b", 
                map_expr="pown(x[i].s0,2)+pown(x[i].s1,2)",
                arguments="__global double2 *x")
            self.normkrnlweighted = clred.ReductionKernel(
                par["ctx"][0], self._DTYPE_real, 0, 
                reduce_expr="a+b", 
                map_expr="(pown(x[i].s0,2)+pown(x[i].s1,2))*w[i]",
                arguments="__global double2 *x, __global double *w")
            self.normkrnldiff = clred.ReductionKernel(
                par["ctx"][0], self._DTYPE_real, 0, 
                reduce_expr="a+b", 
                map_expr="pown(x[i].s0-y[i].s0,2)+pown(x[i].s1-y[i].s1,2)",
                arguments="__global double2 *x, __global double2 *y")
            self.normkrnlweighteddiff = clred.ReductionKernel(
                par["ctx"][0], self._DTYPE_real, 0, 
                reduce_expr="a+b", 
>>>>>>> 8d0619a1
                map_expr="(pown(x[i].s0-y[i].s0,2)+pown(x[i].s1-y[i].s1,2))*w[i]",
                arguments="__global double2 *x, __global double2 *y, __global double *w")

    @staticmethod
    def factory(
            prg,
            queue,
            par,
            irgn_par,
            init_fval,
            coils,
            linops,
            model,
            reg_type='TGV',
            SMS=False,
            streamed=False,
            imagespace=False,
            DTYPE=np.complex64,
            DTYPE_real=np.float32):
        """
        Generate a PDSolver object.

        Parameters
        ----------
          prg : PyOpenCL.Program
            A PyOpenCL Program containing the
            kernels for optimization.
          queue : list of PyOpenCL.Queues
            A list of PyOpenCL queues to perform the optimization.
          par : dict
            A python dict containing the necessary information to
            setup the object. Needs to contain the number of slices (NSlice),
            number of scans (NScan), image dimensions (dimX, dimY), number of
            coils (NC), sampling points (N) and read outs (NProj)
            a PyOpenCL queue (queue) and the complex coil
            sensitivities (C).
          irgn_par : dict
            A python dict containing the regularization
            parameters for a given gauss newton step.
          init_fval : float
            Estimate of the initial cost function value to
            scale the displayed values.
          coils : PyOpenCL Buffer or empty list
            The coils used for reconstruction.
          linops : list of PyQMRI Operator
            The linear operators used for fitting.
          model : PyQMRI.Model
            The model which should be fitted
          reg_type : string, "TGV"
            String to choose between "TV" and "TGV"
            optimization.
          SMS : bool, false
            Switch between standard (false) and SMS (True) fitting.
          streamed : bool, false
            Switch between streamed (1) and normal (0) reconstruction.
          imagespace : bool, false
            Switch between k-space (false) and imagespace based fitting (true).
          DTYPE : numpy.dtype, numpy.complex64
             Complex working precission.
          DTYPE_real : numpy.dtype, numpy.float32
            Real working precission.
        """
        if reg_type == 'TV':
            if streamed:
                if SMS:
                    pdop = PDSolverStreamedTVSMS(
                        par,
                        irgn_par,
                        queue,
                        DTYPE_real(1 / np.sqrt(8)),
                        init_fval,
                        prg,
                        linops,
                        coils,
                        model,
                        imagespace=imagespace,
                        DTYPE=DTYPE,
                        DTYPE_real=DTYPE_real)
                else:
                    pdop = PDSolverStreamedTV(
                        par,
                        irgn_par,
                        queue,
                        DTYPE_real(1 / np.sqrt(8)),
                        init_fval,
                        prg,
                        linops,
                        coils,
                        model,
                        imagespace=imagespace,
                        DTYPE=DTYPE,
                        DTYPE_real=DTYPE_real)
            else:
                pdop = PDSolverTV(par,
                                  irgn_par,
                                  queue,
                                  DTYPE_real(1 / np.sqrt(8)),
                                  init_fval, prg,
                                  linops,
                                  coils,
                                  model,
                                  DTYPE=DTYPE,
                                  DTYPE_real=DTYPE_real
                                  )

        elif reg_type == 'TGV':
            L = DTYPE_real(0.5 * (18.0 + np.sqrt(33)))
            if streamed:
                if SMS:
                    pdop = PDSolverStreamedTGVSMS(
                        par,
                        irgn_par,
                        queue,
                        DTYPE_real(1 / np.sqrt(L)),
                        init_fval,
                        prg,
                        linops,
                        coils,
                        model,
                        imagespace=imagespace,
                        DTYPE=DTYPE,
                        DTYPE_real=DTYPE_real)
                else:
                    pdop = PDSolverStreamedTGV(
                        par,
                        irgn_par,
                        queue,
                        DTYPE_real(1 / np.sqrt(L)),
                        init_fval,
                        prg,
                        linops,
                        coils,
                        model,
                        imagespace=imagespace,
                        DTYPE=DTYPE,
                        DTYPE_real=DTYPE_real)
            else:
                pdop = PDSolverTGV(
                    par,
                    irgn_par,
                    queue,
                    DTYPE_real(1 / np.sqrt(L)),
                    init_fval,
                    prg,
                    linops,
                    coils,
                    model,
                    DTYPE=DTYPE,
                    DTYPE_real=DTYPE_real)
        else:
            raise NotImplementedError
        return pdop

    def __del__(self):
        """Destructor.

        Releases GPU memory arrays.
        """

    def run(self, inp, data, iters):
        """
        Optimization with 3D T(G)V regularization.

        Parameters
        ----------
          x (numpy.array):
            Initial guess for the unknown parameters
          x (numpy.array):
            The complex valued data to fit.
          iters : int
            Number of primal-dual iterations to run

        Returns
        -------
          tupel:
            A tupel of all primal variables (x,v in the Paper). If no
            streaming is used, the two entries are opf class PyOpenCL.Array,
            otherwise Numpy.Array.
        """
        self._updateConstraints()
        tau = self.tau
        tau_new = self._DTYPE_real(0)

        theta_line = self.theta_line
        beta_line = self.beta_line
        beta_new = self._DTYPE_real(0)
        mu_line = self._DTYPE_real(0.9)
        delta_line = self._DTYPE_real(0.99)
        ynorm = self._DTYPE_real(0.0)
        lhs = self._DTYPE_real(0.0)
        primal = [0]
        dual = [0]
        gap = [0]

        (primal_vars,
         primal_vars_new,
         tmp_results_forward,
         tmp_results_forward_new,
         dual_vars,
         dual_vars_new,
         tmp_results_adjoint,
         tmp_results_adjoint_new,
         data) = self._setupVariables(inp, data)

        self._updateInitial(
            out_fwd=tmp_results_forward,
            out_adj=tmp_results_adjoint,
            in_primal=primal_vars,
            in_dual=dual_vars
            )

        for i in range(iters):
            self._updatePrimal(
                out_primal=primal_vars_new,
                out_fwd=tmp_results_forward_new,
                in_primal=primal_vars,
                in_precomp_adj=tmp_results_adjoint,
                tau=tau
                )

            beta_new = beta_line * (1 + self.mu * tau)
            tau_new = tau * np.sqrt(beta_line / beta_new*(1 + theta_line))
            beta_line = beta_new

            while True:
                theta_line = tau_new / tau
                lhs, ynorm = self._updateDual(
                    out_dual=dual_vars_new,
                    out_adj=tmp_results_adjoint_new,
                    in_primal=primal_vars,
                    in_primal_new=primal_vars_new,
                    in_dual=dual_vars,
                    in_precomp_fwd=tmp_results_forward,
                    in_precomp_fwd_new=tmp_results_forward_new,
                    in_precomp_adj=tmp_results_adjoint,
                    data=data,
                    beta=beta_line,
                    tau=tau_new,
                    theta=theta_line
                    )
                if lhs <= ynorm * delta_line:
                    break
                tau_new = tau_new * mu_line

            tau = tau_new
            for j, k in zip(primal_vars_new,
                            tmp_results_adjoint_new):
                (primal_vars[j],
                 primal_vars_new[j],
                 tmp_results_adjoint[k],
                 tmp_results_adjoint_new[k]) = (
                         primal_vars_new[j],
                         primal_vars[j],
                         tmp_results_adjoint_new[k],
                         tmp_results_adjoint[k],
                         )

            for j, k in zip(dual_vars_new,
                            tmp_results_forward_new):
                (dual_vars[j],
                 dual_vars_new[j],
                 tmp_results_forward[k],
                 tmp_results_forward_new[k]) = (
                         dual_vars_new[j],
                         dual_vars[j],
                         tmp_results_forward_new[k],
                         tmp_results_forward[k]
                         )
<<<<<<< HEAD

=======
                     
>>>>>>> 8d0619a1
            primal_val, dual_val, gap_val = self._calcResidual(
                in_primal=primal_vars,
                in_dual=dual_vars,
                in_precomp_fwd=tmp_results_forward,
                in_precomp_adj=tmp_results_adjoint,
                data=data)
            primal.append(primal_val)
            dual.append(dual_val)
            gap.append(gap_val)
<<<<<<< HEAD

=======
                
>>>>>>> 8d0619a1
            if not np.mod(i+1, 10):
                if self.display_iterations:
                    if isinstance(primal_vars["x"], np.ndarray):
                        self.model.plot_unknowns(
                            np.swapaxes(primal_vars["x"], 0, 1))
                    else:
                        self.model.plot_unknowns(primal_vars["x"].get())
            if np.abs(primal[-2] - primal[-1])/primal[1] <\
               self.tol:
                print(
        "Terminated at iteration %d because the energy "
        "decrease in the primal problem was %.3e which is below the "
        "relative tolerance of %.3e" %
        (i+1,
         np.abs(primal[-2] - primal[-1])/primal[1],
         self.tol))
                return primal_vars
            if np.abs(np.abs(dual[-2] - dual[-1])/dual[1]) <\
               self.tol:
                print(
        "Terminated at iteration %d because the energy "
        "decrease in the dual problem was %.3e which is below the "
        "relative tolerance of %.3e" %
        (i+1,
         np.abs(np.abs(dual[-2] - dual[-1])/dual[1]),
         self.tol))
                return primal_vars
            if (
<<<<<<< HEAD
                len(gap)>40 and
=======
                len(gap)>40 and 
>>>>>>> 8d0619a1
                np.abs(np.mean(gap[-40:-20]) - np.mean(gap[-20:]))
                 /np.mean(gap[-40:]) < self.stag
                ):
                print(
        "Terminated at iteration %d "
<<<<<<< HEAD
        "because the method stagnated. Relative difference: %.3e" %
=======
        "because the method stagnated. Relative difference: %.3e" % 
>>>>>>> 8d0619a1
        (i+1, np.abs(np.mean(gap[-20:-10]) - np.mean(gap[-10:]))
                 /np.mean(gap[-20:-10])))
                return primal_vars
            if np.abs((gap[-1] - gap[-2]) / gap[1]) < self.tol:
                print(
        "Terminated at iteration %d because the energy "
        "decrease in the PD-gap was %.3e which is below the "
<<<<<<< HEAD
        "relative tolerance of %.3e"
=======
        "relative tolerance of %.3e" 
>>>>>>> 8d0619a1
        % (i+1, np.abs((gap[-1] - gap[-2]) / gap[1]), self.tol))
                return primal_vars
            sys.stdout.write(
                "Iteration: %04d ---- Primal: %2.2e, "
                "Dual: %2.2e, Gap: %2.2e, Beta: %2.2e \r" %
                (i+1, 1000*primal[-1] / gap[1],
                 1000*dual[-1] / gap[1],
                 1000*gap[-1] / gap[1],
                 beta_line))
            sys.stdout.flush()

        return primal_vars

    def _updateInitial(
            self,
            out_fwd,
            out_adj,
            in_primal,
            in_dual):
        pass

    def _updatePrimal(
            self,
            out_primal,
            out_fwd,
            in_primal,
            in_precomp_adj,
            tau):
        pass

    def _updateDual(self,
                    out_dual,
                    out_adj,
                    in_primal,
                    in_primal_new,
                    in_dual,
                    in_precomp_fwd,
                    in_precomp_fwd_new,
                    in_precomp_adj,
                    data,
                    beta,
                    tau,
                    theta
                    ):
        return ({}, {})

    def _calcResidual(
                    self,
                    in_primal,
                    in_dual,
                    in_precomp_fwd,
                    in_precomp_adj,
                    data):
        return ({}, {}, {})

    def _setupVariables(self, inp, data):
        return ({}, {}, {}, {}, {}, {}, {}, {}, {})

    def _updateConstraints(self):
        num_const = (len(self.model.constraints))
        min_const = np.zeros((num_const), dtype=self._DTYPE_real)
        max_const = np.zeros((num_const), dtype=self._DTYPE_real)
        real_const = np.zeros((num_const), dtype=np.int32)
        for j in range(num_const):
            min_const[j] = self._DTYPE_real(self.model.constraints[j].min)
            max_const[j] = self._DTYPE_real(self.model.constraints[j].max)
            real_const[j] = np.int32(self.model.constraints[j].real)

        self.min_const = []
        self.max_const = []
        self.real_const = []
        for j in range(self.num_dev):
            self.min_const.append(
                clarray.to_device(self._queue[4*j], min_const))
            self.max_const.append(
                clarray.to_device(self._queue[4*j], max_const))
            self.real_const.append(
                clarray.to_device(self._queue[4*j], real_const))

    def updateRegPar(self, irgn_par):
        """Update the regularization parameters.

          Performs an update of the regularization parameters as these usually
          vary from one to another Gauss-Newton step.

        Parameters
        ----------
          irgn_par (dic): A dictionary containing the new parameters.
        """
        self.alpha = irgn_par["gamma"]
        self.beta = irgn_par["gamma"] * 2
        self.delta = irgn_par["delta"]
        self.omega = irgn_par["omega"]
        self.lambd = 1#irgn_par["lambd"]
        self.mu = 1/self.delta

    def update_primal(self, outp, inp, par, idx=0, idxq=0,
                      bound_cond=0, wait_for=None):
        """Primal update of the x variable in the Primal-Dual Algorithm.

        Parameters
        ----------
          outp : PyOpenCL.Array
            The result of the update step
          inp : PyOpenCL.Array
            The previous values of x
          par : list
            List of necessary parameters for the update
          idx : int
            Index of the device to use
          idxq : int
            Index of the queue to use
          bound_cond : int
            Apply boundary condition (1) or not (0).
          wait_for : list of PyOpenCL.Events, None
            A optional list for PyOpenCL.Events to wait for

        Returns
        -------
            PyOpenCL.Event:
                A PyOpenCL.Event to wait for.
        """
        if wait_for is None:
            wait_for = []
        return self._prg[idx].update_primal_LM(
            self._queue[4*idx+idxq],
            self._kernelsize, None,
            outp.data, inp[0].data, inp[1].data, inp[2].data, inp[3].data,
            self._DTYPE_real(par[0]),
            self._DTYPE_real(par[0]/par[1]),
            self.min_const[idx].data, self.max_const[idx].data,
            self.real_const[idx].data, np.int32(self.unknowns),
            wait_for=(outp.events +
                      inp[0].events+inp[1].events +
                      inp[2].events+inp[3].events + wait_for))

    def update_v(self, outp, inp, par=None, idx=0, idxq=0,
                 bound_cond=0, wait_for=None):
        """Primal update of the v variable in Primal-Dual Algorithm.

        Parameters
        ----------
          outp : PyOpenCL.Array
            The result of the update step
          inp : PyOpenCL.Array
            The previous values of x
          par : list
            List of necessary parameters for the update
          idx : int
            Index of the device to use
          idxq : int
            Index of the queue to use
          bound_cond : int
            Apply boundary condition (1) or not (0).
          wait_for : list of PyOpenCL.Events, None
            A optional list for PyOpenCL.Events to wait for

        Returns
        -------
            PyOpenCL.Event:
                A PyOpenCL.Event to wait for.
        """
        if wait_for is None:
            wait_for = []
        return self._prg[idx].update_v(
            self._queue[4*idx+idxq], (outp[..., 0].size,), None,
            outp.data, inp[0].data, inp[1].data, self._DTYPE_real(par[0]),
            wait_for=outp.events+inp[0].events+inp[1].events+wait_for)

    def update_z1(self, outp, inp, par=None, idx=0, idxq=0,
                  bound_cond=0, wait_for=None):
        """Dual update of the z1 variable in Primal-Dual Algorithm for TGV.

        Parameters
        ----------
          outp : PyOpenCL.Array
            The result of the update step
          inp : PyOpenCL.Array
            The previous values of x
          par : list
            List of necessary parameters for the update
          idx : int
            Index of the device to use
          idxq : int
            Index of the queue to use
          bound_cond : int
            Apply boundary condition (1) or not (0).
          wait_for : list of PyOpenCL.Events, None
            A optional list for PyOpenCL.Events to wait for

        Returns
        -------
            PyOpenCL.Event:
                A PyOpenCL.Event to wait for.
        """
        if wait_for is None:
            wait_for = []

        return self._prg[idx].update_z1(
            self._queue[4*idx+idxq],
            self._kernelsize, None,
            outp.data, inp[0].data, inp[1].data,
            inp[2].data, inp[3].data, inp[4].data,
            self._DTYPE_real(par[0]), self._DTYPE_real(par[1]),
            self._DTYPE_real(1/par[2]), np.int32(self.unknowns_TGV),
            np.int32(self.unknowns_H1),
            self._DTYPE_real(1 / (1 + par[0] / par[3])),
            wait_for=(outp.events+inp[0].events+inp[1].events +
                      inp[2].events+inp[3].events+inp[4].events+wait_for))

    def update_z1_tv(self, outp, inp, par=None, idx=0, idxq=0,
                     bound_cond=0, wait_for=None):
        """Dual update of the z1 variable in Primal-Dual Algorithm for TV.

        Parameters
        ----------
          outp : PyOpenCL.Array
            The result of the update step
          inp : PyOpenCL.Array
            The previous values of x
          par : list
            List of necessary parameters for the update
          idx : int
            Index of the device to use
          idxq : int
            Index of the queue to use
          bound_cond : int
            Apply boundary condition (1) or not (0).
          wait_for : list of PyOpenCL.Events, None
            A optional list for PyOpenCL.Events to wait for

        Returns
        -------
            PyOpenCL.Event:
                A PyOpenCL.Event to wait for.
        """
        if wait_for is None:
            wait_for = []
        return self._prg[idx].update_z1_tv(
            self._queue[4*idx+idxq],
            self._kernelsize, None,
            outp.data, inp[0].data, inp[1].data, inp[2].data,
            self._DTYPE_real(par[0]),
            self._DTYPE_real(par[1]),
            self._DTYPE_real(1/par[2]), np.int32(self.unknowns_TGV),
            np.int32(self.unknowns_H1),
            self._DTYPE_real(1 / (1 + par[0] / par[3])),
            wait_for=(outp.events+inp[0].events +
                      inp[1].events+inp[2].events+wait_for))

    def update_z2(self, outp, inp, par=None, idx=0, idxq=0,
                  bound_cond=0, wait_for=None):
        """Dual update of the z2 variable in Primal-Dual Algorithm for TGV.

        Parameters
        ----------
          outp : PyOpenCL.Array
            The result of the update step
          inp : PyOpenCL.Array
            The previous values of x
          par : list
            List of necessary parameters for the update
          idx : int
            Index of the device to use
          idxq : int
            Index of the queue to use
          bound_cond : int
            Apply boundary condition (1) or not (0).
          wait_for : list of PyOpenCL.Events, None
            A optional list for PyOpenCL.Events to wait for

        Returns
        -------
            PyOpenCL.Event:
                A PyOpenCL.Event to wait for.
        """
        if wait_for is None:
            wait_for = []
        return self._prg[idx].update_z2(
            self._queue[4*idx+idxq],
            self._kernelsize, None,
            outp.data, inp[0].data, inp[1].data, inp[2].data,
            self._DTYPE_real(par[0]),
            self._DTYPE_real(par[1]),
            self._DTYPE_real(1/par[2]), np.int32(self.unknowns_TGV),
            wait_for=(outp.events+inp[0].events +
                      inp[1].events+inp[2].events+wait_for))

    def update_Kyk2(self,
                    outp,
                    inp,
                    par=None,
                    idx=0,
                    idxq=0,
                    bound_cond=0,
                    wait_for=None
                    ):
        """Precompute the v-part of the Adjoint Linear operator.

        Parameters
        ----------
          outp : PyOpenCL.Array
            The result of the update step
          inp : PyOpenCL.Array
            The previous values of x
          par : list
            List of necessary parameters for the update
          idx : int
            Index of the device to use
          idxq : int
            Index of the queue to use
          bound_cond : int
            Apply boundary condition (1) or not (0).
          wait_for : list of PyOpenCL.Events, None
            A optional list for PyOpenCL.Events to wait for

        Returns
        -------
            PyOpenCL.Event:
                A PyOpenCL.Event to wait for.
        """
        if wait_for is None:
            wait_for = []
        return self._prg[idx].update_Kyk2(
            self._queue[4*idx+idxq],
            self._kernelsize, None,
            outp.data, inp[0].data, inp[1].data,
            np.int32(self.unknowns_TGV),
            self._grad_op.ratio[idx].data,
            self._symgrad_op.ratio[idx].data,
            np.int32(bound_cond),
            self._DTYPE_real(self.dz),
            wait_for=outp.events + inp[0].events + inp[1].events+wait_for)

    def update_r(self, outp, inp, par=None, idx=0, idxq=0,
                 bound_cond=0, wait_for=None):
        """Update the data dual variable r.

        Parameters
        ----------
          outp : PyOpenCL.Array
            The result of the update step
          inp : PyOpenCL.Array
            The previous values of x
          par : list
            List of necessary parameters for the update
          idx : int
            Index of the device to use
          idxq : int
            Index of the queue to use
          bound_cond : int
            Apply boundary condition (1) or not (0).
          wait_for : list of PyOpenCL.Events, None
            A optional list for PyOpenCL.Events to wait for

        Returns
        -------
            PyOpenCL.Event:
                A PyOpenCL.Event to wait for.
        """
        if wait_for is None:
            wait_for = []
        return self._prg[idx].update_r(
            self._queue[4*idx+idxq], (outp.size,), None,
            outp.data, inp[0].data,
            inp[1].data, inp[2].data, inp[3].data,
            self._DTYPE_real(par[0]), self._DTYPE_real(par[1]),
            self._DTYPE_real(1/(1+par[0]/par[2])),
            wait_for=(outp.events+inp[0].events +
                      inp[1].events+inp[2].events+wait_for))

    def setFvalInit(self, fval):
        """Set the initial value of the cost function.

        Parameters
        ----------
          fval : float
            The initial cost of the optimization problem
        """
        self._fval_init = fval


class PDSolverTV(PDBaseSolver):
    """Primal Dual splitting optimization for TV.

    This Class performs a primal-dual variable splitting based reconstruction
    on single precission complex input data.

    Parameters
    ----------
        par : dict
          A python dict containing the necessary information to
          setup the object. Needs to contain the number of slices (NSlice),
          number of scans (NScan), image dimensions (dimX, dimY), number of
          coils (NC), sampling points (N) and read outs (NProj)
          a PyOpenCL queue (queue) and the complex coil
          sensitivities (C).
        irgn_par : dict
          A python dict containing the regularization
          parameters for a given gauss newton step.
        queue : list of PyOpenCL.Queues
          A list of PyOpenCL queues to perform the optimization.
        tau : float
          Estimated step size based on operator norm of regularization.
        fval : float
          Estimate of the initial cost function value to
          scale the displayed values.
        prg : PyOpenCL.Program
          A PyOpenCL Program containing the
          kernels for optimization.
        linops : list of PyQMRI Operator
          The linear operators used for fitting.
        coils : PyOpenCL Buffer or empty list
          The coils used for reconstruction.
        model : PyQMRI.Model
          The model which should be fitted

    Attributes
    ----------
      alpha : float
        TV regularization weight
    """

    def __init__(self,
                 par,
                 irgn_par,
                 queue,
                 tau,
                 fval,
                 prg,
                 linop,
                 coils,
                 model,
                 **kwargs
                 ):
        super().__init__(
            par,
            irgn_par,
            queue,
            tau,
            fval,
            prg,
            coils,
            model,
            **kwargs)
        self.alpha = irgn_par["gamma"]
        self._op = linop[0]
        self._grad_op = linop[1]

    def _setupVariables(self, inp, data):

        data = clarray.to_device(self._queue[0], data.astype(self._DTYPE))

        primal_vars = {}
        primal_vars_new = {}
        tmp_results_adjoint = {}
        tmp_results_adjoint_new = {}

        primal_vars["x"] = clarray.to_device(self._queue[0], inp[0])
        primal_vars["xk"] = primal_vars["x"].copy()
        primal_vars_new["x"] = clarray.zeros_like(primal_vars["x"])

        tmp_results_adjoint["Kyk1"] = clarray.zeros_like(primal_vars["x"])
        tmp_results_adjoint_new["Kyk1"] = clarray.zeros_like(primal_vars["x"])

        dual_vars = {}
        dual_vars_new = {}
        tmp_results_forward = {}
        tmp_results_forward_new = {}
        dual_vars["r"] = clarray.zeros(
            self._queue[0],
            data.shape,
            dtype=self._DTYPE)
        dual_vars_new["r"] = clarray.zeros_like(dual_vars["r"])

        dual_vars["z1"] = clarray.zeros(self._queue[0],
                                        primal_vars["x"].shape+(4,),
                                        dtype=self._DTYPE)
        dual_vars_new["z1"] = clarray.zeros_like(dual_vars["z1"])

        tmp_results_forward["gradx"] = clarray.zeros_like(
            dual_vars["z1"])
        tmp_results_forward_new["gradx"] = clarray.zeros_like(
            dual_vars["z1"])
        tmp_results_forward["Ax"] = clarray.zeros_like(data)
        tmp_results_forward_new["Ax"] = clarray.zeros_like(data)

        return (primal_vars,
                primal_vars_new,
                tmp_results_forward,
                tmp_results_forward_new,
                dual_vars,
                dual_vars_new,
                tmp_results_adjoint,
                tmp_results_adjoint_new,
                data)

    def _updateInitial(self,
                       out_fwd, out_adj,
                       in_primal, in_dual):
        out_adj["Kyk1"].add_event(
            self._op.adjKyk1(out_adj["Kyk1"],
                             [in_dual["r"], in_dual["z1"],
                              self._coils,
                              self.modelgrad,
                              self._grad_op.ratio]))

        out_fwd["Ax"].add_event(self._op.fwd(
            out_fwd["Ax"], [in_primal["x"], self._coils, self.modelgrad]))
        out_fwd["gradx"].add_event(
            self._grad_op.fwd(out_fwd["gradx"], in_primal["x"]))

    def _updatePrimal(self,
                      out_primal, out_fwd,
                      in_primal, in_precomp_adj,
                      tau):
        out_primal["x"].add_event(self.update_primal(
            outp=out_primal["x"],
            inp=(in_primal["x"], in_precomp_adj["Kyk1"],
                 in_primal["xk"], self.jacobi),
            par=(tau, self.delta)))

        out_fwd["gradx"].add_event(
            self._grad_op.fwd(
                out_fwd["gradx"], out_primal["x"]))

        out_fwd["Ax"].add_event(
            self._op.fwd(out_fwd["Ax"],
                         [out_primal["x"],
                          self._coils,
                          self.modelgrad]))

    def _updateDual(self,
                    out_dual, out_adj,
                    in_primal,
                    in_primal_new,
                    in_dual,
                    in_precomp_fwd,
                    in_precomp_fwd_new,
                    in_precomp_adj,
                    data,
                    beta,
                    tau,
                    theta):
        out_dual["z1"].add_event(
            self.update_z1_tv(
                outp=out_dual["z1"],
                inp=(
                        in_dual["z1"],
                        in_precomp_fwd_new["gradx"],
                        in_precomp_fwd["gradx"],
                    ),
                par=(beta*tau, theta, self.alpha, self.omega)
                )
            )

        out_dual["r"].add_event(
            self.update_r(
                outp=out_dual["r"],
                inp=(
                        in_dual["r"],
                        in_precomp_fwd_new["Ax"],
                        in_precomp_fwd["Ax"],
                        data
                     ),
                par=(beta*tau, theta, self.lambd)
                )
            )

        out_adj["Kyk1"].add_event(
            self._op.adjKyk1(
                out_adj["Kyk1"],
                [out_dual["r"], out_dual["z1"],
                 self._coils,
                 self.modelgrad,
                 self._grad_op.ratio]))

        ynorm = (
            (
                self.normkrnldiff(out_dual["r"], in_dual["r"])
                + self.normkrnldiff(out_dual["z1"], in_dual["z1"])
            )**(1 / 2))
        lhs = np.sqrt(beta) * tau * (
            (
                self.normkrnldiff(out_adj["Kyk1"], in_precomp_adj["Kyk1"])
            )**(1 / 2))
        return lhs.get(), ynorm.get()

    def _calcResidual(
            self,
            in_primal,
            in_dual,
            in_precomp_fwd,
            in_precomp_adj,
            data):

        primal_new = (
<<<<<<< HEAD
            self.lambd / 2 *
            self.normkrnldiff(in_precomp_fwd["Ax"], data)
            + self.alpha * self.abskrnl(in_precomp_fwd["gradx"])
=======
            self.lambd / 2 * 
            self.normkrnldiff(in_precomp_fwd["Ax"], data)
            + self.alpha * self.abskrnl(in_precomp_fwd["gradx"])  
>>>>>>> 8d0619a1
            + 1 / (2 * self.delta) *
                self.normkrnlweighteddiff(in_primal["x"],
                                      in_primal["xk"],
                                      self.jacobi)
            ).real

        dual = (
            -self.delta / 2 * self.normkrnlweighted(in_precomp_adj["Kyk1"],
                                                    self.jacobi)
            - clarray.vdot(
                in_primal["xk"],
                - in_precomp_adj["Kyk1"]
                )
            - 1 / (2 * self.lambd) * self.normkrnl(in_dual["r"])
            - clarray.vdot(data, in_dual["r"])
            ).real

        if self.unknowns_H1 > 0:
            primal_new += (
                 self.omega / 2 * self.normkrnl(
                     in_precomp_fwd["gradx"][self.unknowns_TGV:]
                     )
                 ).real

            dual += (
                - 1 / (2 * self.omega) * self.normkrnl(
                    in_dual["z1"][self.unknowns_TGV:]
                    )
                ).real
        gap = np.abs(primal_new - dual)
        return primal_new.get(), dual.get(), gap.get()


class PDSolverTGV(PDBaseSolver):
    """TGV Primal Dual splitting optimization.

    This Class performs a primal-dual variable splitting based reconstruction
    on single precission complex input data.

    Parameters
    ----------
        par : dict
          A python dict containing the necessary information to
          setup the object. Needs to contain the number of slices (NSlice),
          number of scans (NScan), image dimensions (dimX, dimY), number of
          coils (NC), sampling points (N) and read outs (NProj)
          a PyOpenCL queue (queue) and the complex coil
          sensitivities (C).
        irgn_par : dict
          A python dict containing the regularization
          parameters for a given gauss newton step.
        queue : list of PyOpenCL.Queues
          A list of PyOpenCL queues to perform the optimization.
        tau : float
          Estimated step size based on operator norm of regularization.
        fval : float
          Estimate of the initial cost function value to
          scale the displayed values.
        prg : PyOpenCL.Program
          A PyOpenCL Program containing the
          kernels for optimization.
        linops : list of PyQMRI Operator
          The linear operators used for fitting.
        coils : PyOpenCL Buffer or empty list
          The coils used for reconstruction.
        model : PyQMRI.Model
          The model which should be fitted

    Attributes
    ----------
      alpha : float
        alpha0 parameter for TGV regularization weight
      beta : float
        alpha1 parameter for TGV regularization weight
    """

    def __init__(self, par, irgn_par, queue, tau, fval, prg,
                 linop, coils, model, **kwargs):
        super().__init__(
            par,
            irgn_par,
            queue,
            tau,
            fval,
            prg,
            coils,
            model,
            **kwargs)
        self.alpha = irgn_par["gamma"]
        self.beta = irgn_par["gamma"] * 2
        self._op = linop[0]
        self._grad_op = linop[1]
        self._symgrad_op = linop[2]

    def _setupVariables(self, inp, data):
        data = clarray.to_device(self._queue[0], data.astype(self._DTYPE))

        primal_vars = {}
        primal_vars_new = {}
        tmp_results_adjoint = {}
        tmp_results_adjoint_new = {}

        primal_vars["x"] = clarray.to_device(self._queue[0], inp[0])
        primal_vars["xk"] = primal_vars["x"].copy()
        primal_vars_new["x"] = clarray.zeros_like(primal_vars["x"])
        primal_vars["v"] = clarray.to_device(self._queue[0], inp[1])
        primal_vars_new["v"] = clarray.zeros_like(primal_vars["v"])

        tmp_results_adjoint["Kyk1"] = clarray.zeros_like(primal_vars["x"])
        tmp_results_adjoint_new["Kyk1"] = clarray.zeros_like(primal_vars["x"])
        tmp_results_adjoint["Kyk2"] = clarray.zeros_like(primal_vars["v"])
        tmp_results_adjoint_new["Kyk2"] = clarray.zeros_like(primal_vars["v"])

        dual_vars = {}
        dual_vars_new = {}
        tmp_results_forward = {}
        tmp_results_forward_new = {}
        dual_vars["r"] = clarray.zeros(
            self._queue[0],
            data.shape,
            dtype=self._DTYPE)
        dual_vars_new["r"] = clarray.zeros_like(dual_vars["r"])

        dual_vars["z1"] = clarray.zeros(self._queue[0],
                                        primal_vars["x"].shape+(4,),
                                        dtype=self._DTYPE)
        dual_vars_new["z1"] = clarray.zeros_like(dual_vars["z1"])
        dual_vars["z2"] = clarray.zeros(self._queue[0],
                                        primal_vars["x"].shape+(8,),
                                        dtype=self._DTYPE)
        dual_vars_new["z2"] = clarray.zeros_like(dual_vars["z2"])

        tmp_results_forward["gradx"] = clarray.zeros_like(
            dual_vars["z1"])
        tmp_results_forward_new["gradx"] = clarray.zeros_like(
            dual_vars["z1"])
        tmp_results_forward["symgradx"] = clarray.zeros_like(
            dual_vars["z2"])
        tmp_results_forward_new["symgradx"] = clarray.zeros_like(
            dual_vars["z2"])
        tmp_results_forward["Ax"] = clarray.zeros_like(data)
        tmp_results_forward_new["Ax"] = clarray.zeros_like(data)

        return (primal_vars,
                primal_vars_new,
                tmp_results_forward,
                tmp_results_forward_new,
                dual_vars,
                dual_vars_new,
                tmp_results_adjoint,
                tmp_results_adjoint_new,
                data)

    def _updateInitial(self,
                       out_fwd, out_adj,
                       in_primal, in_dual):
        out_adj["Kyk1"].add_event(
            self._op.adjKyk1(out_adj["Kyk1"],
                             [in_dual["r"], in_dual["z1"],
                              self._coils,
                              self.modelgrad,
                              self._grad_op.ratio]))

        out_adj["Kyk2"].add_event(
            self.update_Kyk2(
                outp=out_adj["Kyk2"],
                inp=(in_dual["z2"], in_dual["z1"])))

        out_fwd["Ax"].add_event(
            self._op.fwd(
            out_fwd["Ax"], [in_primal["x"], self._coils, self.modelgrad]))
        out_fwd["gradx"].add_event(
            self._grad_op.fwd(out_fwd["gradx"], in_primal["x"]))
        out_fwd["symgradx"].add_event(
            self._symgrad_op.fwd(out_fwd["symgradx"], in_primal["v"]))

    def _updatePrimal(self,
                      out_primal, out_fwd,
                      in_primal, in_precomp_adj,
                      tau):
        out_primal["x"].add_event(
            self.update_primal(
            outp=out_primal["x"],
            inp=(in_primal["x"], in_precomp_adj["Kyk1"],
                 in_primal["xk"], self.jacobi),
            par=(tau, self.delta)))

        out_primal["v"].add_event(
            self.update_v(
            outp=out_primal["v"],
            inp=(in_primal["v"], in_precomp_adj["Kyk2"]),
            par=(tau,)))

        out_fwd["gradx"].add_event(
            self._grad_op.fwd(
                out_fwd["gradx"], out_primal["x"]))

        out_fwd["symgradx"].add_event(
            self._symgrad_op.fwd(
                out_fwd["symgradx"], out_primal["v"]))
        out_fwd["Ax"].add_event(
            self._op.fwd(out_fwd["Ax"],
                         [out_primal["x"],
                          self._coils,
                          self.modelgrad]))
 
    def _updateDual(self,
                    out_dual, out_adj,
                    in_primal,
                    in_primal_new,
                    in_dual,
                    in_precomp_fwd,
                    in_precomp_fwd_new,
                    in_precomp_adj,
                    data,
                    beta,
                    tau,
                    theta):
        out_dual["z1"].add_event(
            self.update_z1(
                outp=out_dual["z1"],
                inp=(
                        in_dual["z1"],
                        in_precomp_fwd_new["gradx"],
                        in_precomp_fwd["gradx"],
                        in_primal_new["v"],
                        in_primal["v"]
                    ),
                par=(beta*tau, theta, self.alpha, self.omega)
                )
            )
        out_dual["z2"].add_event(
            self.update_z2(
                outp=out_dual["z2"],
                inp=(
                        in_dual["z2"],
                        in_precomp_fwd_new["symgradx"],
                        in_precomp_fwd["symgradx"]
                    ),
                par=(beta*tau, theta, self.beta)))
        out_dual["r"].add_event(
            self.update_r(
                outp=out_dual["r"],
                inp=(
                        in_dual["r"],
                        in_precomp_fwd_new["Ax"],
                        in_precomp_fwd["Ax"],
                        data
                     ),
                par=(beta*tau, theta, self.lambd)
                )
            )
 
        out_adj["Kyk1"].add_event(
            self._op.adjKyk1(
                out_adj["Kyk1"],
                [out_dual["r"], out_dual["z1"],
                 self._coils,
                 self.modelgrad,
                 self._grad_op.ratio]))
        out_adj["Kyk2"].add_event(
            self.update_Kyk2(
                outp=out_adj["Kyk2"],
                inp=(out_dual["z2"], out_dual["z1"])))

        ynorm = (
<<<<<<< HEAD
            self.normkrnldiff(out_dual["r"], in_dual["r"],
                        wait_for=out_dual["r"].events + in_dual["r"].events).get()
            + self.normkrnldiff(out_dual["z1"], in_dual["z1"],
                        wait_for=out_dual["z1"].events + in_dual["z1"].events).get()
            + self.normkrnldiff(out_dual["z2"], in_dual["z2"],
                        wait_for=out_dual["z2"].events + in_dual["z2"].events).get()
            )**(1/2)

        lhs = np.sqrt(beta) * tau * (
            self.normkrnldiff(out_adj["Kyk1"], in_precomp_adj["Kyk1"],
              wait_for=out_adj["Kyk1"].events + in_precomp_adj["Kyk1"].events).get()
            + self.normkrnldiff(out_adj["Kyk2"], in_precomp_adj["Kyk2"],
=======
            self.normkrnldiff(out_dual["r"], in_dual["r"], 
                        wait_for=out_dual["r"].events + in_dual["r"].events).get()
            + self.normkrnldiff(out_dual["z1"], in_dual["z1"], 
                        wait_for=out_dual["z1"].events + in_dual["z1"].events).get()
            + self.normkrnldiff(out_dual["z2"], in_dual["z2"], 
                        wait_for=out_dual["z2"].events + in_dual["z2"].events).get()      
            )**(1/2)

        lhs = np.sqrt(beta) * tau * (
            self.normkrnldiff(out_adj["Kyk1"], in_precomp_adj["Kyk1"], 
              wait_for=out_adj["Kyk1"].events + in_precomp_adj["Kyk1"].events).get()
            + self.normkrnldiff(out_adj["Kyk2"], in_precomp_adj["Kyk2"], 
>>>>>>> 8d0619a1
              wait_for=out_adj["Kyk2"].events + in_precomp_adj["Kyk2"].events).get()
            )**(1/2)

        return lhs, ynorm

    def _calcResidual(
            self,
            in_primal,
            in_dual,
            in_precomp_fwd,
            in_precomp_adj,
            data):

        primal_new = (
            self.lambd / 2 * self.normkrnldiff(in_precomp_fwd["Ax"], data)
<<<<<<< HEAD
            + self.alpha * self.abskrnldiff(in_precomp_fwd["gradx"],
=======
            + self.alpha * self.abskrnldiff(in_precomp_fwd["gradx"], 
>>>>>>> 8d0619a1
                                              in_primal["v"])
            + self.beta * self.abskrnl(in_precomp_fwd["symgradx"])
            + 1 / (2 * self.delta) * self.normkrnlweighteddiff(in_primal["x"],
                                      in_primal["xk"],
                                      self.jacobi).get()
<<<<<<< HEAD

=======
                
>>>>>>> 8d0619a1
            ).real

        dual = (
            -self.delta / 2 * self.normkrnlweighted(in_precomp_adj["Kyk1"],
                                                    self.jacobi)
            - clarray.vdot(
                in_primal["xk"],
                -in_precomp_adj["Kyk1"]
                )
            - clarray.sum(in_precomp_adj["Kyk2"])
            - 1 / (2 * self.lambd) * self.normkrnl(in_dual["r"])
            - clarray.vdot(data, in_dual["r"])
            ).real

        if self.unknowns_H1 > 0:
            primal_new += (
                 self.omega / 2 * self.normkrnl(
                     in_precomp_fwd["gradx"][self.unknowns_TGV:]
                     )
                 ).get()

            dual += (
                - 1 / (2 * self.omega) * self.normkrnl(
                    in_dual["z1"][self.unknowns_TGV:]
                    )
                ).get()
        gap = np.abs(primal_new - dual)
        return primal_new.get(), dual.get(), gap.get()


class PDSolverStreamed(PDBaseSolver):
    """Streamed version of the PD Solver.

    This class is the base class for the streamed array optimization.

    Parameters
    ----------
        par : dict
          A python dict containing the necessary information to
          setup the object. Needs to contain the number of slices (NSlice),
          number of scans (NScan), image dimensions (dimX, dimY), number of
          coils (NC), sampling points (N) and read outs (NProj)
          a PyOpenCL queue (queue) and the complex coil
          sensitivities (C).
        irgn_par : dict
          A python dict containing the regularization
          parameters for a given gauss newton step.
        queue : list of PyOpenCL.Queues
          A list of PyOpenCL queues to perform the optimization.
        tau : float
          Estimated step size based on operator norm of regularization.
        fval : float
          Estimate of the initial cost function value to
          scale the displayed values.
        prg : PyOpenCL.Program
          A PyOpenCL Program containing the
          kernels for optimization.
        coils : PyOpenCL Buffer or empty list
          The coils used for reconstruction.
        model : PyQMRI.Model
          The model which should be fitted
        imagespace : bool, false
          Switch between imagespace (True) and k-space (false) based
          fitting.

    Attributes
    ----------
      unknown_shape : tuple of int
        Size of the unknown array
      model_deriv_shape : tuple of int
        Size of the partial derivative array of the unknowns
      grad_shape : tuple of int
        Size of the finite difference based gradient
      symgrad_shape : tuple of int, None
        Size of the finite difference based symmetrized gradient. Defaults
        to None in TV based optimization.
      data_shape : tuple of int
        Size of the data to be fitted
      data_trans_axes : list of int
        Order of transpose of data axis, requried for streaming
      data_shape_T : tuple of int
        Size of transposed data.
    """

    def __init__(self, par, irgn_par, queue, tau, fval, prg,
                 coils, model, imagespace=False, **kwargs):
        super().__init__(
            par,
            irgn_par,
            queue,
            tau,
            fval,
            prg,
            coils,
            model,
            **kwargs)

        self._op = None
        self.symgrad_shape = None

        self.unknown_shape = (par["NSlice"], par["unknowns"],
                              par["dimY"], par["dimX"])
        self.model_deriv_shape = (par["NSlice"], par["unknowns"],
                                  par["NScan"],
                                  par["dimY"], par["dimX"])

        self.grad_shape = self.unknown_shape + (4,)

        self._NSlice = par["NSlice"]
        self._par_slices = par["par_slices"]
        self._overlap = par["overlap"]

        self._symgrad_op = None
        self._grad_op = None

        if imagespace:
            self.data_shape = (par["NSlice"], par["NScan"],
                               par["dimY"], par["dimX"])
            self.dat_trans_axes = [1, 0, 2, 3]
        else:
            self.dat_trans_axes = [2, 0, 1, 3, 4]
            self.data_shape = (par["NSlice"], par["NScan"],
                               par["NC"], par["Nproj"], par["N"])
            self.data_shape_T = self.data_shape
            self._expdim_dat = 2
            self._expdim_C = 1

    def _setup_reg_tmp_arrays(self, reg_type, SMS=False):
        if reg_type == 'TV':
            pass
        elif reg_type == 'TGV':
            self.v = np.zeros(
                self.grad_shape,
                dtype=self._DTYPE)
            self.z2 = np.zeros(
                self.symgrad_shape,
                dtype=self._DTYPE)
        else:
            raise NotImplementedError("Not implemented")
        self._setupstreamingops(reg_type, SMS=SMS)

        self.r = np.zeros(
                self.data_shape,
                dtype=self._DTYPE)
        self.z1 = np.zeros(
            self.grad_shape,
            dtype=self._DTYPE)

    def _setupstreamingops(self, reg_type, SMS=False):
        if not SMS:
            self.stream_initial_1 = self._defineoperator(
                [],
                [],
                [[]],
                reverse_dir=True)
            self.stream_initial_1 += self._op.fwdstr
            self.stream_initial_1 += self._op.adjstrKyk1
            if reg_type == 'TGV':
                self.stream_initial_1 += \
                    self._symgrad_op.getStreamedSymGradientObject()

        if reg_type == 'TGV':
            self.stream_Kyk2 = self._defineoperator(
                [self.update_Kyk2],
                [self.grad_shape],
                [[self.symgrad_shape,
                  self.grad_shape,
                  self.grad_shape]])

            self.stream_initial_2 = self._defineoperator(
                [],
                [],
                [[]])

            self.stream_initial_2 += self._grad_op.getStreamedGradientObject()
            self.stream_initial_2 += self.stream_Kyk2

        self.stream_primal = self._defineoperator(
            [self.update_primal],
            [self.unknown_shape],
            [[self.unknown_shape,
              self.unknown_shape,
              self.unknown_shape,
              self.unknown_shape]])

        self.update_primal_1 = self._defineoperator(
            [],
            [],
            [[]])

        self.update_primal_1 += self.stream_primal
        self.update_primal_1 += self._grad_op.getStreamedGradientObject()
        self.update_primal_1.connectouttoin(0, (1, 0))

        if not SMS:
            self.update_primal_1 += self._op.fwdstr
            self.update_primal_1.connectouttoin(0, (2, 0))

        if reg_type == 'TGV':
            self.stream_update_v = self._defineoperator(
                [self.update_v],
                [self.grad_shape],
                [[self.grad_shape,
                  self.grad_shape]])

            self.update_primal_2 = self._defineoperator(
                [],
                [],
                [[]],
                reverse_dir=True)

            self.update_primal_2 += self.stream_update_v
            self.update_primal_2 += \
                self._symgrad_op.getStreamedSymGradientObject()
            self.update_primal_2.connectouttoin(0, (1, 0))
            self.stream_update_z1 = self._defineoperator(
                [self.update_z1],
                [self.grad_shape],
                [[self.grad_shape,
                  self.grad_shape,
                  self.grad_shape,
                  self.grad_shape,
                  self.grad_shape]],
                reverse_dir=True,
                posofnorm=[False])
        else:
            self.stream_update_z1 = self._defineoperator(
                [self.update_z1_tv],
                [self.grad_shape],
                [[self.grad_shape,
                  self. grad_shape,
                  self. grad_shape]],
                reverse_dir=True,
                posofnorm=[False])
        if not SMS:
            self.stream_update_r = self._defineoperator(
                [self.update_r],
                [self.data_shape],
                [[self.data_shape,
                  self.data_shape,
                  self.data_shape,
                  self.data_shape]])
            self.update_dual_1 = self._defineoperator(
                [],
                [],
                [[]],
                reverse_dir=True,
                posofnorm=[False, False, True])

            self.update_dual_1 += self.stream_update_z1
            self.update_dual_1 += self.stream_update_r
            self.update_dual_1 += self._op.adjstrKyk1
            self.update_dual_1.connectouttoin(0, (2, 1))
            self.update_dual_1.connectouttoin(1, (2, 0))
            del self.stream_update_z1, self.stream_update_r, self.stream_primal

        else:
            self.stream_update_r = self._defineoperator(
                [self.update_r],
                [self.data_shape],
                [[self.data_shape,
                  self.data_shape,
                  self.data_shape,
                  self.data_shape]],
                slices=self._packs*self._numofpacks,
                reverse_dir=True,
                posofnorm=[False])
            del self.stream_primal

        if reg_type == 'TGV':
            self.stream_update_z2 = self._defineoperator(
                [self.update_z2],
                [self.symgrad_shape],
                [[self.symgrad_shape,
                  self.symgrad_shape,
                  self.symgrad_shape]])
            self.update_dual_2 = self._defineoperator(
                [],
                [],
                [[]],
                posofnorm=[False, True])

            self.update_dual_2 += self.stream_update_z2
            self.update_dual_2 += self.stream_Kyk2
            self.update_dual_2.connectouttoin(0, (1, 0))
            del self.stream_Kyk2, self.stream_update_z2, self.stream_update_v

    def _defineoperator(self,
                        functions,
                        outp,
                        inp,
                        reverse_dir=False,
                        posofnorm=None,
                        slices=None):
        if slices is None:
            slices = self._NSlice
        return streaming.Stream(
            functions,
            outp,
            inp,
            self._par_slices,
            self._overlap,
            slices,
            self._queue,
            self.num_dev,
            reverse_dir,
            posofnorm,
            DTYPE=self._DTYPE,
            DTYPE_real=self._DTYPE_real)


class PDSolverStreamedTGV(PDSolverStreamed):
    """Streamed TGV optimization.

    This class performes streamd TGV optimization.

    Parameters
    ----------
        par : dict
          A python dict containing the necessary information to
          setup the object. Needs to contain the number of slices (NSlice),
          number of scans (NScan), image dimensions (dimX, dimY), number of
          coils (NC), sampling points (N) and read outs (NProj)
          a PyOpenCL queue (queue) and the complex coil
          sensitivities (C).
        irgn_par : dict
          A python dict containing the regularization
          parameters for a given gauss newton step.
        queue : list of PyOpenCL.Queues
          A list of PyOpenCL queues to perform the optimization.
        tau : float
          Estimated step size based on operator norm of regularization.
        fval : float
          Estimate of the initial cost function value to
          scale the displayed values.
        prg : PyOpenCL.Program
          A PyOpenCL Program containing the
          kernels for optimization.
        linops : list of PyQMRI Operator
          The linear operators used for fitting.
        coils : PyOpenCL Buffer or empty list
          The coils used for reconstruction.
        model : PyQMRI.Model
          The model which should be fitted
        imagespace : bool, false
          Switch between imagespace (True) and k-space (false) based
          fitting.
        SMS : bool, false
          Switch between SMS (True) and standard (false) reconstruction.

    Attributes
    ----------
      alpha : float
        alpha0 parameter for TGV regularization weight
      beta : float
        alpha1 parameter for TGV regularization weight
      symgrad_shape : tuple of int
        Size of the symmetrized gradient
    """

    def __init__(self,
                 par,
                 irgn_par,
                 queue,
                 tau,
                 fval,
                 prg,
                 linop,
                 coils,
                 model,
                 imagespace=False,
                 SMS=False,
                 **kwargs):

        super().__init__(
            par,
            irgn_par,
            queue,
            tau,
            fval,
            prg,
            coils,
            model,
            imagespace=imagespace,
            **kwargs)

        self.alpha = irgn_par["gamma"]
        self.beta = irgn_par["gamma"] * 2
        self._op = linop[0]
        self._grad_op = linop[1]
        self._symgrad_op = linop[2]

        self.symgrad_shape = self.unknown_shape + (8,)

        self._setup_reg_tmp_arrays("TGV", SMS=SMS)

    def _setupVariables(self, inp, data):

        primal_vars = {}
        primal_vars_new = {}
        tmp_results_adjoint = {}
        tmp_results_adjoint_new = {}

        primal_vars["x"] = inp[0]
        primal_vars["xk"] = primal_vars["x"].copy()
        primal_vars_new["x"] = np.zeros_like(primal_vars["x"])
        primal_vars["v"] = np.zeros(
                                        primal_vars["x"].shape+(4,),
                                        dtype=self._DTYPE)
        primal_vars_new["v"] = np.zeros_like(primal_vars["v"])

        tmp_results_adjoint["Kyk1"] = np.zeros_like(primal_vars["x"])
        tmp_results_adjoint_new["Kyk1"] = np.zeros_like(primal_vars["x"])
        tmp_results_adjoint["Kyk2"] = np.zeros_like(primal_vars["v"])
        tmp_results_adjoint_new["Kyk2"] = np.zeros_like(primal_vars["v"])

        dual_vars = {}
        dual_vars_new = {}
        tmp_results_forward = {}
        tmp_results_forward_new = {}
        dual_vars["r"] = np.zeros(
            data.shape,
            dtype=self._DTYPE)
        dual_vars_new["r"] = np.zeros_like(dual_vars["r"])

        dual_vars["z1"] = np.zeros(
                                            primal_vars["x"].shape+(4,),
                                            dtype=self._DTYPE)
        dual_vars_new["z1"] = np.zeros_like(dual_vars["z1"])
        dual_vars["z2"] = np.zeros(
                                            primal_vars["x"].shape+(8,),
                                            dtype=self._DTYPE)
        dual_vars_new["z2"] = np.zeros_like(dual_vars["z2"])

        tmp_results_forward["gradx"] = np.zeros_like(
            dual_vars["z1"])
        tmp_results_forward_new["gradx"] = np.zeros_like(
            dual_vars["z1"])
        tmp_results_forward["symgradx"] = np.zeros_like(
            dual_vars["z2"])
        tmp_results_forward_new["symgradx"] = np.zeros_like(
            dual_vars["z2"])
        tmp_results_forward["Ax"] = np.zeros_like(data)
        tmp_results_forward_new["Ax"] = np.zeros_like(data)

        return (primal_vars,
                primal_vars_new,
                tmp_results_forward,
                tmp_results_forward_new,
                dual_vars,
                dual_vars_new,
                tmp_results_adjoint,
                tmp_results_adjoint_new,
                data)

    def _updateInitial(self,
                       out_fwd, out_adj,
                       in_primal, in_dual):

        self.stream_initial_1.eval(
            [out_fwd["Ax"],
             out_adj["Kyk1"],
             out_fwd["symgradx"]],
            [
                [in_primal["x"], self._coils, self.modelgrad],
                [in_dual["r"], in_dual["z1"],
                 self._coils, self.modelgrad, []],
                [in_primal["v"]]],
            [[],
             [self._grad_op.ratio],
             []])

        self.stream_initial_2.eval(
            [out_fwd["gradx"],
             out_adj["Kyk2"]],
            [[in_primal["x"]],
             [in_dual["z2"], in_dual["z1"], []]],
            [[],
             self._symgrad_op.ratio])

    def _updatePrimal(self,
                      out_primal, out_fwd,
                      in_primal, in_precomp_adj,
                      tau):
        self.update_primal_1.eval(
            [out_primal["x"],
             out_fwd["gradx"],
             out_fwd["Ax"]],
            [[in_primal["x"],
              in_precomp_adj["Kyk1"],
              in_primal["xk"],
              self.jacobi],
             [],
             [[], self._coils, self.modelgrad]],
            [[tau, self.delta],
             [],
             []])

        self.update_primal_2.eval(
            [out_primal["v"],
             out_fwd["symgradx"]],
            [[in_primal["v"], in_precomp_adj["Kyk2"]],
             []],
            [[tau],
             []])

    def _updateDual(self,
                    out_dual, out_adj,
                    in_primal,
                    in_primal_new,
                    in_dual,
                    in_precomp_fwd,
                    in_precomp_fwd_new,
                    in_precomp_adj,
                    data,
                    beta,
                    tau,
                    theta):

        (lhs1, ynorm1) = self.update_dual_1.evalwithnorm(
            [out_dual["z1"],
             out_dual["r"],
             out_adj["Kyk1"]],
            [[in_dual["z1"], in_precomp_fwd_new["gradx"],
              in_precomp_fwd["gradx"], in_primal_new["v"], in_primal["v"]],
             [in_dual["r"], in_precomp_fwd_new["Ax"],
              in_precomp_fwd["Ax"], data],
             [[], [], self._coils, self.modelgrad, in_precomp_adj["Kyk1"]]],
            [
                [beta*tau, theta, self.alpha, self.omega],
                [beta * tau, theta, self.lambd],
                [self._grad_op.ratio]
            ])
        (lhs2, ynorm2) = self.update_dual_2.evalwithnorm(
            [out_dual["z2"],
             out_adj["Kyk2"]],
            [[in_dual["z2"], in_precomp_fwd_new["symgradx"],
              in_precomp_fwd["symgradx"]],
             [[], out_dual["z1"], in_precomp_adj["Kyk2"]]],
            [[beta*tau, theta, self.beta],
             self._symgrad_op.ratio])

        ynorm = np.abs(ynorm1 + ynorm2)**(1/2)
        lhs = np.sqrt(beta) * tau * np.abs(lhs1 + lhs2)**(1/2)

        return lhs, ynorm

    def _calcResidual(
            self,
            in_primal,
            in_dual,
            in_precomp_fwd,
            in_precomp_adj,
            data):
        primal_new = (
            self.lambd / 2 * np.vdot(
                in_precomp_fwd["Ax"] - data,
                in_precomp_fwd["Ax"] - data)
            + self.alpha * np.sum(
                abs(in_precomp_fwd["gradx"] - in_primal["v"])
                )
            + self.beta * np.sum(
                abs(in_precomp_fwd["symgradx"])
                )
            + 1 / (2 * self.delta) * np.vdot(
                (in_primal["x"] - in_primal["xk"])*self.jacobi,
                in_primal["x"] - in_primal["xk"]
                )
            ).real

        dual = (
            -self.delta / 2 * np.vdot(
                - in_precomp_adj["Kyk1"]/self.jacobi,
                - in_precomp_adj["Kyk1"])
            - np.vdot(
                in_primal["xk"],
                - in_precomp_adj["Kyk1"]
                )
            + np.sum(in_precomp_adj["Kyk2"])
            - 1 / (2 * self.lambd) * np.vdot(
                in_dual["r"],
                in_dual["r"])
            - np.vdot(data, in_dual["r"])
            ).real

        if self.unknowns_H1 > 0:
            primal_new += (
                 self.omega / 2 * np.vdot(
                     in_precomp_fwd["gradx"][self.unknowns_TGV:],
                     in_precomp_fwd["gradx"][self.unknowns_TGV:]
                     )
                 ).real

            dual += (
                - 1 / (2 * self.omega) * np.vdot(
                    in_dual["z1"][self.unknowns_TGV:],
                    in_dual["z1"][self.unknowns_TGV:]
                    )
                ).real
        gap = np.abs(primal_new - dual)
        return primal_new, dual, gap


class PDSolverStreamedTGVSMS(PDSolverStreamedTGV):
    """Streamed TGV optimization for SMS data.

    Parameters
    ----------
        par : dict
          A python dict containing the necessary information to
          setup the object. Needs to contain the number of slices (NSlice),
          number of scans (NScan), image dimensions (dimX, dimY), number of
          coils (NC), sampling points (N) and read outs (NProj)
          a PyOpenCL queue (queue) and the complex coil
          sensitivities (C).
        irgn_par : dict
          A python dict containing the regularization
          parameters for a given gauss newton step.
        queue : list of PyOpenCL.Queues
          A list of PyOpenCL queues to perform the optimization.
        tau : float
          Estimated step size based on operator norm of regularization.
        fval : float
          Estimate of the initial cost function value to
          scale the displayed values.
        prg : PyOpenCL.Program
          A PyOpenCL Program containing the
          kernels for optimization.
        linops : list of PyQMRI Operator
          The linear operators used for fitting.
        coils : PyOpenCL Buffer or empty list
          The coils used for reconstruction.
        model : PyQMRI.Model
          The model which should be fitted
        imagespace : bool, false
          Switch between imagespace (True) and k-space (false) based
          fitting.
        SMS : bool, false
          Switch between SMS (True) and standard (false) reconstruction.

    Attributes
    ----------
      alpha : float
        alpha0 parameter for TGV regularization weight
      beta : float
        alpha1 parameter for TGV regularization weight
      symgrad_shape : tuple of int
        Size of the symmetrized gradient
    """

    def __init__(self, par, irgn_par, queue, tau, fval, prg,
                 linop, coils, model, imagespace=False, **kwargs):

        self._packs = par["packs"]
        self._numofpacks = par["numofpacks"]
        self.data_shape = (self._packs*self._numofpacks, par["NScan"],
                           par["NC"], par["dimY"], par["dimX"])
        self.data_shape_T = (par["NScan"], par["NC"],
                             self._packs*self._numofpacks,
                             par["dimY"], par["dimX"])
        self._expdim_dat = 1
        self._expdim_C = 0

        super().__init__(
            par,
            irgn_par,
            queue,
            tau,
            fval,
            prg,
            linop,
            coils,
            model,
            imagespace=imagespace,
            SMS=True,
            **kwargs)

    def _updateInitial(self,
                       out_fwd, out_adj,
                       in_primal, in_dual):
        out_fwd["Ax"] = self._op.fwdoop(
            [[in_primal["x"], self._coils, self.modelgrad]])
        self._op.adjKyk1(
            [out_adj["Kyk1"]],
            [[in_dual["r"], in_dual["z1"], self._coils, self.modelgrad, []]],
            par=[self._grad_op.ratio])

        self._symgrad_op.fwd(
            [out_fwd["symgradx"]],
            [[in_primal["v"]]])

        self.stream_initial_2.eval(
            [out_fwd["gradx"],
             out_adj["Kyk1"]],
            [[in_primal["x"]],
             [in_dual["z2"], in_dual["z1"], []]],
            [[],
             self._symgrad_op.ratio])

    def _updatePrimal(self,
                      out_primal, out_fwd,
                      in_primal, in_precomp_adj,
                      tau):
        self.update_primal_1.eval(
            [out_primal["x"],
             out_fwd["gradx"]],
            [[in_primal["x"],
              in_precomp_adj["Kyk1"],
              in_primal["xk"],
              self.jacobi],
             []],
            [[tau, self.delta],
             []])
        out_fwd["Ax"] = self._op.fwdoop(
            [[out_primal["x"], self._coils, self.modelgrad]])

        self.update_primal_2.eval(
            [out_primal["v"],
             out_fwd["symgradx"]],
            [[in_primal["v"], in_precomp_adj["Kyk2"]],
             []],
            [[tau],
             []])

    def _updateDual(self,
                    out_dual, out_adj,
                    in_primal,
                    in_primal_new,
                    in_dual,
                    in_precomp_fwd,
                    in_precomp_fwd_new,
                    in_precomp_adj,
                    data,
                    beta,
                    tau,
                    theta):

        (lhs1, ynorm1) = self.stream_update_z1.evalwithnorm(
            [out_dual["z1"]],
            [[in_dual["z1"],
              in_precomp_fwd_new["gradx"],
              in_precomp_fwd["gradx"],
              in_primal_new["v"], in_primal["v"]]],
            [[beta*tau, theta,
              self.alpha, self.omega]])
        (lhs2, ynorm2) = self.stream_update_r.evalwithnorm(
            [out_dual["r"]],
            [[in_dual["r"], in_precomp_fwd_new["Ax"],
              in_precomp_fwd["Ax"], data]],
            [[beta*tau, theta,
              self.lambd]])
        (lhs3, ynorm3) = self._op.adjKyk1(
            [out_adj["Kyk1"]],
            [[out_dual["r"],
              out_dual["z1"],
              self._coils, self.modelgrad, in_precomp_adj["Kyk1"]]],
            par=[self._grad_op.ratio])

        (lhs4, ynorm4) = self.update_dual_2.evalwithnorm(
            [out_dual["z2"],
             out_adj["Kyk2"]],
            [[in_dual["z2"], in_precomp_fwd_new["symgradx"],
              in_precomp_fwd["symgradx"]],
             [[], out_dual["z1"], in_precomp_adj["Kyk2"]]],
            [[beta*tau, theta, self.beta],
             self._symgrad_op.ratio])

        ynorm = np.abs(ynorm1+ynorm2+ynorm3+ynorm4)**(1/2)
        lhs = np.sqrt(beta)*tau*np.abs(lhs1+lhs2+lhs3+lhs4)**(1/2)

        return lhs, ynorm


class PDSolverStreamedTV(PDSolverStreamed):
    """Streamed TV optimization.

    Parameters
    ----------
        par : dict
          A python dict containing the necessary information to
          setup the object. Needs to contain the number of slices (NSlice),
          number of scans (NScan), image dimensions (dimX, dimY), number of
          coils (NC), sampling points (N) and read outs (NProj)
          a PyOpenCL queue (queue) and the complex coil
          sensitivities (C).
        irgn_par : dict
          A python dict containing the regularization
          parameters for a given gauss newton step.
        queue : list of PyOpenCL.Queues
          A list of PyOpenCL queues to perform the optimization.
        tau : float
          Estimated step size based on operator norm of regularization.
        fval : float
          Estimate of the initial cost function value to
          scale the displayed values.
        prg : PyOpenCL.Program
          A PyOpenCL Program containing the
          kernels for optimization.
        linops : list of PyQMRI Operator
          The linear operators used for fitting.
        coils : PyOpenCL Buffer or empty list
          The coils used for reconstruction.
        model : PyQMRI.Model
          The model which should be fitted
        imagespace : bool, false
          Switch between imagespace (True) and k-space (false) based
          fitting.
        SMS : bool, false
          Switch between SMS (True) and standard (false) reconstruction.

    Attributes
    ----------
      alpha : float
        alpha0 parameter for TGV regularization weight
      symgrad_shape : tuple of int
        Size of the symmetrized gradient
    """

    def __init__(self, par, irgn_par, queue, tau, fval, prg,
                 linop, coils, model, imagespace=False, SMS=False, **kwargs):

        super().__init__(
            par,
            irgn_par,
            queue,
            tau,
            fval,
            prg,
            coils,
            model,
            imagespace=imagespace,
            **kwargs)

        self.alpha = irgn_par["gamma"]
        self._op = linop[0]
        self._grad_op = linop[1]
        self._symgrad_op = linop[2]

        self._setup_reg_tmp_arrays("TV", SMS=SMS)

    def _setupVariables(self, inp, data):

        primal_vars = {}
        primal_vars_new = {}
        tmp_results_adjoint = {}
        tmp_results_adjoint_new = {}

        primal_vars["x"] = inp[0]
        primal_vars["xk"] = primal_vars["x"].copy()
        primal_vars_new["x"] = np.zeros_like(primal_vars["x"])

        tmp_results_adjoint["Kyk1"] = np.zeros_like(primal_vars["x"])
        tmp_results_adjoint_new["Kyk1"] = np.zeros_like(primal_vars["x"])

        dual_vars = {}
        dual_vars_new = {}
        tmp_results_forward = {}
        tmp_results_forward_new = {}
        dual_vars["r"] = np.zeros(
            data.shape,
            dtype=self._DTYPE)
        dual_vars_new["r"] = np.zeros_like(dual_vars["r"])

        dual_vars["z1"] = np.zeros(primal_vars["x"].shape+(4,),
                                   dtype=self._DTYPE)
        dual_vars_new["z1"] = np.zeros_like(dual_vars["z1"])

        tmp_results_forward["gradx"] = np.zeros_like(
            dual_vars["z1"])
        tmp_results_forward_new["gradx"] = np.zeros_like(
            dual_vars["z1"])
        tmp_results_forward["Ax"] = np.zeros_like(data)
        tmp_results_forward_new["Ax"] = np.zeros_like(data)

        return (primal_vars,
                primal_vars_new,
                tmp_results_forward,
                tmp_results_forward_new,
                dual_vars,
                dual_vars_new,
                tmp_results_adjoint,
                tmp_results_adjoint_new,
                data)

    def _updateInitial(self,
                       out_fwd, out_adj,
                       in_primal, in_dual):

        self.stream_initial_1.eval(
            [out_fwd["Ax"],
             out_adj["Kyk1"]],
            [
                [in_primal["x"], self._coils, self.modelgrad],
                [in_dual["r"], in_dual["z1"],
                 self._coils, self.modelgrad, []]],
            [[],
             [self._grad_op.ratio]])

    def _updatePrimal(self,
                      out_primal, out_fwd,
                      in_primal, in_precomp_adj,
                      tau):
        self.update_primal_1.eval(
            [out_primal["x"],
             out_fwd["gradx"],
             out_fwd["Ax"]],
            [[in_primal["x"],
              in_precomp_adj["Kyk1"],
              in_primal["xk"],
              self.jacobi],
             [],
             [[], self._coils, self.modelgrad]],
            [[tau, self.delta],
             [],
             []])

    def _updateDual(self,
                    out_dual, out_adj,
                    in_primal,
                    in_primal_new,
                    in_dual,
                    in_precomp_fwd,
                    in_precomp_fwd_new,
                    in_precomp_adj,
                    data,
                    beta,
                    tau,
                    theta):

        (lhs1, ynorm1) = self.update_dual_1.evalwithnorm(
            [out_dual["z1"],
             out_dual["r"],
             out_adj["Kyk1"]],
            [[in_dual["z1"], in_precomp_fwd_new["gradx"],
              in_precomp_fwd["gradx"]],
             [in_dual["r"], in_precomp_fwd_new["Ax"],
              in_precomp_fwd["Ax"], data],
             [[], [], self._coils, self.modelgrad, in_precomp_adj["Kyk1"]]],
            [
                [beta*tau, theta, self.alpha, self.omega],
                [beta * tau, theta, self.lambd],
                [self._grad_op.ratio]
            ])

        ynorm = np.abs(ynorm1)**(1/2)
        lhs = np.sqrt(beta) * tau * np.abs(lhs1)**(1/2)

        return lhs, ynorm

    def _calcResidual(
            self,
            in_primal,
            in_dual,
            in_precomp_fwd,
            in_precomp_adj,
            data):

        primal_new = (
            self.lambd / 2 * np.vdot(
                in_precomp_fwd["Ax"] - data,
                in_precomp_fwd["Ax"] - data)
            + self.alpha * np.sum(
                abs(in_precomp_fwd["gradx"])
                )
            + 1 / (2 * self.delta) * np.vdot(
                (in_primal["x"] - in_primal["xk"])*self.jacobi,
                in_primal["x"] - in_primal["xk"]
                )
            ).real

        dual = (
            -self.delta / 2 * np.vdot(
                - in_precomp_adj["Kyk1"]/self.jacobi,
                - in_precomp_adj["Kyk1"])
            - np.vdot(
                in_primal["xk"],
                - in_precomp_adj["Kyk1"]
                )
            - 1 / (2 * self.lambd) * np.vdot(
                in_dual["r"],
                in_dual["r"])
            - np.vdot(data, in_dual["r"])
            ).real

        if self.unknowns_H1 > 0:
            primal_new += (
                 self.omega / 2 * np.vdot(
                     in_precomp_fwd["gradx"][self.unknowns_TGV:],
                     in_precomp_fwd["gradx"][self.unknowns_TGV:]
                     )
                 ).real

            dual += (
                - 1 / (2 * self.omega) * np.vdot(
                    in_dual["z1"][self.unknowns_TGV:],
                    in_dual["z1"][self.unknowns_TGV:]
                    )
                ).real
        gap = np.abs(primal_new - dual)
        return primal_new, dual, gap


class PDSolverStreamedTVSMS(PDSolverStreamedTV):
    """Streamed TV optimization for SMS data.

    Parameters
    ----------
        par : dict
          A python dict containing the necessary information to
          setup the object. Needs to contain the number of slices (NSlice),
          number of scans (NScan), image dimensions (dimX, dimY), number of
          coils (NC), sampling points (N) and read outs (NProj)
          a PyOpenCL queue (queue) and the complex coil
          sensitivities (C).
        irgn_par : dict
          A python dict containing the regularization
          parameters for a given gauss newton step.
        queue : list of PyOpenCL.Queues
          A list of PyOpenCL queues to perform the optimization.
        tau : float
          Estimated step size based on operator norm of regularization.
        fval : float
          Estimate of the initial cost function value to
          scale the displayed values.
        prg : PyOpenCL.Program
          A PyOpenCL Program containing the
          kernels for optimization.
        linops : list of PyQMRI Operator
          The linear operators used for fitting.
        coils : PyOpenCL Buffer or empty list
          The coils used for reconstruction.
        model : PyQMRI.Model
          The model which should be fitted
        imagespace : bool, false
          Switch between imagespace (True) and k-space (false) based
          fitting.

    Attributes
    ----------
      alpha : float
        alpha0 parameter for TGV regularization weight
      symgrad_shape : tuple of int
        Size of the symmetrized gradient
    """

    def __init__(self, par, irgn_par, queue, tau, fval, prg,
                 linop, coils, model, imagespace=False, **kwargs):
        self._packs = par["packs"]
        self._numofpacks = par["numofpacks"]
        self.data_shape = (self._packs*self._numofpacks, par["NScan"],
                           par["NC"], par["dimY"], par["dimX"])
        self.data_shape_T = (par["NScan"], par["NC"],
                             self._packs*self._numofpacks,
                             par["dimY"], par["dimX"])

        self._expdim_dat = 1
        self._expdim_C = 0

        super().__init__(
            par,
            irgn_par,
            queue,
            tau,
            fval,
            prg,
            linop,
            coils,
            model,
            imagespace=imagespace,
            SMS=True,
            **kwargs)

    def _updateInitial(self,
                       out_fwd, out_adj,
                       in_primal, in_dual):
        out_fwd["Ax"] = self._op.fwdoop(
            [[in_primal["x"], self._coils, self.modelgrad]])
        self._op.adjKyk1(
            [out_adj["Kyk1"]],
            [[in_dual["r"], in_dual["z1"], self._coils, self.modelgrad, []]],
            par=[self._grad_op.ratio])

    def _updatePrimal(self,
                      out_primal, out_fwd,
                      in_primal, in_precomp_adj,
                      tau):
        self.update_primal_1.eval(
            [out_primal["x"],
             out_fwd["gradx"]],
            [[in_primal["x"],
              in_precomp_adj["Kyk1"],
              in_primal["xk"],
              self.modelgrad],
             []],
            [[tau, self.delta],
             []])
        out_fwd["Ax"] = self._op.fwdoop(
            [[out_primal["x"], self._coils, self.modelgrad]])

    def _updateDual(self,
                    out_dual, out_adj,
                    in_primal,
                    in_primal_new,
                    in_dual,
                    in_precomp_fwd,
                    in_precomp_fwd_new,
                    in_precomp_adj,
                    data,
                    beta,
                    tau,
                    theta):

        (lhs1, ynorm1) = self.stream_update_z1.evalwithnorm(
            [out_dual["z1"]],
            [[in_dual["z1"],
              in_precomp_fwd_new["gradx"],
              in_precomp_fwd["gradx"]]],
            [[beta*tau, theta,
              self.alpha, self.omega]])
        (lhs2, ynorm2) = self.stream_update_r.evalwithnorm(
            [out_dual["r"]],
            [[in_dual["r"], in_precomp_fwd_new["Ax"],
              in_precomp_fwd["Ax"], data]],
            [[beta*tau, theta,
              self.lambd]])
        (lhs3, ynorm3) = self._op.adjKyk1(
            [out_adj["Kyk1"]],
            [[out_dual["r"],
              out_dual["z1"],
              self._coils, self.modelgrad, in_precomp_adj["Kyk1"]]],
            par=[self._grad_op.ratio])

        ynorm = np.abs(ynorm1+ynorm2+ynorm3)**(1/2)
        lhs = np.sqrt(beta)*tau*np.abs(lhs1+lhs2+lhs3)**(1/2)

        return lhs, ynorm


class PDSoftSenseBaseSolver:
    """Primal Dual Soft-SENSE optimization.

    This Class performs a primal-dual algorithm for solving a Soft-SENSE
    reconstruction on complex input data

    Parameters
    ----------
      par : dict
        A python dict containing the necessary information to
        setup the object. Needs to contain the number of slices (NSlice),
        number of scans (NScan), image dimensions (dimX, dimY), number of
        coils (NC), sampling points (N) and read outs (NProj)
        a PyOpenCL queue (queue) and the complex coil
        sensitivities (C).
      pdsose_par : dict
        A python dict containing the required
        parameters for the regularized Soft-SENSE reconstruction.
      queue : list of PyOpenCL.Queues
        A list of PyOpenCL queues to perform the optimization.
      tau : float
        Estimate of the initial step size based on the
        operator norm of the linear operator.
      fval : float
        Estimate of the initial cost function value to
        scale the displayed values.
      prg : PyOpenCL Program A PyOpenCL Program containing the
        kernels for optimization.
      coil : PyOpenCL Buffer or empty list
         The coils used for reconstruction.

    Attributes
    ----------
      lambd : float
        Regularization parameter in front of data fidelity term.
      tol : float
        Relative toleraze to stop iterating
      stag : float
        Stagnation detection parameter
      adaptive_stepsize : bool
        Use adaptive step size
      tau : float
        Estimated step size based on operator norm of regularization.
      unknowns_TGV : int
        Number of T(G)V unknowns
      unknowns : int
        Total number of unknowns --> Reflects the number of cmaps for
        Soft-SENSE
      num_dev : int
        Total number of compute devices
      dz : float
        Ratio between 3rd dimension and isotropic 1st and 2nd image dimension.
    """

    def __init__(self,
                 par,
                 pdsose_par,
                 queue,
                 tau,
                 fval,
                 prg,
                 coils,
                 DTYPE=np.complex64,
                 DTYPE_real=np.float32):

        self._DTYPE = DTYPE
        self._DTYPE_real = DTYPE_real
        self.sigma = self._DTYPE_real(1 / np.sqrt(12))
        self.lambd = self._DTYPE_real(pdsose_par["lambd"])
        self.adaptive_stepsize = pdsose_par["adaptive_stepsize"]
        self.stag = pdsose_par["stag"]
        self.tol = pdsose_par["tol"]
        self.tau = tau
        self.unknowns = par["unknowns"]
        self.unknowns_TGV = par["unknowns_TGV"]
        self.num_dev = len(par["num_dev"])
        self.dz = par["dz"]
        self._fval_init = fval
        self._prg = prg
        self._queue = queue
        self._coils = coils
        self._kernelsize = (par["par_slices"] + par["overlap"], par["dimY"],
                            par["dimX"])
        if self._DTYPE is np.complex64:
            self.abskrnl = clred.ReductionKernel(
                par["ctx"][0], self._DTYPE_real, 0,
                reduce_expr="a+b",
                map_expr="hypot(x[i].s0,x[i].s1)",
                arguments="__global float2 *x")
            self.abskrnldiff = clred.ReductionKernel(
                par["ctx"][0], self._DTYPE_real, 0,
                reduce_expr="a+b",
                map_expr="hypot(x[i].s0-y[i].s0,x[i].s1-y[i].s1)",
                arguments="__global float2 *x, __global float2 *y")
            self.normkrnl = clred.ReductionKernel(
                par["ctx"][0], self._DTYPE_real, 0,
                reduce_expr="a+b",
                map_expr="pown(x[i].s0,2)+pown(x[i].s1,2)",
                arguments="__global float2 *x")
            self.normkrnlweighted = clred.ReductionKernel(
                par["ctx"][0], self._DTYPE_real, 0,
                reduce_expr="a+b",
                map_expr="(pown(x[i].s0,2)+pown(x[i].s1,2))*w[i]",
                arguments="__global float2 *x, __global float *w")
            self.normkrnldiff = clred.ReductionKernel(
                par["ctx"][0], self._DTYPE_real, 0,
                reduce_expr="a+b",
                map_expr="pown(x[i].s0-y[i].s0,2)+pown(x[i].s1-y[i].s1,2)",
                arguments="__global float2 *x, __global float2 *y")
            self.normkrnlweighteddiff = clred.ReductionKernel(
                par["ctx"][0], self._DTYPE_real, 0,
                reduce_expr="a+b",
                map_expr="(pown(x[i].s0-y[i].s0,2)+pown(x[i].s1-y[i].s1,2))*w[i]",
                arguments="__global float2 *x, __global float2 *y, __global float *w")
        elif self._DTYPE is np.complex128:
            self.abskrnl = clred.ReductionKernel(
                par["ctx"][0], self._DTYPE_real, 0,
                reduce_expr="a+b",
                map_expr="hypot(x[i].s0,x[i].s1)",
                arguments="__global double2 *x")
            self.abskrnldiff = clred.ReductionKernel(
                par["ctx"][0], self._DTYPE_real, 0,
                reduce_expr="a+b",
                map_expr="hypot(x[i].s0-y[i].s0,x[i].s1-y[i].s1)",
                arguments="__global double2 *x, __global double2 *y")
            self.normkrnl = clred.ReductionKernel(
                par["ctx"][0], self._DTYPE_real, 0,
                reduce_expr="a+b",
                map_expr="pown(x[i].s0,2)+pown(x[i].s1,2)",
                arguments="__global double2 *x")
            self.normkrnlweighted = clred.ReductionKernel(
                par["ctx"][0], self._DTYPE_real, 0,
                reduce_expr="a+b",
                map_expr="(pown(x[i].s0,2)+pown(x[i].s1,2))*w[i]",
                arguments="__global double2 *x, __global double *w")
            self.normkrnldiff = clred.ReductionKernel(
                par["ctx"][0], self._DTYPE_real, 0,
                reduce_expr="a+b",
                map_expr="pown(x[i].s0-y[i].s0,2)+pown(x[i].s1-y[i].s1,2)",
                arguments="__global double2 *x, __global double2 *y")
            self.normkrnlweighteddiff = clred.ReductionKernel(
                par["ctx"][0], self._DTYPE_real, 0,
                reduce_expr="a+b",
                map_expr="(pown(x[i].s0-y[i].s0,2)+pown(x[i].s1-y[i].s1,2))*w[i]",
                arguments="__global double2 *x, __global double2 *y, __global double *w")

    @staticmethod
    def factory(
            prg,
            queue,
            par,
            pdsose_par,
            init_fval,
            coils,
            linops,
            reg_type='TGV',
            streamed=False,
            DTYPE=np.complex64,
            DTYPE_real=np.float32):
        """
        Generate a PDSoftSenseSolver object.

        Parameters
        ----------
          prg : PyOpenCL.Program
            A PyOpenCL Program containing the
            kernels for optimization.
          queue : list of PyOpenCL.Queues
            A list of PyOpenCL queues to perform the optimization.
          par : dict
            A python dict containing the necessary information to
            setup the object. Needs to contain the number of slices (NSlice),
            number of scans (NScan), image dimensions (dimX, dimY), number of
            coils (NC), sampling points (N) and read outs (NProj)
            a PyOpenCL queue (queue) and the complex coil
            sensitivities (C).
          pdsose_par : dict
            A python dict containing the parameters for the
            regularized Soft-SENSE reconstruction
          init_fval : float
            Estimate of the initial cost function value to
            scale the displayed values.
          coils : PyOpenCL Buffer or empty list
            The coils used for reconstruction.
          linops : list of PyQMRI Operator
            The linear operators used for fitting.
          reg_type : string, "TGV"
            String to choose between "TV" and "TGV"
            optimization.
          streamed : bool, false
            Switch between streamed (1) and normal (0) reconstruction.
          DTYPE : numpy.dtype, numpy.complex64
             Complex working precission.
          DTYPE_real : numpy.dtype, numpy.float32
            Real working precission.
        """
        if reg_type == 'TV':
            if not streamed:
                pdop = PDSoftSenseSolverTV(
                    par,
                    pdsose_par,
                    queue,
                    np.float32(1 / np.sqrt(12)),
                    init_fval,
                    prg,
                    linops,
                    coils,
                    DTYPE=DTYPE,
                    DTYPE_real=DTYPE_real)
            else:
                pdop = PDSoftSenseSolverStreamedTV(
                    par,
                    pdsose_par,
                    queue,
                    np.float32(1 / np.sqrt(12)),
                    init_fval,
                    prg,
                    linops,
                    coils,
                    DTYPE=DTYPE,
                    DTYPE_real=DTYPE_real)
        elif reg_type == 'TGV':
            if not streamed:
                pdop = PDSoftSenseSolverTGV(
                    par,
                    pdsose_par,
                    queue,
                    np.float32(1 / np.sqrt(12)),
                    init_fval,
                    prg,
                    linops,
                    coils,
                    DTYPE=DTYPE,
                    DTYPE_real=DTYPE_real)
            else:
                pdop = PDSoftSenseSolverStreamedTGV(
                    par,
                    pdsose_par,
                    queue,
                    np.float32(1 / np.sqrt(12)),
                    init_fval,
                    prg,
                    linops,
                    coils,
                    DTYPE=DTYPE,
                    DTYPE_real=DTYPE_real)
        else:
            raise NotImplementedError
        return pdop

    def __del__(self):
        """
        Destructor.

        Releases GPU memory arrays.
        """

    def run(self, inp, data, iters):
        """
        Optimization with 3D T(G)V regularization.

        Parameters
        ----
          inp (numpy.array):
            Initial guess for the reconstruction
          data (numpy.array):
            The complex valued (undersampled) kspace data.
          iters (int):
            Number of primal-dual iterations to run

        Returns
        -------
          tupel:
            Primal variable x. If no streaming is used, the two
            entries are opf class PyOpenCL.Array, otherwise Numpy.Array.
        """

        tau = self.tau
        sigma = self.sigma
        theta = np.float32(1.0)

        primal = [0]
        dual = [0]
        gap = [0]

        (primal_vars,
         primal_vars_new,
         tmp_results_forward,
         dual_vars,
         dual_vars_new,
         tmp_results_adjoint,
         data) = self._setupVariables(inp, data)

        self._updateInitial(
            out_fwd=tmp_results_forward,
            out_adj=tmp_results_adjoint,
            in_primal=primal_vars,
            in_dual=dual_vars
        )

        for i in range(iters):
            self._updateDual(
                out_dual=dual_vars_new,
                out_adj=tmp_results_adjoint,
                in_primal=primal_vars_new,
                in_dual=dual_vars,
                in_precomp_fwd=tmp_results_forward,
                data=data,
                sigma=sigma
            )

            self._updatePrimal(
                out_primal=primal_vars_new,
                out_fwd=tmp_results_forward,
                in_primal=primal_vars,
                in_precomp_adj=tmp_results_adjoint,
                tau=tau,
                theta=theta
            )

            if self.adaptive_stepsize:
                tau, sigma = self._updateStepSize(
                    primal_vars=primal_vars,
                    primal_vars_new=primal_vars_new,
                    tmp_results_forward=tmp_results_forward,
                    theta=theta,
                    tau=tau,
                    sigma=sigma
                )

            self._extrapolatePrimal(
                out_primal=primal_vars,
                out_fwd=tmp_results_forward,
                in_primal=primal_vars_new,
                theta=theta)

            for j in primal_vars_new:
                (primal_vars[j],
                 primal_vars_new[j]) = \
                    (primal_vars_new[j],
                     primal_vars[j])

            for k in dual_vars_new:
                (dual_vars[k],
                 dual_vars_new[k]) = \
                    (dual_vars_new[k],
                     dual_vars[k])

            primal_val, dual_val, gap_val = self._calcResidual(
                in_primal=primal_vars,
                in_dual=dual_vars,
                in_precomp_fwd=tmp_results_forward,
                data=data)
            primal.append(primal_val)
            dual.append(dual_val)
            gap.append(gap_val)

            if self.adaptive_stepsize and not np.mod(i+1, 10):
                print("Iteration: %d \n Current step size: %f" % (i+1, tau))

            if np.abs(primal[-2] - primal[-1]) / primal[1] < \
                    self.tol:
                print(
                    "Terminated at iteration %d because the energy "
                    "decrease in the primal problem was %.3e which is below the "
                    "relative tolerance of %.3e" %
                    (i + 1,
                     np.abs(primal[-2] - primal[-1]) / primal[1],
                     self.tol))
                return primal_vars, i
            if np.abs(np.abs(dual[-2] - dual[-1]) / dual[1]) < \
                    self.tol:
                print(
                    "Terminated at iteration %d because the energy "
                    "decrease in the dual problem was %.3e which is below the "
                    "relative tolerance of %.3e" %
                    (i + 1,
                     np.abs(np.abs(dual[-2] - dual[-1]) / dual[1]),
                     self.tol))
                return primal_vars, i
            if (
                    len(gap) > 40 and
                    np.abs(np.mean(gap[-40:-20]) - np.mean(gap[-20:]))
                    / np.mean(gap[-40:]) < self.stag
            ):
                print(
                    "Terminated at iteration %d "
                    "because the method stagnated. Relative difference: %.3e" %
                    (i + 1, np.abs(np.mean(gap[-20:-10]) - np.mean(gap[-10:]))
                     / np.mean(gap[-20:-10])))
                return primal_vars, i
            if np.abs((gap[-1] - gap[-2]) / gap[1]) < self.tol:
                print(
                    "Terminated at iteration %d because the energy "
                    "decrease in the PD-gap was %.3e which is below the "
                    "relative tolerance of %.3e"
                    % (i + 1, np.abs((gap[-1] - gap[-2]) / gap[1]), self.tol))
                return primal_vars, i
            sys.stdout.write(
                "Iteration: %04d ---- Primal: %2.2e, "
                "Dual: %2.2e, Gap: %2.2e\r" %
                (i + 1, 1000 * primal[-1] / gap[1],
                 1000 * dual[-1] / gap[1],
                 1000 * gap[-1] / gap[1]))
            sys.stdout.flush()

        return primal_vars, i

    def _updateInitial(
            self,
            out_fwd,
            out_adj,
            in_primal,
            in_dual):
        pass

    def _updatePrimal(
            self,
            out_primal,
            out_fwd,
            in_primal,
            in_precomp_adj,
            tau,
            theta):
        pass

    def _updateDual(self,
                    out_dual,
                    out_adj,
                    in_primal,
                    in_dual,
                    in_precomp_fwd,
                    data,
                    sigma):
        pass

    def _updateStepSize(self,
                        primal_vars,
                        primal_vars_new,
                        tmp_results_forward,
                        theta,
                        tau,
                        sigma):
        return {}, {}

    def _extrapolatePrimal(self,
                           out_primal,
                           out_fwd,
                           in_primal,
                           theta):
        pass

    def _calcResidual(self,
                      in_primal,
                      in_dual,
                      in_precomp_fwd,
                      data):
        return {}, {}, {}

    def _setupVariables(self,
                        inp,
                        data):
        pass

    def extrapolate_x(self, outp, inp, par=None, idx=0, idxq=0,
                      bound_cond=0, wait_for=None):
        """Extrapolation step of the x variable in the Primal-Dual Algorithm.

        Parameters
        ----------
          outp : PyOpenCL.Array
            The result of the update step
          inp : PyOpenCL.Array
            The previous values of x
          par : list
            List of necessary parameters for the update
          idx : int
            Index of the device to use
          idxq : int
            Index of the queue to use
          bound_cond : int
            Apply boundary condition (1) or not (0).
          wait_for : list of PyOpenCL.Events, None
            A optional list for PyOpenCL.Events to wait for

        Returns
        -------
            PyOpenCL.Event:
                A PyOpenCL.Event to wait for.
        """
        if wait_for is None:
            wait_for = []
        return self._prg[idx].extrapolate_x(
            self._queue[4 * idx + idxq], (outp.size,), None,
            outp.data,
            inp[0].data,
            inp[1].data,
            self._DTYPE_real(par[0]),
            wait_for=(outp.events + inp[0].events
                      + inp[1].events + wait_for))

    def extrapolate_v(self, outp, inp, par=None, idx=0, idxq=0,
                      bound_cond=0, wait_for=None):
        """Extrapolation step of the v variable in the Primal-Dual Algorithm.

        Parameters
        ----------
          outp : PyOpenCL.Array
            The result of the update step
          inp : PyOpenCL.Array
            The previous values of x
          par : list
            List of necessary parameters for the update
          idx : int
            Index of the device to use
          idxq : int
            Index of the queue to use
          bound_cond : int
            Apply boundary condition (1) or not (0).
          wait_for : list of PyOpenCL.Events, None
            A optional list for PyOpenCL.Events to wait for

        Returns
        -------
            PyOpenCL.Event:
                A PyOpenCL.Event to wait for.
        """
        if wait_for is None:
            wait_for = []
        return self._prg[idx].extrapolate_v(
            self._queue[4 * idx + idxq], (outp[..., 0].size,), None,
            outp.data,
            inp[0].data,
            inp[1].data,
            self._DTYPE_real(par[0]),
            wait_for=(outp.events + inp[0].events
                      + inp[1].events + wait_for))

    def update_x(self, outp, inp, par=None, idx=0, idxq=0,
                 bound_cond=0, wait_for=None):
        """Primal update of the x variable in the Primal-Dual Algorithm.

        Parameters
        ----------
          outp : PyOpenCL.Array
            The result of the update step
          inp : PyOpenCL.Array
            The previous values of x
          par : list
            List of necessary parameters for the update
          idx : int
            Index of the device to use
          idxq : int
            Index of the queue to use
          bound_cond : int
            Apply boundary condition (1) or not (0).
          wait_for : list of PyOpenCL.Events, None
            A optional list for PyOpenCL.Events to wait for

        Returns
        -------
            PyOpenCL.Event:
                A PyOpenCL.Event to wait for.
        """
        if wait_for is None:
            wait_for = []
        return self._prg[idx].update_x(
            self._queue[4 * idx + idxq], (outp.size,), None,
            outp.data,
            inp[0].data,
            inp[1].data,
            self._DTYPE_real(par[0]),
            self._DTYPE_real(par[1]),
            wait_for=(outp.events + inp[0].events
                      + inp[1].events + wait_for))

    def update_x_tgv(self, outp, inp, par=None, idx=0, idxq=0,
                     bound_cond=0, wait_for=None):
        """Primal update of the x variable in the Primal-Dual Algorithm for TGV.

        Parameters
        ----------
          outp : PyOpenCL.Array
            The result of the update step
          inp : PyOpenCL.Array
            The previous values of x
          par : list
            List of necessary parameters for the update
          idx : int
            Index of the device to use
          idxq : int
            Index of the queue to use
          bound_cond : int
            Apply boundary condition (1) or not (0).
          wait_for : list of PyOpenCL.Events, None
            A optional list for PyOpenCL.Events to wait for

        Returns
        -------
            PyOpenCL.Event:
                A PyOpenCL.Event to wait for.
        """
        if wait_for is None:
            wait_for = []
        return self._prg[idx].update_x_explicit(
            self._queue[4 * idx + idxq], (outp.size,), None,
            outp.data,
            inp[0].data,
            inp[1].data,
            inp[2].data,
            self._DTYPE_real(par[0]),         # tau
            self._DTYPE_real(par[1]),         # theta
            wait_for=outp.events + inp[0].events +
            inp[1].events + inp[2].events + wait_for)

    def update_y(self, outp, inp, par=None, idx=0, idxq=0,
                 bound_cond=0, wait_for=None):
        """Update the data dual variable y.

        Parameters
        ----------
          outp : PyOpenCL.Array
            The result of the update step
          inp : PyOpenCL.Array
            The previous values of x
          par : list
            List of necessary parameters for the update
          idx : int
            Index of the device to use
          idxq : int
            Index of the queue to use
          bound_cond : int
            Apply boundary condition (1) or not (0).
          wait_for : list of PyOpenCL.Events, None
            A optional list for PyOpenCL.Events to wait for

        Returns
        -------
            PyOpenCL.Event:
                A PyOpenCL.Event to wait for.
        """
        if wait_for is None:
            wait_for = []
        return self._prg[idx].update_y(
            self._queue[4 * idx + idxq], (outp.size,), None,
            outp.data,
            inp[0].data,
            inp[1].data,
            inp[2].data,
            self._DTYPE_real(par[0]),
            self._DTYPE_real(1 / (1 + par[0] / par[1])),
            wait_for=(outp.events + inp[0].events +
                      inp[1].events + inp[2].events + wait_for))

    def update_z_tv(self, outp, inp, par=None, idx=0, idxq=0,
                    bound_cond=0, wait_for=None):
        """
        Dual update of the z variable in Primal-Dual Algorithm for TV.

        Parameters
        ----------
          outp : PyOpenCL.Array
            The result of the update step
          inp : PyOpenCL.Array
            The previous values of x
          par : list
            List of necessary parameters for the update
          idx : int
            Index of the device to use
          idxq : int
            Index of the queue to use
          bound_cond : int
            Apply boundary condition (1) or not (0).
          wait_for : list of PyOpenCL.Events, None
            A optional list for PyOpenCL.Events to wait for

        Returns
        -------
            PyOpenCL.Event:
                A PyOpenCL.Event to wait for.
        """
        if wait_for is None:
            wait_for = []
        return self._prg[idx].update_z_tv(
            self._queue[4 * idx + idxq],
            self._kernelsize, None,
            outp.data,
            inp[0].data,
            inp[1].data,
            self._DTYPE_real(par[0]),
            np.int32(self.unknowns),
            wait_for=(outp.events + inp[0].events +
                      inp[1].events + wait_for))

    def update_Kyk2(self, outp, inp, par=None, idx=0, idxq=0,
                    bound_cond=0, wait_for=None):
        """Precompute the v-part of the Adjoint Linear operator.

        Parameters
        ----------
          outp : PyOpenCL.Array
            The result of the update step
          inp : PyOpenCL.Array
            The previous values of x
          par : list
            List of necessary parameters for the update
          idx : int
            Index of the device to use
          idxq : int
            Index of the queue to use
          bound_cond : int
            Apply boundary condition (1) or not (0).
          wait_for : list of PyOpenCL.Events, None
            A optional list for PyOpenCL.Events to wait for

        Returns
        -------
            PyOpenCL.Event:
                A PyOpenCL.Event to wait for.
        """
        if wait_for is None:
            wait_for = []
        return self._prg[idx].update_Kyk2(
            self._queue[4 * idx + idxq],
            self._kernelsize, None,
            outp.data, inp[0].data, inp[1].data,
            np.int32(self.unknowns_TGV),
            self._grad_op.ratio[idx].data,
            self._symgrad_op.ratio[idx].data,
            np.int32(bound_cond),
            self._DTYPE_real(self.dz),
            wait_for=(outp.events + inp[0].events
                      + inp[1].events + wait_for))

    def update_z1_tgv(self, outp, inp, par=None, idx=0, idxq=0,
                      bound_cond=0, wait_for=None):
        """
        Dual update of the z1 variable in Primal-Dual Algorithm for TGV.

        Parameters
        ----------
          outp : PyOpenCL.Array
            The result of the update step
          inp : PyOpenCL.Array
            The previous values of x
          par : list
            List of necessary parameters for the update
          idx : int
            Index of the device to use
          idxq : int
            Index of the queue to use
          bound_cond : int
            Apply boundary condition (1) or not (0).
          wait_for : list of PyOpenCL.Events, None
            A optional list for PyOpenCL.Events to wait for

        Returns
        -------
            PyOpenCL.Event:
                A PyOpenCL.Event to wait for.
        """
        if wait_for is None:
            wait_for = []
        return self._prg[idx].update_z1_tgv(
            self._queue[4 * idx + idxq],
            self._kernelsize, None,
            outp.data,
            inp[0].data,
            inp[1].data,
            inp[2].data,
            self._DTYPE_real(par[0]),
            self._DTYPE_real(1 / par[1]),
            np.int32(self.unknowns),
            wait_for=(outp.events + inp[0].events + inp[1].events +
                      inp[2].events + wait_for))

    def update_z2_tgv(self, outp, inp, par=None, idx=0, idxq=0,
                      bound_cond=0, wait_for=None):
        """
        Dual update of the z2 variable in Primal-Dual Algorithm for TGV.

        Parameters
        ----------
          outp : PyOpenCL.Array
            The result of the update step
          inp : PyOpenCL.Array
            The previous values of x
          par : list
            List of necessary parameters for the update
          idx : int
            Index of the device to use
          idxq : int
            Index of the queue to use
          bound_cond : int
            Apply boundary condition (1) or not (0).
          wait_for : list of PyOpenCL.Events, None
            A optional list for PyOpenCL.Events to wait for

        Returns
        -------
            PyOpenCL.Event:
                A PyOpenCL.Event to wait for.
        """
        if wait_for is None:
            wait_for = []
        return self._prg[idx].update_z2_tgv(
            self._queue[4 * idx + idxq],
            self._kernelsize, None,
            outp.data,
            inp[0].data,
            inp[1].data,
            self._DTYPE_real(par[0]),
            self._DTYPE_real(1 / par[1]),
            np.int32(self.unknowns),
            wait_for=(outp.events + inp[0].events +
                      inp[1].events + wait_for))

    def update_v(self, outp, inp, par=None, idx=0, idxq=0,
                 bound_cond=0, wait_for=None):
        """
        Primal update of the v variable in Primal-Dual Algorithm for TGV.

        Parameters
        ----------
          outp : PyOpenCL.Array
            The result of the update step
          inp : PyOpenCL.Array
            The previous values of x
          par : list
            List of necessary parameters for the update
          idx : int
            Index of the device to use
          idxq : int
            Index of the queue to use
          bound_cond : int
            Apply boundary condition (1) or not (0).
          wait_for : list of PyOpenCL.Events, None
            A optional list for PyOpenCL.Events to wait for

        Returns
        -------
            PyOpenCL.Event:
                A PyOpenCL.Event to wait for.
        """
        if wait_for is None:
            wait_for = []
        return self._prg[idx].update_v(
            self._queue[4 * idx + idxq], (outp[..., 0].size,), None,
            outp.data, inp[0].data, inp[1].data,
            self._DTYPE_real(par[0]),
            wait_for=outp.events + inp[0].events + inp[1].events + wait_for)

    def set_fval_init(self, fval):
        """Set the initial value of the cost function.

        Parameters
        ----------
          fval : float
            The initial cost of the optimization problem
        """
        self._fval_init = fval

    def set_tau(self, tau):
        """Set the step size for the primal update.

        Parameters
        ----------
          tau : float
            Step size for the primal update
        """
        self.tau = tau

    def set_sigma(self, sigma):
        """Set the step size for the dual update.

        Parameters
        ----------
          sigma : float
            Step size for the dual update
        """
        self.sigma = sigma


class PDSoftSenseSolverTV(PDSoftSenseBaseSolver):
    """Primal Dual splitting optimization for TV.

    This Class performs a primal-dual variable splitting based reconstruction
    on single precission complex input data.

    Parameters
    ----------
        par : dict
          A python dict containing the necessary information to
          setup the object. Needs to contain the number of slices (NSlice),
          number of scans (NScan), image dimensions (dimX, dimY), number of
          coils (NC), sampling points (N) and read outs (NProj)
          a PyOpenCL queue (queue) and the complex coil
          sensitivities (C).
        pdsose_par : dict
          A python dict containing the regularization
          parameters for a given gauss newton step.
        queue : list of PyOpenCL.Queues
          A list of PyOpenCL queues to perform the optimization.
        tau : float
          Estimated step size based on operator norm of regularization.
        fval : float
          Estimate of the initial cost function value to
          scale the displayed values.
        prg : PyOpenCL.Program
          A PyOpenCL Program containing the
          kernels for optimization.
        linops : list of PyQMRI Operator
          The linear operators used for fitting.
        coils : PyOpenCL Buffer or empty list
          The coils used for reconstruction.
    """

    def __init__(self,
                 par,
                 pdsose_par,
                 queue,
                 tau,
                 fval,
                 prg,
                 linop,
                 coils,
                 **kwargs
                 ):

        super().__init__(
            par,
            pdsose_par,
            queue,
            tau,
            fval,
            prg,
            coils,
            **kwargs)
        self._op = linop[0]
        self._grad_op = linop[1]

    def _setupVariables(self, inp, data):
        data = clarray.to_device(self._queue[0], data.astype(self._DTYPE))

        primal_vars = {}
        primal_vars_new = {}
        tmp_results_adjoint = {}

        primal_vars["x"] = clarray.to_device(self._queue[0], inp)
        primal_vars_new["x"] = clarray.zeros_like(primal_vars["x"])

        tmp_results_adjoint["Kyk1"] = clarray.zeros_like(primal_vars["x"])

        dual_vars = {}
        dual_vars_new = {}
        tmp_results_forward = {}

        dual_vars["y"] = clarray.zeros(
            self._queue[0],
            data.shape,
            dtype=self._DTYPE
        )
        dual_vars["z"] = clarray.zeros(self._queue[0],
                                       primal_vars["x"].shape + (4,),
                                       dtype=self._DTYPE)

        dual_vars_new["y"] = clarray.zeros_like(dual_vars["y"])
        dual_vars_new["z"] = clarray.zeros_like(dual_vars["z"])

        tmp_results_forward["Kx"] = clarray.zeros_like(data)
        tmp_results_forward["gradx"] = clarray.zeros_like(dual_vars["z"])

        return (primal_vars,
                primal_vars_new,
                tmp_results_forward,
                dual_vars,
                dual_vars_new,
                tmp_results_adjoint,
                data)

    def _updateInitial(self,
                       out_fwd, out_adj,
                       in_primal, in_dual):
        out_adj["Kyk1"].add_event(
            self._op.adjKyk1(
                out=out_adj["Kyk1"],
                inp=[
                    in_dual["y"],
                    self._coils,
                    in_dual["z"],
                    self._grad_op.ratio]))

        out_fwd["Kx"].add_event(self._op.fwd(
            out_fwd["Kx"], [in_primal["x"], self._coils]))

        out_fwd["gradx"].add_event(self._grad_op.fwd(
            out_fwd["gradx"], in_primal["x"]))

    def _updatePrimal(self,
                      out_primal, out_fwd,
                      in_primal, in_precomp_adj,
                      tau, theta):
        out_primal["x"].add_event(self.update_x(
            outp=out_primal["x"],
            inp=(in_primal["x"], in_precomp_adj["Kyk1"]),
            par=[tau, 0]))

    def _updateDual(self,
                    out_dual,
                    out_adj,
                    in_primal,
                    in_dual,
                    in_precomp_fwd,
                    data,
                    sigma):
        out_dual["z"].add_event(
            self.update_z_tv(
                outp=out_dual["z"],
                inp=(in_dual["z"], in_precomp_fwd["gradx"]),
                par=[sigma]))

        out_dual["y"].add_event(
            self.update_y(
                outp=out_dual["y"],
                inp=(in_dual["y"], in_precomp_fwd["Kx"], data),
                par=[sigma, self.lambd]))

        out_adj["Kyk1"].add_event(
            self._op.adjKyk1(
                out=out_adj["Kyk1"],
                inp=[
                    out_dual["y"],
                    self._coils,
                    out_dual["z"],
                    self._grad_op.ratio]))

    def _updateStepSize(self,
                        primal_vars,
                        primal_vars_new,
                        tmp_results_forward,
                        theta,
                        tau,
                        sigma):
        diffx = primal_vars_new["x"] - primal_vars["x"]
        nx = clarray.vdot(diffx, diffx).real ** (1 / 2)
        nx = nx.get()

        fwddiffx = self._op.fwdoop([diffx, self._coils])
        graddiffx = self._grad_op.fwdoop(diffx)
        nKx = (
            clarray.vdot(
                fwddiffx,
                fwddiffx
            )
            + clarray.vdot(
                graddiffx,
                graddiffx
            )
        ).real ** (1 / 2)
        nKx = nKx.get()
        n = nx / nKx if nKx != 0 else 0
        s = sigma * tau  # np.sqrt(sigma * tau)
        fac = theta * sigma * tau  # np.sqrt(theta * sigma * tau)

        if fac >= n > 0:
            s = n
        elif s >= n > fac:
            s = np.sqrt(fac)
        else:
            s = np.sqrt(s)

        return s, s

    def _extrapolatePrimal(self,
                           out_primal,
                           out_fwd,
                           in_primal,
                           theta):
        out_primal["x"].add_event(
            self.extrapolate_x(
                outp=out_primal["x"],
                inp=(in_primal["x"], out_primal["x"]),
                par=[theta]))

        out_fwd["Kx"].add_event(self._op.fwd(
            out_fwd["Kx"], [out_primal["x"], self._coils]))

        out_fwd["gradx"].add_event(self._grad_op.fwd(
            out_fwd["gradx"], out_primal["x"]))

    def _calcResidual(self,
                      in_primal,
                      in_dual,
                      in_precomp_fwd,
                      data):

        Kx = self._op.fwdoop([in_primal["x"], self._coils])
        gradx = self._grad_op.fwdoop(in_primal["x"])

        primal = (
            self.lambd / 2 *
            self.normkrnldiff(Kx, data)
            + self.abskrnl(gradx)
        ).real

        dual = (
            1 / (2 * self.lambd) * clarray.vdot(
                in_dual["y"],
                in_dual["y"]
            )
        ).real

        gap = np.abs(primal - dual)
        return primal.get(), dual.get(), gap.get()


class PDSoftSenseSolverTGV(PDSoftSenseBaseSolver):
    """Primal Dual splitting optimization for TGV.

    This Class performs a primal-dual variable splitting based reconstruction
    on single precission complex input data.

    Parameters
    ----------
        par : dict
          A python dict containing the necessary information to
          setup the object. Needs to contain the number of slices (NSlice),
          number of scans (NScan), image dimensions (dimX, dimY), number of
          coils (NC), sampling points (N) and read outs (NProj)
          a PyOpenCL queue (queue) and the complex coil
          sensitivities (C).
        pdsose_par : dict
          A python dict containing the regularization
          parameters for a given gauss newton step.
        queue : list of PyOpenCL.Queues
          A list of PyOpenCL queues to perform the optimization.
        tau : float
          Estimated step size based on operator norm of regularization.
        fval : float
          Estimate of the initial cost function value to
          scale the displayed values.
        prg : PyOpenCL.Program
          A PyOpenCL Program containing the
          kernels for optimization.
        linops : list of PyQMRI Operator
          The linear operators used for fitting.
        coils : PyOpenCL Buffer or empty list
          The coils used for reconstruction.

    Attributes
    ----------
      alpha : float
        TV regularization weight
    """

    def __init__(self,
                 par,
                 pdsose_par,
                 queue,
                 tau,
                 fval,
                 prg,
                 linop,
                 coils,
                 **kwargs):

        super().__init__(
            par,
            pdsose_par,
            queue,
            tau,
            fval,
            prg,
            coils,
            **kwargs)

        self.alpha_0 = self._DTYPE_real(pdsose_par["alpha0"])      # alpha_0
        self.alpha_1 = self._DTYPE_real(pdsose_par["alpha1"])      # alpha_1

        self._op = linop[0]
        self._grad_op = linop[1]
        self._symgrad_op = linop[2]

    def _setupVariables(self, inp, data):
        data = clarray.to_device(self._queue[0], data.astype(self._DTYPE))

        primal_vars = {}
        primal_vars_new = {}
        tmp_results_adjoint = {}

        primal_vars["x"] = clarray.to_device(self._queue[0], inp)
        primal_vars["v"] = clarray.zeros(self._queue[0],
                                         primal_vars["x"].shape + (4,),
                                         dtype=self._DTYPE)
        primal_vars_new["x"] = clarray.zeros_like(primal_vars["x"])
        primal_vars_new["v"] = clarray.zeros_like(primal_vars["v"])

        tmp_results_adjoint["Kyk1"] = clarray.zeros_like(primal_vars["x"])
        tmp_results_adjoint["Kyk2"] = clarray.zeros_like(primal_vars["v"])

        dual_vars = {}
        dual_vars_new = {}
        tmp_results_forward = {}

        dual_vars["y"] = clarray.zeros(
            self._queue[0],
            data.shape,
            dtype=self._DTYPE
        )
        dual_vars["z1"] = clarray.zeros(self._queue[0],
                                        primal_vars["x"].shape + (4,),
                                        dtype=self._DTYPE)

        dual_vars["z2"] = clarray.zeros(self._queue[0],
                                        primal_vars["x"].shape + (8,),
                                        dtype=self._DTYPE)

        dual_vars_new["y"] = clarray.zeros_like(dual_vars["y"])
        dual_vars_new["z1"] = clarray.zeros_like(dual_vars["z1"])
        dual_vars_new["z2"] = clarray.zeros_like(dual_vars["z2"])

        tmp_results_forward["Kx"] = clarray.zeros_like(data)
        tmp_results_forward["gradx"] = clarray.zeros_like(dual_vars["z1"])
        tmp_results_forward["symgradv"] = clarray.zeros_like(dual_vars["z2"])

        return (primal_vars,
                primal_vars_new,
                tmp_results_forward,
                dual_vars,
                dual_vars_new,
                tmp_results_adjoint,
                data)

    def _updateInitial(self,
                       out_fwd,
                       out_adj,
                       in_primal,
                       in_dual):

        out_adj["Kyk1"].add_event(
            self._op.adjKyk1(
                out=out_adj["Kyk1"],
                inp=[
                    in_dual["y"],
                    self._coils,
                    in_dual["z1"],
                    self._grad_op.ratio]))

        out_adj["Kyk2"].add_event(
            self.update_Kyk2(
                outp=out_adj["Kyk2"],
                inp=(in_dual["z2"], in_dual["z1"])))

        out_fwd["Kx"].add_event(self._op.fwd(
            out_fwd["Kx"], [in_primal["x"], self._coils]))

        out_fwd["gradx"].add_event(self._grad_op.fwd(
            out_fwd["gradx"], in_primal["x"]))

        out_fwd["symgradv"].add_event(self._symgrad_op.fwd(
            out_fwd["symgradv"], in_primal["v"]))

    def _updatePrimal(self,
                      out_primal,
                      out_fwd,
                      in_primal,
                      in_precomp_adj,
                      tau,
                      theta):

        out_primal["x"].add_event(self.update_x(
            outp=out_primal["x"],
            inp=(in_primal["x"], in_precomp_adj["Kyk1"]),
            par=[tau, 0]))

        out_primal["v"].add_event(self.update_v(
            outp=out_primal["v"],
            inp=(in_primal["v"], in_precomp_adj["Kyk2"]),
            par=[tau, 0]))

    def _updateDual(self,
                    out_dual,
                    out_adj,
                    in_primal,
                    in_dual,
                    in_precomp_fwd,
                    data,
                    sigma):

        out_dual["y"].add_event(
            self.update_y(
                outp=out_dual["y"],
                inp=(in_dual["y"], in_precomp_fwd["Kx"], data),
                par=[sigma, self.lambd]))

        out_dual["z1"].add_event(
            self.update_z1_tgv(
                outp=out_dual["z1"],
                inp=(in_dual["z1"], in_precomp_fwd["gradx"], in_primal["v"]),
                par=[sigma, self.alpha_1]))

        out_adj["Kyk1"].add_event(
            self._op.adjKyk1(
                out=out_adj["Kyk1"],
                inp=[
                    out_dual["y"],
                    self._coils,
                    out_dual["z1"],
                    self._grad_op.ratio]))

        out_dual["z2"].add_event(
            self.update_z2_tgv(
                outp=out_dual["z2"],
                inp=(in_dual["z2"], in_precomp_fwd["symgradv"]),
                par=[sigma, self.alpha_0]))

        out_adj["Kyk2"].add_event(
            self.update_Kyk2(
                outp=out_adj["Kyk2"],
                inp=(out_dual["z2"], out_dual["z1"])))

    def _updateStepSize(self,
                        primal_vars,
                        primal_vars_new,
                        tmp_results_forward,
                        theta,
                        tau,
                        sigma):
        diffx = primal_vars_new["x"] - primal_vars["x"]
        diffv = primal_vars_new["v"] - primal_vars["v"]
        nx = (
            clarray.vdot(
                diffx,
                diffx
            )
            + clarray.vdot(
                diffv,
                diffv,
            )
        ).real ** (1 / 2)
        nx = nx.get()
        fwddiffx = self._op.fwdoop([diffx, self._coils])
        graddiffx = self._grad_op.fwdoop(diffx)
        symgraddiffv = self._symgrad_op.fwdoop(diffv)
        nKx = (
            clarray.vdot(
                fwddiffx,
                fwddiffx
            )
            + clarray.vdot(
                graddiffx - diffv,
                graddiffx - diffv
            )
            + clarray.vdot(
                symgraddiffv,
                symgraddiffv
            )
        ).real ** (1 / 2)
        nKx = nKx.get()
        n = nx / nKx if nKx != 0 else 0
        s = sigma * tau  # np.sqrt(sigma * tau)
        fac = theta * sigma * tau  # np.sqrt(theta * sigma * tau)

        if fac >= n > 0:
            s = n
        elif s >= n > fac:
            s = np.sqrt(fac)
        else:
            s = np.sqrt(s)

        return s, s

    def _extrapolatePrimal(self,
                           out_primal,
                           out_fwd,
                           in_primal,
                           theta):
        out_primal["x"].add_event(
            self.extrapolate_x(
                outp=out_primal["x"],
                inp=(in_primal["x"], out_primal["x"]),
                par=[theta]))

        out_primal["v"].add_event(
            self.extrapolate_v(
                outp=out_primal["v"],
                inp=(in_primal["v"], out_primal["v"]),
                par=[theta]))

        out_fwd["Kx"].add_event(self._op.fwd(
            out_fwd["Kx"], [out_primal["x"], self._coils]))

        out_fwd["gradx"].add_event(self._grad_op.fwd(
            out_fwd["gradx"], out_primal["x"]))

        out_fwd["symgradv"].add_event(self._symgrad_op.fwd(
            out_fwd["symgradv"], out_primal["v"]))

    def _calcResidual(
            self,
            in_primal,
            in_dual,
            in_precomp_fwd,
            data):

        Kx = self._op.fwdoop([in_primal["x"], self._coils])
        gradx = self._grad_op.fwdoop(in_primal["x"])
        symgradv = self._symgrad_op.fwdoop(in_primal["v"])

        primal = (
            self.lambd / 2 * self.normkrnldiff(Kx, data)
            + self.alpha_1 * self.abskrnldiff(gradx, in_primal["v"])
            + self.alpha_0 * self.abskrnl(symgradv)
        ).real

        dual = (
            1 / (2 * self.lambd) * clarray.vdot(
                in_dual["y"],
                in_dual["y"]
            )
        ).real

        gap = np.abs(primal - dual)
        return primal.get(), dual.get(), gap.get()


class PDSoftSenseBaseSolverStreamed(PDSoftSenseBaseSolver):
    """
    Streamed version of the PD Soft-SENSE Solver.

    This class is the base class for the streamed array optimization.

    Parameters
    ----------
        par : dict
          A python dict containing the necessary information to
          setup the object. Needs to contain the number of slices (NSlice),
          number of scans (NScan), image dimensions (dimX, dimY), number of
          coils (NC), sampling points (N) and read outs (NProj)
          a PyOpenCL queue (queue) and the complex coil
          sensitivities (C).
        pdsose_par : dict
          A python dict containing the required
          parameters for the regularized Soft-SENSE reconstruction.
        queue : list of PyOpenCL.Queues
          A list of PyOpenCL queues to perform the optimization.
        tau : float
          Estimated step size based on operator norm of regularization.
        fval : float
          Estimate of the initial cost function value to
          scale the displayed values.
        prg : PyOpenCL.Program
          A PyOpenCL Program containing the
          kernels for optimization.
        coils : PyOpenCL Buffer or empty list
          The coils used for reconstruction.

    Attributes
    ----------
      unknown_shape : tuple of int
        Size of the unknown array
      grad_shape : tuple of int
        Size of the finite difference based gradient
      symgrad_shape : tuple of int, None
        Size of the finite difference based symmetrized gradient. Defaults
        to None in TV based optimization.
      data_shape : tuple of int
        Size of the data to be fitted
      data_trans_axes : list of int
        Order of transpose of data axis, requried for streaming
      data_shape_T : tuple of int
        Size of transposed data.
    """

    def __init__(self,
                 par,
                 pdsose_par,
                 queue,
                 tau,
                 fval,
                 prg,
                 coils,
                 **kwargs
                 ):

        super().__init__(
            par,
            pdsose_par,
            queue,
            tau,
            fval,
            prg,
            coils,
            **kwargs)

        self._op = None
        self._grad_op = None
        self._symgrad_op = None

        self.unknown_shape = (par["NSlice"], par["NMaps"],
                              par["dimY"], par["dimX"])

        self.grad_shape = self.unknown_shape + (4,)

        self.symgrad_shape = None

        self._NSlice = par["NSlice"]
        self._par_slices = par["par_slices"]
        self._overlap = par["overlap"]

        self.dat_trans_axes = [2, 0, 1, 3, 4]
        self.data_shape = (par["NSlice"], par["NScan"],
                           par["NC"], par["Nproj"], par["N"])

    def _defineoperator(self,
                        functions,
                        outp,
                        inp,
                        reverse_dir=False,
                        posofnorm=None,
                        slices=None):
        if slices is None:
            slices = self._NSlice
        return streaming.Stream(
            functions,
            outp,
            inp,
            self._par_slices,
            self._overlap,
            slices,
            self._queue,
            self.num_dev,
            reverse_dir,
            posofnorm,
            DTYPE=self._DTYPE)


class PDSoftSenseSolverStreamedTV(PDSoftSenseBaseSolverStreamed):
    """Streamed PD Soft-SENSE TV version.

    Parameters
    ----------
        par : dict
          A python dict containing the necessary information to
          setup the object. Needs to contain the number of slices (NSlice),
          number of scans (NScan), image dimensions (dimX, dimY), number of
          coils (NC), sampling points (N) and read outs (NProj)
          a PyOpenCL queue (queue) and the complex coil
          sensitivities (C).
        pdsose_par : dict
          A python dict containing the regularization
          parameters for a given gauss newton step.
        queue : list of PyOpenCL.Queues
          A list of PyOpenCL queues to perform the optimization.
        tau : float
          Estimated step size based on operator norm of regularization.
        fval : float
          Estimate of the initial cost function value to
          scale the displayed values.
        prg : PyOpenCL.Program
          A PyOpenCL Program containing the
          kernels for optimization.
        linops : list of PyQMRI Operator
          The linear operators used for fitting.
        coils : PyOpenCL Buffer or empty list
          The coils used for reconstruction.
    """

    def __init__(self,
                 par,
                 ss_par,
                 queue,
                 tau,
                 fval,
                 prg,
                 linop,
                 coils,
                 **kwargs
                 ):

        super().__init__(
            par,
            ss_par,
            queue,
            tau,
            fval,
            prg,
            coils,
            **kwargs)

        self._op = linop[0]
        self._grad_op = linop[1]

        self._setupstreamingops('TV')

    def _setupstreamingops(self, reg_type):

        self.stream_initial = self._defineoperator(
            [],
            [],
            [[]],
            reverse_dir=True)
        self.stream_initial += self._op.fwdstr
        self.stream_initial += self._op.adjstrKyk1

        self.stream_update_x = self._defineoperator(
            [self.update_x],
            [self.unknown_shape],
            [[self.unknown_shape,
              self.unknown_shape]])

        self.update_primal = self._defineoperator(
            [],
            [],
            [[]])

        self.update_primal += self.stream_update_x

        self.stream_update_y = self._defineoperator(
            [self.update_y],
            [self.data_shape],
            [[self.data_shape,
              self.data_shape,
              self.data_shape]])

        self.stream_update_z1 = self._defineoperator(
            [self.update_z_tv],
            [self.grad_shape],
            [[self.grad_shape,
              self. grad_shape]],
            reverse_dir=True)

        self.update_dual = self._defineoperator(
            [],
            [],
            [[]],
            reverse_dir=True)

        self.update_dual += self.stream_update_z1
        self.update_dual += self.stream_update_y
        self.update_dual += self._op.adjstrKyk1

        self.update_dual.connectouttoin(0, (2, 2))
        self.update_dual.connectouttoin(1, (2, 0))

        self.stream_extrapolate_x = self._defineoperator(
            [self.extrapolate_x],
            [self.unknown_shape],
            [[self.unknown_shape,
              self.unknown_shape]])

        self.extrapolate_primal = self._defineoperator(
            [],
            [],
            [[]])

        self.extrapolate_primal += self.stream_extrapolate_x
        self.extrapolate_primal += self._op.fwdstr
        self.extrapolate_primal += self._grad_op.getStreamedGradientObject()

        self.extrapolate_primal.connectouttoin(0, (1, 0))
        self.extrapolate_primal.connectouttoin(0, (2, 0))

    def _setupVariables(self, inp, data):
        primal_vars = {}
        primal_vars_new = {}
        tmp_results_adjoint = {}

        primal_vars["x"] = inp.copy()
        primal_vars_new["x"] = np.zeros_like(primal_vars["x"])

        tmp_results_adjoint["Kyk1"] = np.zeros_like(primal_vars["x"])

        dual_vars = {}
        dual_vars_new = {}
        tmp_results_forward = {}

        dual_vars["y"] = np.zeros(
            data.shape,
            dtype=self._DTYPE
        )
        dual_vars_new["y"] = np.zeros_like(dual_vars["y"])

        dual_vars["z"] = np.zeros(
            primal_vars["x"].shape + (4,),
            dtype=self._DTYPE
        )
        dual_vars_new["z"] = np.zeros_like(dual_vars["z"])

        tmp_results_forward["Kx"] = np.zeros_like(data)
        tmp_results_forward["gradx"] = np.zeros_like(dual_vars["z"])

        return (primal_vars,
                primal_vars_new,
                tmp_results_forward,
                dual_vars,
                dual_vars_new,
                tmp_results_adjoint,
                data)

    def _updateInitial(self,
                       out_fwd,
                       out_adj,
                       in_primal,
                       in_dual):

        self.stream_initial.eval(
            [
                out_fwd["Kx"],
                out_adj["Kyk1"]
            ],
            [
                [in_primal["x"], self._coils],
                [in_dual["y"], self._coils, in_dual["z"]]
            ],
            [
                [],
                [self._grad_op.ratio]
            ]
        )

    def _updatePrimal(self,
                      out_primal,
                      out_fwd,
                      in_primal,
                      in_precomp_adj,
                      tau,
                      theta):

        self.update_primal.eval(
            [
                out_primal["x"]
            ],
            [
                [in_primal["x"], in_precomp_adj["Kyk1"]],

            ],
            [
                [tau, 0]
            ]
        )

    def _updateDual(self,
                    out_dual,
                    out_adj,
                    in_primal,
                    in_dual,
                    in_precomp_fwd,
                    data,
                    sigma):

        self.update_dual.eval(
            [
                out_dual["z"],
                out_dual["y"],
                out_adj["Kyk1"]
            ],
            [
                [in_dual["z"], in_precomp_fwd["gradx"]],
                [in_dual["y"], in_precomp_fwd["Kx"], data],
                [[], self._coils, []]
            ],
            [
                [sigma, ],
                [sigma, self.lambd],
                [self._grad_op.ratio]
            ]
        )

    def _updateStepSize(self,
                        primal_vars,
                        primal_vars_new,
                        tmp_results_forward,
                        theta,
                        tau,
                        sigma):

        diffx = primal_vars_new["x"] - primal_vars["x"]
        nx = np.vdot(diffx, diffx).real ** (1 / 2)
        fwddiffx = self._op.fwdoop([[diffx, self._coils]])
        graddiffx = self._grad_op.fwdoop([diffx])
        nKx = (
            np.vdot(fwddiffx, fwddiffx) +
            np.vdot(graddiffx, graddiffx)
        ).real ** (1 / 2)
        n = nx / nKx if nKx != 0 else 0
        s = sigma * tau  # np.sqrt(sigma * tau)
        fac = theta * sigma * tau  # np.sqrt(theta * sigma * tau)

        if fac >= n > 0:
            s = n
        elif s >= n > fac:
            s = np.sqrt(fac)
        else:
            s = np.sqrt(s)

        return s, s

    def _extrapolatePrimal(self,
                           out_primal,
                           out_fwd,
                           in_primal,
                           theta):
        self.extrapolate_primal.eval(
            [
                out_primal["x"],
                out_fwd["Kx"],
                out_fwd["gradx"]
            ],
            [
                [in_primal["x"], out_primal["x"]],
                [[], self._coils],
                [[]]
            ],
            [
                [theta, ],
                [],
                []
            ]
        )

    def _calcResidual(self,
                      in_primal,
                      in_dual,
                      in_precomp_fwd,
                      data):

        Kx = self._op.fwdoop([[in_primal["x"], self._coils]])
        gradx = self._grad_op.fwdoop([in_primal["x"]])

        primal = (
            self.lambd / 2 * np.vdot(
                (Kx - data),
                (Kx - data))
            + np.sum(
                abs(gradx)
            )
        ).real

        dual = (
            1 / (2 * self.lambd) * np.vdot(
                in_dual["y"],
                in_dual["y"]
            )
        ).real

        gap = np.abs(primal - dual)
        return primal, dual, gap


class PDSoftSenseSolverStreamedTGV(PDSoftSenseBaseSolverStreamed):
    """Streamed PD Soft-SENSE TGV version.

    Parameters
    ----------
        par : dict
          A python dict containing the necessary information to
          setup the object. Needs to contain the number of slices (NSlice),
          number of scans (NScan), image dimensions (dimX, dimY), number of
          coils (NC), sampling points (N) and read outs (NProj)
          a PyOpenCL queue (queue) and the complex coil
          sensitivities (C).
        pdsose_par : dict
          A python dict containing the regularization
          parameters for a given gauss newton step.
        queue : list of PyOpenCL.Queues
          A list of PyOpenCL queues to perform the optimization.
        tau : float
          Estimated step size based on operator norm of regularization.
        fval : float
          Estimate of the initial cost function value to
          scale the displayed values.
        prg : PyOpenCL.Program
          A PyOpenCL Program containing the
          kernels for optimization.
        linops : list of PyQMRI Operator
          The linear operators used for fitting.
        coils : PyOpenCL Buffer or empty list
          The coils used for reconstruction.

    Attributes
    ----------
      alpha_0 : float
        alpha0 parameter for TGV regularization weight
      alpha_1 : float
        alpha1 parameter for TGV regularization weight
      symgrad_shape : tuple of int
        Size of the symmetrized gradient
    """

    def __init__(self,
                 par,
                 ss_par,
                 queue,
                 tau,
                 fval,
                 prg,
                 linop,
                 coils,
                 **kwargs):

        super().__init__(
            par,
            ss_par,
            queue,
            tau,
            fval,
            prg,
            coils,
            **kwargs)

        self.alpha_0 = ss_par["alpha0"]
        self.alpha_1 = ss_par["alpha1"]

        self._op = linop[0]
        self._grad_op = linop[1]
        self._symgrad_op = linop[2]

        self.symgrad_shape = self.unknown_shape + (8,)

        self._setupstreamingops('TGV')

    def _setupstreamingops(self, reg_type):

        self.stream_initial_1 = self._defineoperator(
            [],
            [],
            [[]],
            reverse_dir=True)
        self.stream_initial_1 += self._op.fwdstr
        self.stream_initial_1 += self._op.adjstrKyk1
        self.stream_initial_1 += self._symgrad_op.getStreamedSymGradientObject()

        self.stream_Kyk2 = self._defineoperator(
            [self.update_Kyk2],
            [self.grad_shape],
            [[self.symgrad_shape,
              self.grad_shape,
              self.grad_shape]])

        self.stream_initial_2 = self._defineoperator(
            [],
            [],
            [[]])

        self.stream_initial_2 += self._grad_op.getStreamedGradientObject()
        self.stream_initial_2 += self.stream_Kyk2

        self.stream_update_x = self._defineoperator(
            [self.update_x],
            [self.unknown_shape],
            [[self.unknown_shape,
              self.unknown_shape]])

        self.update_primal_1 = self._defineoperator(
            [],
            [],
            [[]])

        self.update_primal_1 += self.stream_update_x

        self.stream_update_v = self._defineoperator(
            [self.update_v],
            [self.grad_shape],
            [[self.grad_shape,
              self.grad_shape]])

        self.update_primal_2 = self._defineoperator(
            [],
            [],
            [[]],
            reverse_dir=True)

        self.update_primal_2 += self.stream_update_v

        self.stream_update_z1 = self._defineoperator(
            [self.update_z1_tgv],
            [self.grad_shape],
            [[self.grad_shape,
              self.grad_shape,
              self.grad_shape]],
            reverse_dir=True)

        self.stream_update_y = self._defineoperator(
            [self.update_y],
            [self.data_shape],
            [[self.data_shape,
              self.data_shape,
              self.data_shape]])

        self.update_dual_1 = self._defineoperator(
            [],
            [],
            [[]],
            reverse_dir=True)

        self.update_dual_1 += self.stream_update_z1
        self.update_dual_1 += self.stream_update_y
        self.update_dual_1 += self._op.adjstrKyk1
        self.update_dual_1.connectouttoin(0, (2, 2))
        self.update_dual_1.connectouttoin(1, (2, 0))

        self.stream_update_z2 = self._defineoperator(
            [self.update_z2_tgv],
            [self.symgrad_shape],
            [[self.symgrad_shape,
              self.symgrad_shape]])
        self.update_dual_2 = self._defineoperator(
            [],
            [],
            [[]])

        self.update_dual_2 += self.stream_update_z2
        self.update_dual_2 += self.stream_Kyk2

        self.update_dual_2.connectouttoin(0, (1, 0))

        self.stream_extrapolate_x = self._defineoperator(
            [self.extrapolate_x],
            [self.unknown_shape],
            [[self.unknown_shape,
              self.unknown_shape]])

        self.extrapolate_primal_1 = self._defineoperator(
            [],
            [],
            [[]])

        self.extrapolate_primal_1 += self.stream_extrapolate_x
        self.extrapolate_primal_1 += self._op.fwdstr
        self.extrapolate_primal_1 += self._grad_op.getStreamedGradientObject()

        self.extrapolate_primal_1.connectouttoin(0, (1, 0))
        self.extrapolate_primal_1.connectouttoin(0, (2, 0))

        self.stream_extrapolate_v = self._defineoperator(
            [self.extrapolate_v],
            [self.grad_shape],
            [[self.grad_shape,
              self.grad_shape]])

        self.extrapolate_primal_2 = self._defineoperator(
            [],
            [],
            [[]],
            reverse_dir=True)

        self.extrapolate_primal_2 += self.stream_extrapolate_v
        self.extrapolate_primal_2 += self._symgrad_op.getStreamedSymGradientObject()

        self.extrapolate_primal_2.connectouttoin(0, (1, 0))

        self.step_size_update = self._defineoperator(
            [],
            [],
            [[]],
            reverse_dir=True)
        self.step_size_update += self._op.fwdstr
        self.step_size_update += self._grad_op.getStreamedGradientObject()
        self.step_size_update += self._symgrad_op.getStreamedSymGradientObject()

    def _setupVariables(self, inp, data):
        primal_vars = {}
        primal_vars_new = {}
        tmp_results_adjoint = {}

        primal_vars["x"] = inp
        primal_vars["v"] = np.zeros(
            primal_vars["x"].shape + (4,), dtype=self._DTYPE)

        primal_vars_new["x"] = np.zeros_like(primal_vars["x"])
        primal_vars_new["v"] = np.zeros_like(primal_vars["v"])

        tmp_results_adjoint["Kyk1"] = np.zeros_like(primal_vars["x"])
        tmp_results_adjoint["Kyk2"] = np.zeros_like(primal_vars["v"])

        dual_vars = {}
        dual_vars_new = {}
        tmp_results_forward = {}

        dual_vars["y"] = np.zeros(
            data.shape,
            dtype=self._DTYPE
        )

        dual_vars["z1"] = np.zeros(
            primal_vars["x"].shape + (4,),
            dtype=self._DTYPE
        )

        dual_vars["z2"] = np.zeros(
            primal_vars["x"].shape + (8,),
            dtype=self._DTYPE
        )
        dual_vars_new["y"] = np.zeros_like(dual_vars["y"])
        dual_vars_new["z1"] = np.zeros_like(dual_vars["z1"])
        dual_vars_new["z2"] = np.zeros_like(dual_vars["z2"])

        tmp_results_forward["Kx"] = np.zeros_like(data)
        tmp_results_forward["gradx"] = np.zeros_like(dual_vars["z1"])
        tmp_results_forward["symgradv"] = np.zeros_like(dual_vars["z2"])

        return (primal_vars,
                primal_vars_new,
                tmp_results_forward,
                dual_vars,
                dual_vars_new,
                tmp_results_adjoint,
                data)

    def _updateInitial(self,
                       out_fwd,
                       out_adj,
                       in_primal,
                       in_dual):

        self.stream_initial_1.eval(
            [
                out_fwd["Kx"],
                out_adj["Kyk1"],
                out_fwd["symgradv"]
            ],
            [
                [in_primal["x"], self._coils],
                [in_dual["y"], self._coils, in_dual["z1"]],
                [in_primal["v"]]
            ],
            [
                [],
                [self._grad_op.ratio],
                []
            ]
        )
        self.stream_initial_2.eval(
            [
                out_fwd["gradx"],
                out_adj["Kyk2"]
            ],
            [
                [in_primal["x"]],
                [in_dual["z2"], in_dual["z1"], []]
            ],
            [
                [],
                self._symgrad_op.ratio
            ]
        )

    def _updatePrimal(self,
                      out_primal,
                      out_fwd,
                      in_primal,
                      in_precomp_adj,
                      tau,
                      theta):

        self.update_primal_1.eval(
            [
                out_primal["x"]
            ],
            [
                [in_primal["x"], in_precomp_adj["Kyk1"]]
            ],
            [
                [tau, 0]
            ]
        )

        self.update_primal_2.eval(
            [
                out_primal["v"]
            ],
            [
                [in_primal["v"], in_precomp_adj["Kyk2"]]
            ],
            [
                [tau, 0]
            ]
        )

    def _updateDual(self,
                    out_dual,
                    out_adj,
                    in_primal,
                    in_dual,
                    in_precomp_fwd,
                    data,
                    sigma):

        self.update_dual_1.eval(
            [
                out_dual["z1"],
                out_dual["y"],
                out_adj["Kyk1"]
            ],
            [
                [in_dual["z1"], in_precomp_fwd["gradx"], in_primal["v"]],
                [in_dual["y"], in_precomp_fwd["Kx"], data],
                [[], self._coils, []]
            ],
            [
                [sigma, self.alpha_1],
                [sigma, self.lambd],
                [self._grad_op.ratio]
            ]
        )

        self.update_dual_2.eval(
            [
                out_dual["z2"],
                out_adj["Kyk2"]
            ],
            [
                [in_dual["z2"], in_precomp_fwd["symgradv"]],
                [[], out_dual["z1"], []]
            ],
            [
                [sigma, self.alpha_0],
                self._symgrad_op.ratio
            ]
        )

    def _updateStepSize(self,
                        primal_vars,
                        primal_vars_new,
                        tmp_results_forward,
                        theta,
                        tau,
                        sigma):
        diffx = primal_vars_new["x"] - primal_vars["x"]
        diffv = primal_vars_new["v"] - primal_vars["v"]
        nx = (
            np.vdot(
                diffx,
                diffx
            )
            + np.vdot(
                diffv,
                diffv,
            )
        ).real ** (1 / 2)

        fwddiffx = np.zeros(self.data_shape, dtype=self._DTYPE)
        graddiffx = np.zeros(self.grad_shape, dtype=self._DTYPE)
        symgraddiffv = np.zeros(self.symgrad_shape, dtype=self._DTYPE)

        self.step_size_update.eval(
            [
                fwddiffx,
                graddiffx,
                symgraddiffv
            ],
            [
                [diffx, self._coils],
                [diffx],
                [diffv]
            ],
            [
                [],
                [],
                []
            ]
        )

        nKx = (
            np.vdot(
                fwddiffx,
                fwddiffx
            )
            + np.vdot(
                graddiffx - diffv,
                graddiffx - diffv
            )
            + np.vdot(
                symgraddiffv,
                symgraddiffv
            )
        ).real ** (1 / 2)
        n = nx / nKx if nKx != 0 else 0
        s = sigma * tau  # np.sqrt(sigma * tau)
        fac = theta * sigma * tau  # np.sqrt(theta * sigma * tau)

        if fac >= n > 0:
            s = n
        elif s >= n > fac:
            s = np.sqrt(fac)
        else:
            s = np.sqrt(s)

        return s, s

    def _extrapolatePrimal(self,
                           out_primal,
                           out_fwd,
                           in_primal,
                           theta):
        self.extrapolate_primal_1.eval(
            [
                out_primal["x"],
                out_fwd["Kx"],
                out_fwd["gradx"]
            ],
            [
                [in_primal["x"], out_primal["x"]],
                [[], self._coils],
                [[]]
            ],
            [
                [theta, ],
                [],
                []
            ]
        )

        self.extrapolate_primal_2.eval(
            [
                out_primal["v"],
                out_fwd["symgradv"]
            ],
            [
                [in_primal["v"], out_primal["v"]],
                [[]]
            ],
            [
                [theta, ],
                []
            ]
        )

    def _calcResidual(self,
                      in_primal,
                      in_dual,
                      in_precomp_fwd,
                      data):

        Kx = self._op.fwdoop([[in_primal["x"], self._coils]])
        gradx = self._grad_op.fwdoop([in_primal["x"]])
        symgradv = self._symgrad_op.fwdoop([in_primal["v"]])

        primal = (
            self.lambd / 2 * np.vdot(
                (Kx - data),
                (Kx - data))
            + self.alpha_1 * np.sum(
                abs(gradx - in_primal["v"])
            )
            + self.alpha_0 * np.sum(
                abs(symgradv)
            )
        ).real

        dual = (
            1 / (2 * self.lambd) * np.vdot(
                in_dual["y"],
                in_dual["y"]
            )
        ).real

        gap = np.abs(primal - dual)
        return primal, dual, gap<|MERGE_RESOLUTION|>--- conflicted
+++ resolved
@@ -573,323 +573,6 @@
     
         return lmax
 
-class CGSolver_H1:
-    """
-    Conjugate Gradient Optimization Algorithm.
-
-    This Class performs a CG reconstruction on single precission complex input
-    data.
-
-    Parameters
-    ----------
-      par : dict
-        A python dict containing the necessary information to
-        setup the object. Needs to contain the number of slices (NSlice),
-        number of scans (NScan), image dimensions (dimX, dimY), number of
-        coils (NC), sampling points (N) and read outs (NProj)
-        a PyOpenCL queue (queue) and the complex coil
-        sensitivities (C).
-      irgn_par : dict
-        A python dict containing the regularization
-        parameters for a given gauss newton step.
-      queue : list of PyOpenCL.Queues
-        A list of PyOpenCL queues to perform the optimization.
-      prg : PyOpenCL Program A PyOpenCL Program containing the
-        kernels for optimization.
-      linops : PyQMRI Operator The operator to traverse from
-        parameter to data space.
-      coils : PyOpenCL Buffer or empty list
-        coil buffer, empty list if image based fitting is used.
-    """
-
-    def __init__(self, prg, queue, par, irgn_par, coils, linops):
-        self._NSlice = par["NSlice"]
-        self._NScan = par["NScan"]
-        self._dimX = par["dimX"]
-        self._dimY = par["dimY"]
-        self._NC = par["NC"]
-        self._DTYPE = par["DTYPE"]
-        self._DTYPE_real = par["DTYPE_real"]
-        self.unknowns = par["unknowns"]
-        self._op = linops[0]
-        self._grad_op = linops[1]
-        self._queue = queue
-        self.tol = irgn_par["tol"]
-        self._coils = coils
-        self.display_iterations = irgn_par["display_iterations"]
-        self._prg = prg
-        self.num_dev = len(par["num_dev"])
-
-        self._tmp_result = None
-
-
-    def run(self, guess, data, iters=30):
-        """
-        Start the CG reconstruction.
-
-        All attributes after data are considered keyword only.
-
-        Parameters
-        ----------
-          guess : numpy.array
-            An optional initial guess for the images. If None, zeros is used.
-          data : numpy.array
-            The complex k-space data which serves as the basis for the images.
-          iters : int
-            Maximum number of CG iterations
-
-        Returns
-        -------
-          dict of numpy.Array:
-              The result of the fitting.
-        """
-        self._updateConstraints()
-        self._tmp_result = clarray.zeros(
-                    self._queue[0],
-                    data.shape,
-                    self._DTYPE, "C")
-        if guess is not None:
-            x = clarray.to_device(self._queue[0], guess[0])
-        else:
-            x = clarray.zeros(self._queue[0],
-                              (self.unknowns,
-                               self._NSlice, self._dimY, self._dimX),
-                              self._DTYPE, "C")
-        x_old = x.copy()
-        y = x.copy()
-        b = clarray.zeros(self._queue[0],
-                          (self.unknowns,
-                           self._NSlice, self._dimY, self._dimX),
-                          self._DTYPE, "C")
-        Ax = clarray.zeros(self._queue[0],
-                           (self.unknowns,
-                            self._NSlice, self._dimY, self._dimX),
-                           self._DTYPE, "C")
-
-        tau1 = self.lambd*(self.power_iteration(x))
-        tau2 = self.alpha*(self.power_iteration_grad(x))
-        print("Tau1: ", tau1, " Tau2: ", tau2)
-        tau = self._DTYPE_real(1/(tau1+tau2+1/self.delta))
-
-        x0 = x.copy()
-        data = clarray.to_device(self._queue[0], data)
-        self._operator_rhs(b, data).wait()
-        # theta = 0.1
-
-
-        for i in range(iters):
-            y = x + self._DTYPE_real((iters-2)/(iters+1))*(x-x_old)
-            self._operator_lhs(Ax, y).wait()
-            # imgrad = self._gradop.fwdoop(y)
-            # tmpsum = np.sum(np.abs(imgrad.get()),axis=-1)**2
-            # tmpsum = clarray.to_device(self._queue[0],tmpsum)
-            # grad = self._DTYPE_real(self.lambd)*(Ax-b) - self._DTYPE_real(self.alpha)*self._gradop.adjoop(imgrad)/(1+tmpsum) + self._DTYPE_real(1/self.delta)*(y-x0)
-            grad = self._DTYPE_real(self.lambd)*(Ax-b) - self._DTYPE_real(self.alpha)*self._grad_op.adjoop(self._grad_op.fwdoop(y)) + self._DTYPE_real(1/self.delta)*(y-x0)
-
-            x_old = (y - tau*grad)
-            (x, x_old) = (x_old, x)
-            self.update_box(x, [x], []).wait()
-
-            # sigma = np.linalg.norm((x-x_old).get())/np.sqrt(
-            #     self.lambd**4*np.linalg.norm(self._op.fwdoop([x-x_old, self._coils, self.modelgrad]).get())**2
-            #     + self.alpha**4*np.linalg.norm(self._gradop.fwdoop(x-x_old).get())**2
-            #     + 1/self.delta**4*np.linalg.norm((x-x_old-x0).get())**2)
-
-            # if theta*tau >= sigma:
-            #     tau = sigma
-            # elif tau >= sigma > theta*tau:
-            #     tau = np.sqrt(theta*tau)
-            # else:
-            #     tau = np.sqrt(tau)
-            # tau = self._DTYPE_real(tau)
-
-
-
-            if not np.mod(i+1, 10):
-                datres = self._DTYPE_real(self.lambd/2)*np.linalg.norm(self._op.fwdoop([x, self._coils, self.modelgrad]).get()-data.get())**2
-                regres = self._DTYPE_real(self.alpha/2)*np.linalg.norm(self._grad_op.fwdoop(x).get())**2
-                l2res = self._DTYPE_real(1/self.delta/2)*np.linalg.norm((x-x0).get())**2
-                sys.stdout.write(
-                    "Iteration: %04d ---- data: %2.2e, H1: %2.2e, L2: %2.2e\r" %
-                    (i+1, datres, regres, l2res))
-                sys.stdout.flush()
-                if self.display_iterations:
-                    if isinstance(x, np.ndarray):
-                        self.model.plot_unknowns(
-                            np.swapaxes(x, 0, 1))
-                    else:
-                        self.model.plot_unknowns(x.get())
-        return {'x':(x.get())}
-
-    def _operator_lhs(self, out, x, wait_for=None):
-        """Compute the left hand side of the CG equation.
-
-        Parameters
-        ----------
-          out : PyOpenCL.Array
-            The result of the computation
-          x : PyOpenCL.Array
-            The input array
-          wait_for : list of PyopenCL.Event, None
-            A List of PyOpenCL events to wait for.
-
-        Returns
-        -------
-            PyOpenCL.Event:
-                A PyOpenCL.Event to wait for.
-        """
-        if wait_for is None:
-            wait_for = []
-        (self._op.fwd(
-            self._tmp_result, [x, self._coils, self.modelgrad], wait_for=self._tmp_result.events+x.events)).wait()
-        return self._operator_rhs(out, self._tmp_result)
-
-    def _operator_rhs(self, out, x, wait_for=None):
-        """Compute the right hand side of the CG equation.
-
-        Parameters
-        ----------
-          out : PyOpenCL.Array
-            The result of the computation
-          x : PyOpenCL.Array
-            The input array
-          wait_for : list of PyopenCL.Event
-            A List of PyOpenCL events to wait for.
-
-        Returns
-        -------
-            PyOpenCL.Event:
-                A PyOpenCL.Event to wait for.
-        """
-        if wait_for is None:
-            wait_for = []
-        return self._op.adj(out, [x, self._coils, self.modelgrad])
-
-    def updateRegPar(self, irgn_par):
-        """Update the regularization parameters.
-
-          Performs an update of the regularization parameters as these usually
-          vary from one to another Gauss-Newton step.
-
-        Parameters
-        ----------
-          irgn_par (dic): A dictionary containing the new parameters.
-        """
-        self.alpha = irgn_par["gamma"]
-        self.delta = irgn_par["delta"]
-        self.lambd = 1
-
-    def setFvalInit(self, fval):
-        """Set the initial value of the cost function.
-
-        Parameters
-        ----------
-          fval : float
-            The initial cost of the optimization problem
-        """
-        self._fval_init = fval
-
-    def update_box(self, outp, inp, par, idx=0, idxq=0,
-                      bound_cond=0, wait_for=None):
-        """Primal update of the x variable in the Primal-Dual Algorithm.
-
-        Parameters
-        ----------
-          outp : PyOpenCL.Array
-            The result of the update step
-          inp : PyOpenCL.Array
-            The previous values of x
-          par : list
-            List of necessary parameters for the update
-          idx : int
-            Index of the device to use
-          idxq : int
-            Index of the queue to use
-          bound_cond : int
-            Apply boundary condition (1) or not (0).
-          wait_for : list of PyOpenCL.Events, None
-            A optional list for PyOpenCL.Events to wait for
-
-        Returns
-        -------
-            PyOpenCL.Event:
-                A PyOpenCL.Event to wait for.
-        """
-        if wait_for is None:
-            wait_for = []
-        return self._prg[idx].update_box(
-            self._queue[4*idx+idxq],
-            outp.shape[1:], None,
-            outp.data, inp[0].data,
-            self.min_const[idx].data, self.max_const[idx].data,
-            self.real_const[idx].data, np.int32(self.unknowns),
-            wait_for=(outp.events +
-                      inp[0].events + wait_for))
-
-
-    def _updateConstraints(self):
-        num_const = (len(self.model.constraints))
-        min_const = np.zeros((num_const), dtype=self._DTYPE_real)
-        max_const = np.zeros((num_const), dtype=self._DTYPE_real)
-        real_const = np.zeros((num_const), dtype=np.int32)
-        for j in range(num_const):
-            min_const[j] = self._DTYPE_real(self.model.constraints[j].min)
-            max_const[j] = self._DTYPE_real(self.model.constraints[j].max)
-            real_const[j] = np.int32(self.model.constraints[j].real)
-
-        self.min_const = []
-        self.max_const = []
-        self.real_const = []
-        for j in range(self.num_dev):
-            self.min_const.append(
-                clarray.to_device(self._queue[4*j], min_const))
-            self.max_const.append(
-                clarray.to_device(self._queue[4*j], max_const))
-            self.real_const.append(
-                clarray.to_device(self._queue[4*j], real_const))
-
-    def power_iteration(self, x, num_simulations=50):
-        # Ideally choose a random vector
-        # To decrease the chance that our vector
-        # Is orthogonal to the eigenvector
-        b_k = clarray.to_device(self._queue[0], (np.random.randn(*(x.shape))+1j*np.random.randn(*(x.shape))).astype(self._DTYPE))
-        b_k1 = clarray.zeros_like(b_k)
-
-        for _ in range(num_simulations):
-            # calculate the matrix-by-vector product Ab
-            self._operator_lhs(b_k1, b_k).wait()
-
-            # calculate the norm
-            b_k1_norm = np.linalg.norm(b_k1.get())
-
-            # re normalize the vector
-            b_k = b_k1 / self._DTYPE_real(b_k1_norm)
-
-            lmax = np.abs((clarray.vdot(b_k1,b_k)/np.linalg.norm(b_k.get())**2).get())
-
-        return lmax
-
-    def power_iteration_grad(self, x, num_simulations=50):
-        # Ideally choose a random vector
-        # To decrease the chance that our vector
-        # Is orthogonal to the eigenvector
-        b_k = clarray.to_device(self._queue[0], (np.random.randn(*(x.shape))+1j*np.random.randn(*(x.shape))).astype(self._DTYPE))
-        b_k1 = clarray.zeros_like(b_k)
-
-        for _ in range(num_simulations):
-            # calculate the matrix-by-vector product Ab
-            b_k1 = self._grad_op.adjoop(self._grad_op.fwdoop(b_k))
-
-            # calculate the norm
-            b_k1_norm = np.linalg.norm(b_k1.get())
-
-            # re normalize the vector
-            b_k = b_k1 / self._DTYPE_real(b_k1_norm)
-
-            lmax = np.abs((clarray.vdot(b_k1,b_k)/np.linalg.norm(b_k.get())**2).get())
-
-        return lmax
-
 
 class PDBaseSolver:
     """Primal Dual splitting optimization.
@@ -1014,35 +697,6 @@
                             par["dimX"])
         if self._DTYPE is np.complex64:
             self.abskrnl = clred.ReductionKernel(
-<<<<<<< HEAD
-                par["ctx"][0], self._DTYPE_real, 0,
-                reduce_expr="a+b",
-                map_expr="hypot(x[i].s0,x[i].s1)",
-                arguments="__global float2 *x")
-            self.abskrnldiff = clred.ReductionKernel(
-                par["ctx"][0], self._DTYPE_real, 0,
-                reduce_expr="a+b",
-                map_expr="hypot(x[i].s0-y[i].s0,x[i].s1-y[i].s1)",
-                arguments="__global float2 *x, __global float2 *y")
-            self.normkrnl = clred.ReductionKernel(
-                par["ctx"][0], self._DTYPE_real, 0,
-                reduce_expr="a+b",
-                map_expr="pown(x[i].s0,2)+pown(x[i].s1,2)",
-                arguments="__global float2 *x")
-            self.normkrnlweighted = clred.ReductionKernel(
-                par["ctx"][0], self._DTYPE_real, 0,
-                reduce_expr="a+b",
-                map_expr="(pown(x[i].s0,2)+pown(x[i].s1,2))*w[i]",
-                arguments="__global float2 *x, __global float *w")
-            self.normkrnldiff = clred.ReductionKernel(
-                par["ctx"][0], self._DTYPE_real, 0,
-                reduce_expr="a+b",
-                map_expr="pown(x[i].s0-y[i].s0,2)+pown(x[i].s1-y[i].s1,2)",
-                arguments="__global float2 *x, __global float2 *y")
-            self.normkrnlweighteddiff = clred.ReductionKernel(
-                par["ctx"][0], self._DTYPE_real, 0,
-                reduce_expr="a+b",
-=======
                 par["ctx"][0], self._DTYPE_real, 0, 
                 reduce_expr="a+b", 
                 map_expr="hypot(x[i].s0,x[i].s1)",
@@ -1070,40 +724,10 @@
             self.normkrnlweighteddiff = clred.ReductionKernel(
                 par["ctx"][0], self._DTYPE_real, 0, 
                 reduce_expr="a+b", 
->>>>>>> 8d0619a1
                 map_expr="(pown(x[i].s0-y[i].s0,2)+pown(x[i].s1-y[i].s1,2))*w[i]",
                 arguments="__global float2 *x, __global float2 *y, __global float *w")
         elif self._DTYPE is np.complex128:
             self.abskrnl = clred.ReductionKernel(
-<<<<<<< HEAD
-                par["ctx"][0], self._DTYPE_real, 0,
-                reduce_expr="a+b",
-                map_expr="hypot(x[i].s0,x[i].s1)",
-                arguments="__global double2 *x")
-            self.abskrnldiff = clred.ReductionKernel(
-                par["ctx"][0], self._DTYPE_real, 0,
-                reduce_expr="a+b",
-                map_expr="hypot(x[i].s0-y[i].s0,x[i].s1-y[i].s1)",
-                arguments="__global double2 *x, __global double2 *y")
-            self.normkrnl = clred.ReductionKernel(
-                par["ctx"][0], self._DTYPE_real, 0,
-                reduce_expr="a+b",
-                map_expr="pown(x[i].s0,2)+pown(x[i].s1,2)",
-                arguments="__global double2 *x")
-            self.normkrnlweighted = clred.ReductionKernel(
-                par["ctx"][0], self._DTYPE_real, 0,
-                reduce_expr="a+b",
-                map_expr="(pown(x[i].s0,2)+pown(x[i].s1,2))*w[i]",
-                arguments="__global double2 *x, __global double *w")
-            self.normkrnldiff = clred.ReductionKernel(
-                par["ctx"][0], self._DTYPE_real, 0,
-                reduce_expr="a+b",
-                map_expr="pown(x[i].s0-y[i].s0,2)+pown(x[i].s1-y[i].s1,2)",
-                arguments="__global double2 *x, __global double2 *y")
-            self.normkrnlweighteddiff = clred.ReductionKernel(
-                par["ctx"][0], self._DTYPE_real, 0,
-                reduce_expr="a+b",
-=======
                 par["ctx"][0], self._DTYPE_real, 0, 
                 reduce_expr="a+b", 
                 map_expr="hypot(x[i].s0,x[i].s1)",
@@ -1131,7 +755,6 @@
             self.normkrnlweighteddiff = clred.ReductionKernel(
                 par["ctx"][0], self._DTYPE_real, 0, 
                 reduce_expr="a+b", 
->>>>>>> 8d0619a1
                 map_expr="(pown(x[i].s0-y[i].s0,2)+pown(x[i].s1-y[i].s1,2))*w[i]",
                 arguments="__global double2 *x, __global double2 *y, __global double *w")
 
@@ -1400,11 +1023,7 @@
                          tmp_results_forward_new[k],
                          tmp_results_forward[k]
                          )
-<<<<<<< HEAD
-
-=======
                      
->>>>>>> 8d0619a1
             primal_val, dual_val, gap_val = self._calcResidual(
                 in_primal=primal_vars,
                 in_dual=dual_vars,
@@ -1414,11 +1033,7 @@
             primal.append(primal_val)
             dual.append(dual_val)
             gap.append(gap_val)
-<<<<<<< HEAD
-
-=======
                 
->>>>>>> 8d0619a1
             if not np.mod(i+1, 10):
                 if self.display_iterations:
                     if isinstance(primal_vars["x"], np.ndarray):
@@ -1447,21 +1062,13 @@
          self.tol))
                 return primal_vars
             if (
-<<<<<<< HEAD
-                len(gap)>40 and
-=======
                 len(gap)>40 and 
->>>>>>> 8d0619a1
                 np.abs(np.mean(gap[-40:-20]) - np.mean(gap[-20:]))
                  /np.mean(gap[-40:]) < self.stag
                 ):
                 print(
         "Terminated at iteration %d "
-<<<<<<< HEAD
-        "because the method stagnated. Relative difference: %.3e" %
-=======
         "because the method stagnated. Relative difference: %.3e" % 
->>>>>>> 8d0619a1
         (i+1, np.abs(np.mean(gap[-20:-10]) - np.mean(gap[-10:]))
                  /np.mean(gap[-20:-10])))
                 return primal_vars
@@ -1469,11 +1076,7 @@
                 print(
         "Terminated at iteration %d because the energy "
         "decrease in the PD-gap was %.3e which is below the "
-<<<<<<< HEAD
-        "relative tolerance of %.3e"
-=======
         "relative tolerance of %.3e" 
->>>>>>> 8d0619a1
         % (i+1, np.abs((gap[-1] - gap[-2]) / gap[1]), self.tol))
                 return primal_vars
             sys.stdout.write(
@@ -2071,15 +1674,9 @@
             data):
 
         primal_new = (
-<<<<<<< HEAD
-            self.lambd / 2 *
-            self.normkrnldiff(in_precomp_fwd["Ax"], data)
-            + self.alpha * self.abskrnl(in_precomp_fwd["gradx"])
-=======
             self.lambd / 2 * 
             self.normkrnldiff(in_precomp_fwd["Ax"], data)
             + self.alpha * self.abskrnl(in_precomp_fwd["gradx"])  
->>>>>>> 8d0619a1
             + 1 / (2 * self.delta) *
                 self.normkrnlweighteddiff(in_primal["x"],
                                       in_primal["xk"],
@@ -2346,20 +1943,6 @@
                 inp=(out_dual["z2"], out_dual["z1"])))
 
         ynorm = (
-<<<<<<< HEAD
-            self.normkrnldiff(out_dual["r"], in_dual["r"],
-                        wait_for=out_dual["r"].events + in_dual["r"].events).get()
-            + self.normkrnldiff(out_dual["z1"], in_dual["z1"],
-                        wait_for=out_dual["z1"].events + in_dual["z1"].events).get()
-            + self.normkrnldiff(out_dual["z2"], in_dual["z2"],
-                        wait_for=out_dual["z2"].events + in_dual["z2"].events).get()
-            )**(1/2)
-
-        lhs = np.sqrt(beta) * tau * (
-            self.normkrnldiff(out_adj["Kyk1"], in_precomp_adj["Kyk1"],
-              wait_for=out_adj["Kyk1"].events + in_precomp_adj["Kyk1"].events).get()
-            + self.normkrnldiff(out_adj["Kyk2"], in_precomp_adj["Kyk2"],
-=======
             self.normkrnldiff(out_dual["r"], in_dual["r"], 
                         wait_for=out_dual["r"].events + in_dual["r"].events).get()
             + self.normkrnldiff(out_dual["z1"], in_dual["z1"], 
@@ -2372,7 +1955,6 @@
             self.normkrnldiff(out_adj["Kyk1"], in_precomp_adj["Kyk1"], 
               wait_for=out_adj["Kyk1"].events + in_precomp_adj["Kyk1"].events).get()
             + self.normkrnldiff(out_adj["Kyk2"], in_precomp_adj["Kyk2"], 
->>>>>>> 8d0619a1
               wait_for=out_adj["Kyk2"].events + in_precomp_adj["Kyk2"].events).get()
             )**(1/2)
 
@@ -2388,21 +1970,13 @@
 
         primal_new = (
             self.lambd / 2 * self.normkrnldiff(in_precomp_fwd["Ax"], data)
-<<<<<<< HEAD
-            + self.alpha * self.abskrnldiff(in_precomp_fwd["gradx"],
-=======
             + self.alpha * self.abskrnldiff(in_precomp_fwd["gradx"], 
->>>>>>> 8d0619a1
                                               in_primal["v"])
             + self.beta * self.abskrnl(in_precomp_fwd["symgradx"])
             + 1 / (2 * self.delta) * self.normkrnlweighteddiff(in_primal["x"],
                                       in_primal["xk"],
                                       self.jacobi).get()
-<<<<<<< HEAD
-
-=======
                 
->>>>>>> 8d0619a1
             ).real
 
         dual = (
@@ -3538,2366 +3112,4 @@
         ynorm = np.abs(ynorm1+ynorm2+ynorm3)**(1/2)
         lhs = np.sqrt(beta)*tau*np.abs(lhs1+lhs2+lhs3)**(1/2)
 
-        return lhs, ynorm
-
-
-class PDSoftSenseBaseSolver:
-    """Primal Dual Soft-SENSE optimization.
-
-    This Class performs a primal-dual algorithm for solving a Soft-SENSE
-    reconstruction on complex input data
-
-    Parameters
-    ----------
-      par : dict
-        A python dict containing the necessary information to
-        setup the object. Needs to contain the number of slices (NSlice),
-        number of scans (NScan), image dimensions (dimX, dimY), number of
-        coils (NC), sampling points (N) and read outs (NProj)
-        a PyOpenCL queue (queue) and the complex coil
-        sensitivities (C).
-      pdsose_par : dict
-        A python dict containing the required
-        parameters for the regularized Soft-SENSE reconstruction.
-      queue : list of PyOpenCL.Queues
-        A list of PyOpenCL queues to perform the optimization.
-      tau : float
-        Estimate of the initial step size based on the
-        operator norm of the linear operator.
-      fval : float
-        Estimate of the initial cost function value to
-        scale the displayed values.
-      prg : PyOpenCL Program A PyOpenCL Program containing the
-        kernels for optimization.
-      coil : PyOpenCL Buffer or empty list
-         The coils used for reconstruction.
-
-    Attributes
-    ----------
-      lambd : float
-        Regularization parameter in front of data fidelity term.
-      tol : float
-        Relative toleraze to stop iterating
-      stag : float
-        Stagnation detection parameter
-      adaptive_stepsize : bool
-        Use adaptive step size
-      tau : float
-        Estimated step size based on operator norm of regularization.
-      unknowns_TGV : int
-        Number of T(G)V unknowns
-      unknowns : int
-        Total number of unknowns --> Reflects the number of cmaps for
-        Soft-SENSE
-      num_dev : int
-        Total number of compute devices
-      dz : float
-        Ratio between 3rd dimension and isotropic 1st and 2nd image dimension.
-    """
-
-    def __init__(self,
-                 par,
-                 pdsose_par,
-                 queue,
-                 tau,
-                 fval,
-                 prg,
-                 coils,
-                 DTYPE=np.complex64,
-                 DTYPE_real=np.float32):
-
-        self._DTYPE = DTYPE
-        self._DTYPE_real = DTYPE_real
-        self.sigma = self._DTYPE_real(1 / np.sqrt(12))
-        self.lambd = self._DTYPE_real(pdsose_par["lambd"])
-        self.adaptive_stepsize = pdsose_par["adaptive_stepsize"]
-        self.stag = pdsose_par["stag"]
-        self.tol = pdsose_par["tol"]
-        self.tau = tau
-        self.unknowns = par["unknowns"]
-        self.unknowns_TGV = par["unknowns_TGV"]
-        self.num_dev = len(par["num_dev"])
-        self.dz = par["dz"]
-        self._fval_init = fval
-        self._prg = prg
-        self._queue = queue
-        self._coils = coils
-        self._kernelsize = (par["par_slices"] + par["overlap"], par["dimY"],
-                            par["dimX"])
-        if self._DTYPE is np.complex64:
-            self.abskrnl = clred.ReductionKernel(
-                par["ctx"][0], self._DTYPE_real, 0,
-                reduce_expr="a+b",
-                map_expr="hypot(x[i].s0,x[i].s1)",
-                arguments="__global float2 *x")
-            self.abskrnldiff = clred.ReductionKernel(
-                par["ctx"][0], self._DTYPE_real, 0,
-                reduce_expr="a+b",
-                map_expr="hypot(x[i].s0-y[i].s0,x[i].s1-y[i].s1)",
-                arguments="__global float2 *x, __global float2 *y")
-            self.normkrnl = clred.ReductionKernel(
-                par["ctx"][0], self._DTYPE_real, 0,
-                reduce_expr="a+b",
-                map_expr="pown(x[i].s0,2)+pown(x[i].s1,2)",
-                arguments="__global float2 *x")
-            self.normkrnlweighted = clred.ReductionKernel(
-                par["ctx"][0], self._DTYPE_real, 0,
-                reduce_expr="a+b",
-                map_expr="(pown(x[i].s0,2)+pown(x[i].s1,2))*w[i]",
-                arguments="__global float2 *x, __global float *w")
-            self.normkrnldiff = clred.ReductionKernel(
-                par["ctx"][0], self._DTYPE_real, 0,
-                reduce_expr="a+b",
-                map_expr="pown(x[i].s0-y[i].s0,2)+pown(x[i].s1-y[i].s1,2)",
-                arguments="__global float2 *x, __global float2 *y")
-            self.normkrnlweighteddiff = clred.ReductionKernel(
-                par["ctx"][0], self._DTYPE_real, 0,
-                reduce_expr="a+b",
-                map_expr="(pown(x[i].s0-y[i].s0,2)+pown(x[i].s1-y[i].s1,2))*w[i]",
-                arguments="__global float2 *x, __global float2 *y, __global float *w")
-        elif self._DTYPE is np.complex128:
-            self.abskrnl = clred.ReductionKernel(
-                par["ctx"][0], self._DTYPE_real, 0,
-                reduce_expr="a+b",
-                map_expr="hypot(x[i].s0,x[i].s1)",
-                arguments="__global double2 *x")
-            self.abskrnldiff = clred.ReductionKernel(
-                par["ctx"][0], self._DTYPE_real, 0,
-                reduce_expr="a+b",
-                map_expr="hypot(x[i].s0-y[i].s0,x[i].s1-y[i].s1)",
-                arguments="__global double2 *x, __global double2 *y")
-            self.normkrnl = clred.ReductionKernel(
-                par["ctx"][0], self._DTYPE_real, 0,
-                reduce_expr="a+b",
-                map_expr="pown(x[i].s0,2)+pown(x[i].s1,2)",
-                arguments="__global double2 *x")
-            self.normkrnlweighted = clred.ReductionKernel(
-                par["ctx"][0], self._DTYPE_real, 0,
-                reduce_expr="a+b",
-                map_expr="(pown(x[i].s0,2)+pown(x[i].s1,2))*w[i]",
-                arguments="__global double2 *x, __global double *w")
-            self.normkrnldiff = clred.ReductionKernel(
-                par["ctx"][0], self._DTYPE_real, 0,
-                reduce_expr="a+b",
-                map_expr="pown(x[i].s0-y[i].s0,2)+pown(x[i].s1-y[i].s1,2)",
-                arguments="__global double2 *x, __global double2 *y")
-            self.normkrnlweighteddiff = clred.ReductionKernel(
-                par["ctx"][0], self._DTYPE_real, 0,
-                reduce_expr="a+b",
-                map_expr="(pown(x[i].s0-y[i].s0,2)+pown(x[i].s1-y[i].s1,2))*w[i]",
-                arguments="__global double2 *x, __global double2 *y, __global double *w")
-
-    @staticmethod
-    def factory(
-            prg,
-            queue,
-            par,
-            pdsose_par,
-            init_fval,
-            coils,
-            linops,
-            reg_type='TGV',
-            streamed=False,
-            DTYPE=np.complex64,
-            DTYPE_real=np.float32):
-        """
-        Generate a PDSoftSenseSolver object.
-
-        Parameters
-        ----------
-          prg : PyOpenCL.Program
-            A PyOpenCL Program containing the
-            kernels for optimization.
-          queue : list of PyOpenCL.Queues
-            A list of PyOpenCL queues to perform the optimization.
-          par : dict
-            A python dict containing the necessary information to
-            setup the object. Needs to contain the number of slices (NSlice),
-            number of scans (NScan), image dimensions (dimX, dimY), number of
-            coils (NC), sampling points (N) and read outs (NProj)
-            a PyOpenCL queue (queue) and the complex coil
-            sensitivities (C).
-          pdsose_par : dict
-            A python dict containing the parameters for the
-            regularized Soft-SENSE reconstruction
-          init_fval : float
-            Estimate of the initial cost function value to
-            scale the displayed values.
-          coils : PyOpenCL Buffer or empty list
-            The coils used for reconstruction.
-          linops : list of PyQMRI Operator
-            The linear operators used for fitting.
-          reg_type : string, "TGV"
-            String to choose between "TV" and "TGV"
-            optimization.
-          streamed : bool, false
-            Switch between streamed (1) and normal (0) reconstruction.
-          DTYPE : numpy.dtype, numpy.complex64
-             Complex working precission.
-          DTYPE_real : numpy.dtype, numpy.float32
-            Real working precission.
-        """
-        if reg_type == 'TV':
-            if not streamed:
-                pdop = PDSoftSenseSolverTV(
-                    par,
-                    pdsose_par,
-                    queue,
-                    np.float32(1 / np.sqrt(12)),
-                    init_fval,
-                    prg,
-                    linops,
-                    coils,
-                    DTYPE=DTYPE,
-                    DTYPE_real=DTYPE_real)
-            else:
-                pdop = PDSoftSenseSolverStreamedTV(
-                    par,
-                    pdsose_par,
-                    queue,
-                    np.float32(1 / np.sqrt(12)),
-                    init_fval,
-                    prg,
-                    linops,
-                    coils,
-                    DTYPE=DTYPE,
-                    DTYPE_real=DTYPE_real)
-        elif reg_type == 'TGV':
-            if not streamed:
-                pdop = PDSoftSenseSolverTGV(
-                    par,
-                    pdsose_par,
-                    queue,
-                    np.float32(1 / np.sqrt(12)),
-                    init_fval,
-                    prg,
-                    linops,
-                    coils,
-                    DTYPE=DTYPE,
-                    DTYPE_real=DTYPE_real)
-            else:
-                pdop = PDSoftSenseSolverStreamedTGV(
-                    par,
-                    pdsose_par,
-                    queue,
-                    np.float32(1 / np.sqrt(12)),
-                    init_fval,
-                    prg,
-                    linops,
-                    coils,
-                    DTYPE=DTYPE,
-                    DTYPE_real=DTYPE_real)
-        else:
-            raise NotImplementedError
-        return pdop
-
-    def __del__(self):
-        """
-        Destructor.
-
-        Releases GPU memory arrays.
-        """
-
-    def run(self, inp, data, iters):
-        """
-        Optimization with 3D T(G)V regularization.
-
-        Parameters
-        ----
-          inp (numpy.array):
-            Initial guess for the reconstruction
-          data (numpy.array):
-            The complex valued (undersampled) kspace data.
-          iters (int):
-            Number of primal-dual iterations to run
-
-        Returns
-        -------
-          tupel:
-            Primal variable x. If no streaming is used, the two
-            entries are opf class PyOpenCL.Array, otherwise Numpy.Array.
-        """
-
-        tau = self.tau
-        sigma = self.sigma
-        theta = np.float32(1.0)
-
-        primal = [0]
-        dual = [0]
-        gap = [0]
-
-        (primal_vars,
-         primal_vars_new,
-         tmp_results_forward,
-         dual_vars,
-         dual_vars_new,
-         tmp_results_adjoint,
-         data) = self._setupVariables(inp, data)
-
-        self._updateInitial(
-            out_fwd=tmp_results_forward,
-            out_adj=tmp_results_adjoint,
-            in_primal=primal_vars,
-            in_dual=dual_vars
-        )
-
-        for i in range(iters):
-            self._updateDual(
-                out_dual=dual_vars_new,
-                out_adj=tmp_results_adjoint,
-                in_primal=primal_vars_new,
-                in_dual=dual_vars,
-                in_precomp_fwd=tmp_results_forward,
-                data=data,
-                sigma=sigma
-            )
-
-            self._updatePrimal(
-                out_primal=primal_vars_new,
-                out_fwd=tmp_results_forward,
-                in_primal=primal_vars,
-                in_precomp_adj=tmp_results_adjoint,
-                tau=tau,
-                theta=theta
-            )
-
-            if self.adaptive_stepsize:
-                tau, sigma = self._updateStepSize(
-                    primal_vars=primal_vars,
-                    primal_vars_new=primal_vars_new,
-                    tmp_results_forward=tmp_results_forward,
-                    theta=theta,
-                    tau=tau,
-                    sigma=sigma
-                )
-
-            self._extrapolatePrimal(
-                out_primal=primal_vars,
-                out_fwd=tmp_results_forward,
-                in_primal=primal_vars_new,
-                theta=theta)
-
-            for j in primal_vars_new:
-                (primal_vars[j],
-                 primal_vars_new[j]) = \
-                    (primal_vars_new[j],
-                     primal_vars[j])
-
-            for k in dual_vars_new:
-                (dual_vars[k],
-                 dual_vars_new[k]) = \
-                    (dual_vars_new[k],
-                     dual_vars[k])
-
-            primal_val, dual_val, gap_val = self._calcResidual(
-                in_primal=primal_vars,
-                in_dual=dual_vars,
-                in_precomp_fwd=tmp_results_forward,
-                data=data)
-            primal.append(primal_val)
-            dual.append(dual_val)
-            gap.append(gap_val)
-
-            if self.adaptive_stepsize and not np.mod(i+1, 10):
-                print("Iteration: %d \n Current step size: %f" % (i+1, tau))
-
-            if np.abs(primal[-2] - primal[-1]) / primal[1] < \
-                    self.tol:
-                print(
-                    "Terminated at iteration %d because the energy "
-                    "decrease in the primal problem was %.3e which is below the "
-                    "relative tolerance of %.3e" %
-                    (i + 1,
-                     np.abs(primal[-2] - primal[-1]) / primal[1],
-                     self.tol))
-                return primal_vars, i
-            if np.abs(np.abs(dual[-2] - dual[-1]) / dual[1]) < \
-                    self.tol:
-                print(
-                    "Terminated at iteration %d because the energy "
-                    "decrease in the dual problem was %.3e which is below the "
-                    "relative tolerance of %.3e" %
-                    (i + 1,
-                     np.abs(np.abs(dual[-2] - dual[-1]) / dual[1]),
-                     self.tol))
-                return primal_vars, i
-            if (
-                    len(gap) > 40 and
-                    np.abs(np.mean(gap[-40:-20]) - np.mean(gap[-20:]))
-                    / np.mean(gap[-40:]) < self.stag
-            ):
-                print(
-                    "Terminated at iteration %d "
-                    "because the method stagnated. Relative difference: %.3e" %
-                    (i + 1, np.abs(np.mean(gap[-20:-10]) - np.mean(gap[-10:]))
-                     / np.mean(gap[-20:-10])))
-                return primal_vars, i
-            if np.abs((gap[-1] - gap[-2]) / gap[1]) < self.tol:
-                print(
-                    "Terminated at iteration %d because the energy "
-                    "decrease in the PD-gap was %.3e which is below the "
-                    "relative tolerance of %.3e"
-                    % (i + 1, np.abs((gap[-1] - gap[-2]) / gap[1]), self.tol))
-                return primal_vars, i
-            sys.stdout.write(
-                "Iteration: %04d ---- Primal: %2.2e, "
-                "Dual: %2.2e, Gap: %2.2e\r" %
-                (i + 1, 1000 * primal[-1] / gap[1],
-                 1000 * dual[-1] / gap[1],
-                 1000 * gap[-1] / gap[1]))
-            sys.stdout.flush()
-
-        return primal_vars, i
-
-    def _updateInitial(
-            self,
-            out_fwd,
-            out_adj,
-            in_primal,
-            in_dual):
-        pass
-
-    def _updatePrimal(
-            self,
-            out_primal,
-            out_fwd,
-            in_primal,
-            in_precomp_adj,
-            tau,
-            theta):
-        pass
-
-    def _updateDual(self,
-                    out_dual,
-                    out_adj,
-                    in_primal,
-                    in_dual,
-                    in_precomp_fwd,
-                    data,
-                    sigma):
-        pass
-
-    def _updateStepSize(self,
-                        primal_vars,
-                        primal_vars_new,
-                        tmp_results_forward,
-                        theta,
-                        tau,
-                        sigma):
-        return {}, {}
-
-    def _extrapolatePrimal(self,
-                           out_primal,
-                           out_fwd,
-                           in_primal,
-                           theta):
-        pass
-
-    def _calcResidual(self,
-                      in_primal,
-                      in_dual,
-                      in_precomp_fwd,
-                      data):
-        return {}, {}, {}
-
-    def _setupVariables(self,
-                        inp,
-                        data):
-        pass
-
-    def extrapolate_x(self, outp, inp, par=None, idx=0, idxq=0,
-                      bound_cond=0, wait_for=None):
-        """Extrapolation step of the x variable in the Primal-Dual Algorithm.
-
-        Parameters
-        ----------
-          outp : PyOpenCL.Array
-            The result of the update step
-          inp : PyOpenCL.Array
-            The previous values of x
-          par : list
-            List of necessary parameters for the update
-          idx : int
-            Index of the device to use
-          idxq : int
-            Index of the queue to use
-          bound_cond : int
-            Apply boundary condition (1) or not (0).
-          wait_for : list of PyOpenCL.Events, None
-            A optional list for PyOpenCL.Events to wait for
-
-        Returns
-        -------
-            PyOpenCL.Event:
-                A PyOpenCL.Event to wait for.
-        """
-        if wait_for is None:
-            wait_for = []
-        return self._prg[idx].extrapolate_x(
-            self._queue[4 * idx + idxq], (outp.size,), None,
-            outp.data,
-            inp[0].data,
-            inp[1].data,
-            self._DTYPE_real(par[0]),
-            wait_for=(outp.events + inp[0].events
-                      + inp[1].events + wait_for))
-
-    def extrapolate_v(self, outp, inp, par=None, idx=0, idxq=0,
-                      bound_cond=0, wait_for=None):
-        """Extrapolation step of the v variable in the Primal-Dual Algorithm.
-
-        Parameters
-        ----------
-          outp : PyOpenCL.Array
-            The result of the update step
-          inp : PyOpenCL.Array
-            The previous values of x
-          par : list
-            List of necessary parameters for the update
-          idx : int
-            Index of the device to use
-          idxq : int
-            Index of the queue to use
-          bound_cond : int
-            Apply boundary condition (1) or not (0).
-          wait_for : list of PyOpenCL.Events, None
-            A optional list for PyOpenCL.Events to wait for
-
-        Returns
-        -------
-            PyOpenCL.Event:
-                A PyOpenCL.Event to wait for.
-        """
-        if wait_for is None:
-            wait_for = []
-        return self._prg[idx].extrapolate_v(
-            self._queue[4 * idx + idxq], (outp[..., 0].size,), None,
-            outp.data,
-            inp[0].data,
-            inp[1].data,
-            self._DTYPE_real(par[0]),
-            wait_for=(outp.events + inp[0].events
-                      + inp[1].events + wait_for))
-
-    def update_x(self, outp, inp, par=None, idx=0, idxq=0,
-                 bound_cond=0, wait_for=None):
-        """Primal update of the x variable in the Primal-Dual Algorithm.
-
-        Parameters
-        ----------
-          outp : PyOpenCL.Array
-            The result of the update step
-          inp : PyOpenCL.Array
-            The previous values of x
-          par : list
-            List of necessary parameters for the update
-          idx : int
-            Index of the device to use
-          idxq : int
-            Index of the queue to use
-          bound_cond : int
-            Apply boundary condition (1) or not (0).
-          wait_for : list of PyOpenCL.Events, None
-            A optional list for PyOpenCL.Events to wait for
-
-        Returns
-        -------
-            PyOpenCL.Event:
-                A PyOpenCL.Event to wait for.
-        """
-        if wait_for is None:
-            wait_for = []
-        return self._prg[idx].update_x(
-            self._queue[4 * idx + idxq], (outp.size,), None,
-            outp.data,
-            inp[0].data,
-            inp[1].data,
-            self._DTYPE_real(par[0]),
-            self._DTYPE_real(par[1]),
-            wait_for=(outp.events + inp[0].events
-                      + inp[1].events + wait_for))
-
-    def update_x_tgv(self, outp, inp, par=None, idx=0, idxq=0,
-                     bound_cond=0, wait_for=None):
-        """Primal update of the x variable in the Primal-Dual Algorithm for TGV.
-
-        Parameters
-        ----------
-          outp : PyOpenCL.Array
-            The result of the update step
-          inp : PyOpenCL.Array
-            The previous values of x
-          par : list
-            List of necessary parameters for the update
-          idx : int
-            Index of the device to use
-          idxq : int
-            Index of the queue to use
-          bound_cond : int
-            Apply boundary condition (1) or not (0).
-          wait_for : list of PyOpenCL.Events, None
-            A optional list for PyOpenCL.Events to wait for
-
-        Returns
-        -------
-            PyOpenCL.Event:
-                A PyOpenCL.Event to wait for.
-        """
-        if wait_for is None:
-            wait_for = []
-        return self._prg[idx].update_x_explicit(
-            self._queue[4 * idx + idxq], (outp.size,), None,
-            outp.data,
-            inp[0].data,
-            inp[1].data,
-            inp[2].data,
-            self._DTYPE_real(par[0]),         # tau
-            self._DTYPE_real(par[1]),         # theta
-            wait_for=outp.events + inp[0].events +
-            inp[1].events + inp[2].events + wait_for)
-
-    def update_y(self, outp, inp, par=None, idx=0, idxq=0,
-                 bound_cond=0, wait_for=None):
-        """Update the data dual variable y.
-
-        Parameters
-        ----------
-          outp : PyOpenCL.Array
-            The result of the update step
-          inp : PyOpenCL.Array
-            The previous values of x
-          par : list
-            List of necessary parameters for the update
-          idx : int
-            Index of the device to use
-          idxq : int
-            Index of the queue to use
-          bound_cond : int
-            Apply boundary condition (1) or not (0).
-          wait_for : list of PyOpenCL.Events, None
-            A optional list for PyOpenCL.Events to wait for
-
-        Returns
-        -------
-            PyOpenCL.Event:
-                A PyOpenCL.Event to wait for.
-        """
-        if wait_for is None:
-            wait_for = []
-        return self._prg[idx].update_y(
-            self._queue[4 * idx + idxq], (outp.size,), None,
-            outp.data,
-            inp[0].data,
-            inp[1].data,
-            inp[2].data,
-            self._DTYPE_real(par[0]),
-            self._DTYPE_real(1 / (1 + par[0] / par[1])),
-            wait_for=(outp.events + inp[0].events +
-                      inp[1].events + inp[2].events + wait_for))
-
-    def update_z_tv(self, outp, inp, par=None, idx=0, idxq=0,
-                    bound_cond=0, wait_for=None):
-        """
-        Dual update of the z variable in Primal-Dual Algorithm for TV.
-
-        Parameters
-        ----------
-          outp : PyOpenCL.Array
-            The result of the update step
-          inp : PyOpenCL.Array
-            The previous values of x
-          par : list
-            List of necessary parameters for the update
-          idx : int
-            Index of the device to use
-          idxq : int
-            Index of the queue to use
-          bound_cond : int
-            Apply boundary condition (1) or not (0).
-          wait_for : list of PyOpenCL.Events, None
-            A optional list for PyOpenCL.Events to wait for
-
-        Returns
-        -------
-            PyOpenCL.Event:
-                A PyOpenCL.Event to wait for.
-        """
-        if wait_for is None:
-            wait_for = []
-        return self._prg[idx].update_z_tv(
-            self._queue[4 * idx + idxq],
-            self._kernelsize, None,
-            outp.data,
-            inp[0].data,
-            inp[1].data,
-            self._DTYPE_real(par[0]),
-            np.int32(self.unknowns),
-            wait_for=(outp.events + inp[0].events +
-                      inp[1].events + wait_for))
-
-    def update_Kyk2(self, outp, inp, par=None, idx=0, idxq=0,
-                    bound_cond=0, wait_for=None):
-        """Precompute the v-part of the Adjoint Linear operator.
-
-        Parameters
-        ----------
-          outp : PyOpenCL.Array
-            The result of the update step
-          inp : PyOpenCL.Array
-            The previous values of x
-          par : list
-            List of necessary parameters for the update
-          idx : int
-            Index of the device to use
-          idxq : int
-            Index of the queue to use
-          bound_cond : int
-            Apply boundary condition (1) or not (0).
-          wait_for : list of PyOpenCL.Events, None
-            A optional list for PyOpenCL.Events to wait for
-
-        Returns
-        -------
-            PyOpenCL.Event:
-                A PyOpenCL.Event to wait for.
-        """
-        if wait_for is None:
-            wait_for = []
-        return self._prg[idx].update_Kyk2(
-            self._queue[4 * idx + idxq],
-            self._kernelsize, None,
-            outp.data, inp[0].data, inp[1].data,
-            np.int32(self.unknowns_TGV),
-            self._grad_op.ratio[idx].data,
-            self._symgrad_op.ratio[idx].data,
-            np.int32(bound_cond),
-            self._DTYPE_real(self.dz),
-            wait_for=(outp.events + inp[0].events
-                      + inp[1].events + wait_for))
-
-    def update_z1_tgv(self, outp, inp, par=None, idx=0, idxq=0,
-                      bound_cond=0, wait_for=None):
-        """
-        Dual update of the z1 variable in Primal-Dual Algorithm for TGV.
-
-        Parameters
-        ----------
-          outp : PyOpenCL.Array
-            The result of the update step
-          inp : PyOpenCL.Array
-            The previous values of x
-          par : list
-            List of necessary parameters for the update
-          idx : int
-            Index of the device to use
-          idxq : int
-            Index of the queue to use
-          bound_cond : int
-            Apply boundary condition (1) or not (0).
-          wait_for : list of PyOpenCL.Events, None
-            A optional list for PyOpenCL.Events to wait for
-
-        Returns
-        -------
-            PyOpenCL.Event:
-                A PyOpenCL.Event to wait for.
-        """
-        if wait_for is None:
-            wait_for = []
-        return self._prg[idx].update_z1_tgv(
-            self._queue[4 * idx + idxq],
-            self._kernelsize, None,
-            outp.data,
-            inp[0].data,
-            inp[1].data,
-            inp[2].data,
-            self._DTYPE_real(par[0]),
-            self._DTYPE_real(1 / par[1]),
-            np.int32(self.unknowns),
-            wait_for=(outp.events + inp[0].events + inp[1].events +
-                      inp[2].events + wait_for))
-
-    def update_z2_tgv(self, outp, inp, par=None, idx=0, idxq=0,
-                      bound_cond=0, wait_for=None):
-        """
-        Dual update of the z2 variable in Primal-Dual Algorithm for TGV.
-
-        Parameters
-        ----------
-          outp : PyOpenCL.Array
-            The result of the update step
-          inp : PyOpenCL.Array
-            The previous values of x
-          par : list
-            List of necessary parameters for the update
-          idx : int
-            Index of the device to use
-          idxq : int
-            Index of the queue to use
-          bound_cond : int
-            Apply boundary condition (1) or not (0).
-          wait_for : list of PyOpenCL.Events, None
-            A optional list for PyOpenCL.Events to wait for
-
-        Returns
-        -------
-            PyOpenCL.Event:
-                A PyOpenCL.Event to wait for.
-        """
-        if wait_for is None:
-            wait_for = []
-        return self._prg[idx].update_z2_tgv(
-            self._queue[4 * idx + idxq],
-            self._kernelsize, None,
-            outp.data,
-            inp[0].data,
-            inp[1].data,
-            self._DTYPE_real(par[0]),
-            self._DTYPE_real(1 / par[1]),
-            np.int32(self.unknowns),
-            wait_for=(outp.events + inp[0].events +
-                      inp[1].events + wait_for))
-
-    def update_v(self, outp, inp, par=None, idx=0, idxq=0,
-                 bound_cond=0, wait_for=None):
-        """
-        Primal update of the v variable in Primal-Dual Algorithm for TGV.
-
-        Parameters
-        ----------
-          outp : PyOpenCL.Array
-            The result of the update step
-          inp : PyOpenCL.Array
-            The previous values of x
-          par : list
-            List of necessary parameters for the update
-          idx : int
-            Index of the device to use
-          idxq : int
-            Index of the queue to use
-          bound_cond : int
-            Apply boundary condition (1) or not (0).
-          wait_for : list of PyOpenCL.Events, None
-            A optional list for PyOpenCL.Events to wait for
-
-        Returns
-        -------
-            PyOpenCL.Event:
-                A PyOpenCL.Event to wait for.
-        """
-        if wait_for is None:
-            wait_for = []
-        return self._prg[idx].update_v(
-            self._queue[4 * idx + idxq], (outp[..., 0].size,), None,
-            outp.data, inp[0].data, inp[1].data,
-            self._DTYPE_real(par[0]),
-            wait_for=outp.events + inp[0].events + inp[1].events + wait_for)
-
-    def set_fval_init(self, fval):
-        """Set the initial value of the cost function.
-
-        Parameters
-        ----------
-          fval : float
-            The initial cost of the optimization problem
-        """
-        self._fval_init = fval
-
-    def set_tau(self, tau):
-        """Set the step size for the primal update.
-
-        Parameters
-        ----------
-          tau : float
-            Step size for the primal update
-        """
-        self.tau = tau
-
-    def set_sigma(self, sigma):
-        """Set the step size for the dual update.
-
-        Parameters
-        ----------
-          sigma : float
-            Step size for the dual update
-        """
-        self.sigma = sigma
-
-
-class PDSoftSenseSolverTV(PDSoftSenseBaseSolver):
-    """Primal Dual splitting optimization for TV.
-
-    This Class performs a primal-dual variable splitting based reconstruction
-    on single precission complex input data.
-
-    Parameters
-    ----------
-        par : dict
-          A python dict containing the necessary information to
-          setup the object. Needs to contain the number of slices (NSlice),
-          number of scans (NScan), image dimensions (dimX, dimY), number of
-          coils (NC), sampling points (N) and read outs (NProj)
-          a PyOpenCL queue (queue) and the complex coil
-          sensitivities (C).
-        pdsose_par : dict
-          A python dict containing the regularization
-          parameters for a given gauss newton step.
-        queue : list of PyOpenCL.Queues
-          A list of PyOpenCL queues to perform the optimization.
-        tau : float
-          Estimated step size based on operator norm of regularization.
-        fval : float
-          Estimate of the initial cost function value to
-          scale the displayed values.
-        prg : PyOpenCL.Program
-          A PyOpenCL Program containing the
-          kernels for optimization.
-        linops : list of PyQMRI Operator
-          The linear operators used for fitting.
-        coils : PyOpenCL Buffer or empty list
-          The coils used for reconstruction.
-    """
-
-    def __init__(self,
-                 par,
-                 pdsose_par,
-                 queue,
-                 tau,
-                 fval,
-                 prg,
-                 linop,
-                 coils,
-                 **kwargs
-                 ):
-
-        super().__init__(
-            par,
-            pdsose_par,
-            queue,
-            tau,
-            fval,
-            prg,
-            coils,
-            **kwargs)
-        self._op = linop[0]
-        self._grad_op = linop[1]
-
-    def _setupVariables(self, inp, data):
-        data = clarray.to_device(self._queue[0], data.astype(self._DTYPE))
-
-        primal_vars = {}
-        primal_vars_new = {}
-        tmp_results_adjoint = {}
-
-        primal_vars["x"] = clarray.to_device(self._queue[0], inp)
-        primal_vars_new["x"] = clarray.zeros_like(primal_vars["x"])
-
-        tmp_results_adjoint["Kyk1"] = clarray.zeros_like(primal_vars["x"])
-
-        dual_vars = {}
-        dual_vars_new = {}
-        tmp_results_forward = {}
-
-        dual_vars["y"] = clarray.zeros(
-            self._queue[0],
-            data.shape,
-            dtype=self._DTYPE
-        )
-        dual_vars["z"] = clarray.zeros(self._queue[0],
-                                       primal_vars["x"].shape + (4,),
-                                       dtype=self._DTYPE)
-
-        dual_vars_new["y"] = clarray.zeros_like(dual_vars["y"])
-        dual_vars_new["z"] = clarray.zeros_like(dual_vars["z"])
-
-        tmp_results_forward["Kx"] = clarray.zeros_like(data)
-        tmp_results_forward["gradx"] = clarray.zeros_like(dual_vars["z"])
-
-        return (primal_vars,
-                primal_vars_new,
-                tmp_results_forward,
-                dual_vars,
-                dual_vars_new,
-                tmp_results_adjoint,
-                data)
-
-    def _updateInitial(self,
-                       out_fwd, out_adj,
-                       in_primal, in_dual):
-        out_adj["Kyk1"].add_event(
-            self._op.adjKyk1(
-                out=out_adj["Kyk1"],
-                inp=[
-                    in_dual["y"],
-                    self._coils,
-                    in_dual["z"],
-                    self._grad_op.ratio]))
-
-        out_fwd["Kx"].add_event(self._op.fwd(
-            out_fwd["Kx"], [in_primal["x"], self._coils]))
-
-        out_fwd["gradx"].add_event(self._grad_op.fwd(
-            out_fwd["gradx"], in_primal["x"]))
-
-    def _updatePrimal(self,
-                      out_primal, out_fwd,
-                      in_primal, in_precomp_adj,
-                      tau, theta):
-        out_primal["x"].add_event(self.update_x(
-            outp=out_primal["x"],
-            inp=(in_primal["x"], in_precomp_adj["Kyk1"]),
-            par=[tau, 0]))
-
-    def _updateDual(self,
-                    out_dual,
-                    out_adj,
-                    in_primal,
-                    in_dual,
-                    in_precomp_fwd,
-                    data,
-                    sigma):
-        out_dual["z"].add_event(
-            self.update_z_tv(
-                outp=out_dual["z"],
-                inp=(in_dual["z"], in_precomp_fwd["gradx"]),
-                par=[sigma]))
-
-        out_dual["y"].add_event(
-            self.update_y(
-                outp=out_dual["y"],
-                inp=(in_dual["y"], in_precomp_fwd["Kx"], data),
-                par=[sigma, self.lambd]))
-
-        out_adj["Kyk1"].add_event(
-            self._op.adjKyk1(
-                out=out_adj["Kyk1"],
-                inp=[
-                    out_dual["y"],
-                    self._coils,
-                    out_dual["z"],
-                    self._grad_op.ratio]))
-
-    def _updateStepSize(self,
-                        primal_vars,
-                        primal_vars_new,
-                        tmp_results_forward,
-                        theta,
-                        tau,
-                        sigma):
-        diffx = primal_vars_new["x"] - primal_vars["x"]
-        nx = clarray.vdot(diffx, diffx).real ** (1 / 2)
-        nx = nx.get()
-
-        fwddiffx = self._op.fwdoop([diffx, self._coils])
-        graddiffx = self._grad_op.fwdoop(diffx)
-        nKx = (
-            clarray.vdot(
-                fwddiffx,
-                fwddiffx
-            )
-            + clarray.vdot(
-                graddiffx,
-                graddiffx
-            )
-        ).real ** (1 / 2)
-        nKx = nKx.get()
-        n = nx / nKx if nKx != 0 else 0
-        s = sigma * tau  # np.sqrt(sigma * tau)
-        fac = theta * sigma * tau  # np.sqrt(theta * sigma * tau)
-
-        if fac >= n > 0:
-            s = n
-        elif s >= n > fac:
-            s = np.sqrt(fac)
-        else:
-            s = np.sqrt(s)
-
-        return s, s
-
-    def _extrapolatePrimal(self,
-                           out_primal,
-                           out_fwd,
-                           in_primal,
-                           theta):
-        out_primal["x"].add_event(
-            self.extrapolate_x(
-                outp=out_primal["x"],
-                inp=(in_primal["x"], out_primal["x"]),
-                par=[theta]))
-
-        out_fwd["Kx"].add_event(self._op.fwd(
-            out_fwd["Kx"], [out_primal["x"], self._coils]))
-
-        out_fwd["gradx"].add_event(self._grad_op.fwd(
-            out_fwd["gradx"], out_primal["x"]))
-
-    def _calcResidual(self,
-                      in_primal,
-                      in_dual,
-                      in_precomp_fwd,
-                      data):
-
-        Kx = self._op.fwdoop([in_primal["x"], self._coils])
-        gradx = self._grad_op.fwdoop(in_primal["x"])
-
-        primal = (
-            self.lambd / 2 *
-            self.normkrnldiff(Kx, data)
-            + self.abskrnl(gradx)
-        ).real
-
-        dual = (
-            1 / (2 * self.lambd) * clarray.vdot(
-                in_dual["y"],
-                in_dual["y"]
-            )
-        ).real
-
-        gap = np.abs(primal - dual)
-        return primal.get(), dual.get(), gap.get()
-
-
-class PDSoftSenseSolverTGV(PDSoftSenseBaseSolver):
-    """Primal Dual splitting optimization for TGV.
-
-    This Class performs a primal-dual variable splitting based reconstruction
-    on single precission complex input data.
-
-    Parameters
-    ----------
-        par : dict
-          A python dict containing the necessary information to
-          setup the object. Needs to contain the number of slices (NSlice),
-          number of scans (NScan), image dimensions (dimX, dimY), number of
-          coils (NC), sampling points (N) and read outs (NProj)
-          a PyOpenCL queue (queue) and the complex coil
-          sensitivities (C).
-        pdsose_par : dict
-          A python dict containing the regularization
-          parameters for a given gauss newton step.
-        queue : list of PyOpenCL.Queues
-          A list of PyOpenCL queues to perform the optimization.
-        tau : float
-          Estimated step size based on operator norm of regularization.
-        fval : float
-          Estimate of the initial cost function value to
-          scale the displayed values.
-        prg : PyOpenCL.Program
-          A PyOpenCL Program containing the
-          kernels for optimization.
-        linops : list of PyQMRI Operator
-          The linear operators used for fitting.
-        coils : PyOpenCL Buffer or empty list
-          The coils used for reconstruction.
-
-    Attributes
-    ----------
-      alpha : float
-        TV regularization weight
-    """
-
-    def __init__(self,
-                 par,
-                 pdsose_par,
-                 queue,
-                 tau,
-                 fval,
-                 prg,
-                 linop,
-                 coils,
-                 **kwargs):
-
-        super().__init__(
-            par,
-            pdsose_par,
-            queue,
-            tau,
-            fval,
-            prg,
-            coils,
-            **kwargs)
-
-        self.alpha_0 = self._DTYPE_real(pdsose_par["alpha0"])      # alpha_0
-        self.alpha_1 = self._DTYPE_real(pdsose_par["alpha1"])      # alpha_1
-
-        self._op = linop[0]
-        self._grad_op = linop[1]
-        self._symgrad_op = linop[2]
-
-    def _setupVariables(self, inp, data):
-        data = clarray.to_device(self._queue[0], data.astype(self._DTYPE))
-
-        primal_vars = {}
-        primal_vars_new = {}
-        tmp_results_adjoint = {}
-
-        primal_vars["x"] = clarray.to_device(self._queue[0], inp)
-        primal_vars["v"] = clarray.zeros(self._queue[0],
-                                         primal_vars["x"].shape + (4,),
-                                         dtype=self._DTYPE)
-        primal_vars_new["x"] = clarray.zeros_like(primal_vars["x"])
-        primal_vars_new["v"] = clarray.zeros_like(primal_vars["v"])
-
-        tmp_results_adjoint["Kyk1"] = clarray.zeros_like(primal_vars["x"])
-        tmp_results_adjoint["Kyk2"] = clarray.zeros_like(primal_vars["v"])
-
-        dual_vars = {}
-        dual_vars_new = {}
-        tmp_results_forward = {}
-
-        dual_vars["y"] = clarray.zeros(
-            self._queue[0],
-            data.shape,
-            dtype=self._DTYPE
-        )
-        dual_vars["z1"] = clarray.zeros(self._queue[0],
-                                        primal_vars["x"].shape + (4,),
-                                        dtype=self._DTYPE)
-
-        dual_vars["z2"] = clarray.zeros(self._queue[0],
-                                        primal_vars["x"].shape + (8,),
-                                        dtype=self._DTYPE)
-
-        dual_vars_new["y"] = clarray.zeros_like(dual_vars["y"])
-        dual_vars_new["z1"] = clarray.zeros_like(dual_vars["z1"])
-        dual_vars_new["z2"] = clarray.zeros_like(dual_vars["z2"])
-
-        tmp_results_forward["Kx"] = clarray.zeros_like(data)
-        tmp_results_forward["gradx"] = clarray.zeros_like(dual_vars["z1"])
-        tmp_results_forward["symgradv"] = clarray.zeros_like(dual_vars["z2"])
-
-        return (primal_vars,
-                primal_vars_new,
-                tmp_results_forward,
-                dual_vars,
-                dual_vars_new,
-                tmp_results_adjoint,
-                data)
-
-    def _updateInitial(self,
-                       out_fwd,
-                       out_adj,
-                       in_primal,
-                       in_dual):
-
-        out_adj["Kyk1"].add_event(
-            self._op.adjKyk1(
-                out=out_adj["Kyk1"],
-                inp=[
-                    in_dual["y"],
-                    self._coils,
-                    in_dual["z1"],
-                    self._grad_op.ratio]))
-
-        out_adj["Kyk2"].add_event(
-            self.update_Kyk2(
-                outp=out_adj["Kyk2"],
-                inp=(in_dual["z2"], in_dual["z1"])))
-
-        out_fwd["Kx"].add_event(self._op.fwd(
-            out_fwd["Kx"], [in_primal["x"], self._coils]))
-
-        out_fwd["gradx"].add_event(self._grad_op.fwd(
-            out_fwd["gradx"], in_primal["x"]))
-
-        out_fwd["symgradv"].add_event(self._symgrad_op.fwd(
-            out_fwd["symgradv"], in_primal["v"]))
-
-    def _updatePrimal(self,
-                      out_primal,
-                      out_fwd,
-                      in_primal,
-                      in_precomp_adj,
-                      tau,
-                      theta):
-
-        out_primal["x"].add_event(self.update_x(
-            outp=out_primal["x"],
-            inp=(in_primal["x"], in_precomp_adj["Kyk1"]),
-            par=[tau, 0]))
-
-        out_primal["v"].add_event(self.update_v(
-            outp=out_primal["v"],
-            inp=(in_primal["v"], in_precomp_adj["Kyk2"]),
-            par=[tau, 0]))
-
-    def _updateDual(self,
-                    out_dual,
-                    out_adj,
-                    in_primal,
-                    in_dual,
-                    in_precomp_fwd,
-                    data,
-                    sigma):
-
-        out_dual["y"].add_event(
-            self.update_y(
-                outp=out_dual["y"],
-                inp=(in_dual["y"], in_precomp_fwd["Kx"], data),
-                par=[sigma, self.lambd]))
-
-        out_dual["z1"].add_event(
-            self.update_z1_tgv(
-                outp=out_dual["z1"],
-                inp=(in_dual["z1"], in_precomp_fwd["gradx"], in_primal["v"]),
-                par=[sigma, self.alpha_1]))
-
-        out_adj["Kyk1"].add_event(
-            self._op.adjKyk1(
-                out=out_adj["Kyk1"],
-                inp=[
-                    out_dual["y"],
-                    self._coils,
-                    out_dual["z1"],
-                    self._grad_op.ratio]))
-
-        out_dual["z2"].add_event(
-            self.update_z2_tgv(
-                outp=out_dual["z2"],
-                inp=(in_dual["z2"], in_precomp_fwd["symgradv"]),
-                par=[sigma, self.alpha_0]))
-
-        out_adj["Kyk2"].add_event(
-            self.update_Kyk2(
-                outp=out_adj["Kyk2"],
-                inp=(out_dual["z2"], out_dual["z1"])))
-
-    def _updateStepSize(self,
-                        primal_vars,
-                        primal_vars_new,
-                        tmp_results_forward,
-                        theta,
-                        tau,
-                        sigma):
-        diffx = primal_vars_new["x"] - primal_vars["x"]
-        diffv = primal_vars_new["v"] - primal_vars["v"]
-        nx = (
-            clarray.vdot(
-                diffx,
-                diffx
-            )
-            + clarray.vdot(
-                diffv,
-                diffv,
-            )
-        ).real ** (1 / 2)
-        nx = nx.get()
-        fwddiffx = self._op.fwdoop([diffx, self._coils])
-        graddiffx = self._grad_op.fwdoop(diffx)
-        symgraddiffv = self._symgrad_op.fwdoop(diffv)
-        nKx = (
-            clarray.vdot(
-                fwddiffx,
-                fwddiffx
-            )
-            + clarray.vdot(
-                graddiffx - diffv,
-                graddiffx - diffv
-            )
-            + clarray.vdot(
-                symgraddiffv,
-                symgraddiffv
-            )
-        ).real ** (1 / 2)
-        nKx = nKx.get()
-        n = nx / nKx if nKx != 0 else 0
-        s = sigma * tau  # np.sqrt(sigma * tau)
-        fac = theta * sigma * tau  # np.sqrt(theta * sigma * tau)
-
-        if fac >= n > 0:
-            s = n
-        elif s >= n > fac:
-            s = np.sqrt(fac)
-        else:
-            s = np.sqrt(s)
-
-        return s, s
-
-    def _extrapolatePrimal(self,
-                           out_primal,
-                           out_fwd,
-                           in_primal,
-                           theta):
-        out_primal["x"].add_event(
-            self.extrapolate_x(
-                outp=out_primal["x"],
-                inp=(in_primal["x"], out_primal["x"]),
-                par=[theta]))
-
-        out_primal["v"].add_event(
-            self.extrapolate_v(
-                outp=out_primal["v"],
-                inp=(in_primal["v"], out_primal["v"]),
-                par=[theta]))
-
-        out_fwd["Kx"].add_event(self._op.fwd(
-            out_fwd["Kx"], [out_primal["x"], self._coils]))
-
-        out_fwd["gradx"].add_event(self._grad_op.fwd(
-            out_fwd["gradx"], out_primal["x"]))
-
-        out_fwd["symgradv"].add_event(self._symgrad_op.fwd(
-            out_fwd["symgradv"], out_primal["v"]))
-
-    def _calcResidual(
-            self,
-            in_primal,
-            in_dual,
-            in_precomp_fwd,
-            data):
-
-        Kx = self._op.fwdoop([in_primal["x"], self._coils])
-        gradx = self._grad_op.fwdoop(in_primal["x"])
-        symgradv = self._symgrad_op.fwdoop(in_primal["v"])
-
-        primal = (
-            self.lambd / 2 * self.normkrnldiff(Kx, data)
-            + self.alpha_1 * self.abskrnldiff(gradx, in_primal["v"])
-            + self.alpha_0 * self.abskrnl(symgradv)
-        ).real
-
-        dual = (
-            1 / (2 * self.lambd) * clarray.vdot(
-                in_dual["y"],
-                in_dual["y"]
-            )
-        ).real
-
-        gap = np.abs(primal - dual)
-        return primal.get(), dual.get(), gap.get()
-
-
-class PDSoftSenseBaseSolverStreamed(PDSoftSenseBaseSolver):
-    """
-    Streamed version of the PD Soft-SENSE Solver.
-
-    This class is the base class for the streamed array optimization.
-
-    Parameters
-    ----------
-        par : dict
-          A python dict containing the necessary information to
-          setup the object. Needs to contain the number of slices (NSlice),
-          number of scans (NScan), image dimensions (dimX, dimY), number of
-          coils (NC), sampling points (N) and read outs (NProj)
-          a PyOpenCL queue (queue) and the complex coil
-          sensitivities (C).
-        pdsose_par : dict
-          A python dict containing the required
-          parameters for the regularized Soft-SENSE reconstruction.
-        queue : list of PyOpenCL.Queues
-          A list of PyOpenCL queues to perform the optimization.
-        tau : float
-          Estimated step size based on operator norm of regularization.
-        fval : float
-          Estimate of the initial cost function value to
-          scale the displayed values.
-        prg : PyOpenCL.Program
-          A PyOpenCL Program containing the
-          kernels for optimization.
-        coils : PyOpenCL Buffer or empty list
-          The coils used for reconstruction.
-
-    Attributes
-    ----------
-      unknown_shape : tuple of int
-        Size of the unknown array
-      grad_shape : tuple of int
-        Size of the finite difference based gradient
-      symgrad_shape : tuple of int, None
-        Size of the finite difference based symmetrized gradient. Defaults
-        to None in TV based optimization.
-      data_shape : tuple of int
-        Size of the data to be fitted
-      data_trans_axes : list of int
-        Order of transpose of data axis, requried for streaming
-      data_shape_T : tuple of int
-        Size of transposed data.
-    """
-
-    def __init__(self,
-                 par,
-                 pdsose_par,
-                 queue,
-                 tau,
-                 fval,
-                 prg,
-                 coils,
-                 **kwargs
-                 ):
-
-        super().__init__(
-            par,
-            pdsose_par,
-            queue,
-            tau,
-            fval,
-            prg,
-            coils,
-            **kwargs)
-
-        self._op = None
-        self._grad_op = None
-        self._symgrad_op = None
-
-        self.unknown_shape = (par["NSlice"], par["NMaps"],
-                              par["dimY"], par["dimX"])
-
-        self.grad_shape = self.unknown_shape + (4,)
-
-        self.symgrad_shape = None
-
-        self._NSlice = par["NSlice"]
-        self._par_slices = par["par_slices"]
-        self._overlap = par["overlap"]
-
-        self.dat_trans_axes = [2, 0, 1, 3, 4]
-        self.data_shape = (par["NSlice"], par["NScan"],
-                           par["NC"], par["Nproj"], par["N"])
-
-    def _defineoperator(self,
-                        functions,
-                        outp,
-                        inp,
-                        reverse_dir=False,
-                        posofnorm=None,
-                        slices=None):
-        if slices is None:
-            slices = self._NSlice
-        return streaming.Stream(
-            functions,
-            outp,
-            inp,
-            self._par_slices,
-            self._overlap,
-            slices,
-            self._queue,
-            self.num_dev,
-            reverse_dir,
-            posofnorm,
-            DTYPE=self._DTYPE)
-
-
-class PDSoftSenseSolverStreamedTV(PDSoftSenseBaseSolverStreamed):
-    """Streamed PD Soft-SENSE TV version.
-
-    Parameters
-    ----------
-        par : dict
-          A python dict containing the necessary information to
-          setup the object. Needs to contain the number of slices (NSlice),
-          number of scans (NScan), image dimensions (dimX, dimY), number of
-          coils (NC), sampling points (N) and read outs (NProj)
-          a PyOpenCL queue (queue) and the complex coil
-          sensitivities (C).
-        pdsose_par : dict
-          A python dict containing the regularization
-          parameters for a given gauss newton step.
-        queue : list of PyOpenCL.Queues
-          A list of PyOpenCL queues to perform the optimization.
-        tau : float
-          Estimated step size based on operator norm of regularization.
-        fval : float
-          Estimate of the initial cost function value to
-          scale the displayed values.
-        prg : PyOpenCL.Program
-          A PyOpenCL Program containing the
-          kernels for optimization.
-        linops : list of PyQMRI Operator
-          The linear operators used for fitting.
-        coils : PyOpenCL Buffer or empty list
-          The coils used for reconstruction.
-    """
-
-    def __init__(self,
-                 par,
-                 ss_par,
-                 queue,
-                 tau,
-                 fval,
-                 prg,
-                 linop,
-                 coils,
-                 **kwargs
-                 ):
-
-        super().__init__(
-            par,
-            ss_par,
-            queue,
-            tau,
-            fval,
-            prg,
-            coils,
-            **kwargs)
-
-        self._op = linop[0]
-        self._grad_op = linop[1]
-
-        self._setupstreamingops('TV')
-
-    def _setupstreamingops(self, reg_type):
-
-        self.stream_initial = self._defineoperator(
-            [],
-            [],
-            [[]],
-            reverse_dir=True)
-        self.stream_initial += self._op.fwdstr
-        self.stream_initial += self._op.adjstrKyk1
-
-        self.stream_update_x = self._defineoperator(
-            [self.update_x],
-            [self.unknown_shape],
-            [[self.unknown_shape,
-              self.unknown_shape]])
-
-        self.update_primal = self._defineoperator(
-            [],
-            [],
-            [[]])
-
-        self.update_primal += self.stream_update_x
-
-        self.stream_update_y = self._defineoperator(
-            [self.update_y],
-            [self.data_shape],
-            [[self.data_shape,
-              self.data_shape,
-              self.data_shape]])
-
-        self.stream_update_z1 = self._defineoperator(
-            [self.update_z_tv],
-            [self.grad_shape],
-            [[self.grad_shape,
-              self. grad_shape]],
-            reverse_dir=True)
-
-        self.update_dual = self._defineoperator(
-            [],
-            [],
-            [[]],
-            reverse_dir=True)
-
-        self.update_dual += self.stream_update_z1
-        self.update_dual += self.stream_update_y
-        self.update_dual += self._op.adjstrKyk1
-
-        self.update_dual.connectouttoin(0, (2, 2))
-        self.update_dual.connectouttoin(1, (2, 0))
-
-        self.stream_extrapolate_x = self._defineoperator(
-            [self.extrapolate_x],
-            [self.unknown_shape],
-            [[self.unknown_shape,
-              self.unknown_shape]])
-
-        self.extrapolate_primal = self._defineoperator(
-            [],
-            [],
-            [[]])
-
-        self.extrapolate_primal += self.stream_extrapolate_x
-        self.extrapolate_primal += self._op.fwdstr
-        self.extrapolate_primal += self._grad_op.getStreamedGradientObject()
-
-        self.extrapolate_primal.connectouttoin(0, (1, 0))
-        self.extrapolate_primal.connectouttoin(0, (2, 0))
-
-    def _setupVariables(self, inp, data):
-        primal_vars = {}
-        primal_vars_new = {}
-        tmp_results_adjoint = {}
-
-        primal_vars["x"] = inp.copy()
-        primal_vars_new["x"] = np.zeros_like(primal_vars["x"])
-
-        tmp_results_adjoint["Kyk1"] = np.zeros_like(primal_vars["x"])
-
-        dual_vars = {}
-        dual_vars_new = {}
-        tmp_results_forward = {}
-
-        dual_vars["y"] = np.zeros(
-            data.shape,
-            dtype=self._DTYPE
-        )
-        dual_vars_new["y"] = np.zeros_like(dual_vars["y"])
-
-        dual_vars["z"] = np.zeros(
-            primal_vars["x"].shape + (4,),
-            dtype=self._DTYPE
-        )
-        dual_vars_new["z"] = np.zeros_like(dual_vars["z"])
-
-        tmp_results_forward["Kx"] = np.zeros_like(data)
-        tmp_results_forward["gradx"] = np.zeros_like(dual_vars["z"])
-
-        return (primal_vars,
-                primal_vars_new,
-                tmp_results_forward,
-                dual_vars,
-                dual_vars_new,
-                tmp_results_adjoint,
-                data)
-
-    def _updateInitial(self,
-                       out_fwd,
-                       out_adj,
-                       in_primal,
-                       in_dual):
-
-        self.stream_initial.eval(
-            [
-                out_fwd["Kx"],
-                out_adj["Kyk1"]
-            ],
-            [
-                [in_primal["x"], self._coils],
-                [in_dual["y"], self._coils, in_dual["z"]]
-            ],
-            [
-                [],
-                [self._grad_op.ratio]
-            ]
-        )
-
-    def _updatePrimal(self,
-                      out_primal,
-                      out_fwd,
-                      in_primal,
-                      in_precomp_adj,
-                      tau,
-                      theta):
-
-        self.update_primal.eval(
-            [
-                out_primal["x"]
-            ],
-            [
-                [in_primal["x"], in_precomp_adj["Kyk1"]],
-
-            ],
-            [
-                [tau, 0]
-            ]
-        )
-
-    def _updateDual(self,
-                    out_dual,
-                    out_adj,
-                    in_primal,
-                    in_dual,
-                    in_precomp_fwd,
-                    data,
-                    sigma):
-
-        self.update_dual.eval(
-            [
-                out_dual["z"],
-                out_dual["y"],
-                out_adj["Kyk1"]
-            ],
-            [
-                [in_dual["z"], in_precomp_fwd["gradx"]],
-                [in_dual["y"], in_precomp_fwd["Kx"], data],
-                [[], self._coils, []]
-            ],
-            [
-                [sigma, ],
-                [sigma, self.lambd],
-                [self._grad_op.ratio]
-            ]
-        )
-
-    def _updateStepSize(self,
-                        primal_vars,
-                        primal_vars_new,
-                        tmp_results_forward,
-                        theta,
-                        tau,
-                        sigma):
-
-        diffx = primal_vars_new["x"] - primal_vars["x"]
-        nx = np.vdot(diffx, diffx).real ** (1 / 2)
-        fwddiffx = self._op.fwdoop([[diffx, self._coils]])
-        graddiffx = self._grad_op.fwdoop([diffx])
-        nKx = (
-            np.vdot(fwddiffx, fwddiffx) +
-            np.vdot(graddiffx, graddiffx)
-        ).real ** (1 / 2)
-        n = nx / nKx if nKx != 0 else 0
-        s = sigma * tau  # np.sqrt(sigma * tau)
-        fac = theta * sigma * tau  # np.sqrt(theta * sigma * tau)
-
-        if fac >= n > 0:
-            s = n
-        elif s >= n > fac:
-            s = np.sqrt(fac)
-        else:
-            s = np.sqrt(s)
-
-        return s, s
-
-    def _extrapolatePrimal(self,
-                           out_primal,
-                           out_fwd,
-                           in_primal,
-                           theta):
-        self.extrapolate_primal.eval(
-            [
-                out_primal["x"],
-                out_fwd["Kx"],
-                out_fwd["gradx"]
-            ],
-            [
-                [in_primal["x"], out_primal["x"]],
-                [[], self._coils],
-                [[]]
-            ],
-            [
-                [theta, ],
-                [],
-                []
-            ]
-        )
-
-    def _calcResidual(self,
-                      in_primal,
-                      in_dual,
-                      in_precomp_fwd,
-                      data):
-
-        Kx = self._op.fwdoop([[in_primal["x"], self._coils]])
-        gradx = self._grad_op.fwdoop([in_primal["x"]])
-
-        primal = (
-            self.lambd / 2 * np.vdot(
-                (Kx - data),
-                (Kx - data))
-            + np.sum(
-                abs(gradx)
-            )
-        ).real
-
-        dual = (
-            1 / (2 * self.lambd) * np.vdot(
-                in_dual["y"],
-                in_dual["y"]
-            )
-        ).real
-
-        gap = np.abs(primal - dual)
-        return primal, dual, gap
-
-
-class PDSoftSenseSolverStreamedTGV(PDSoftSenseBaseSolverStreamed):
-    """Streamed PD Soft-SENSE TGV version.
-
-    Parameters
-    ----------
-        par : dict
-          A python dict containing the necessary information to
-          setup the object. Needs to contain the number of slices (NSlice),
-          number of scans (NScan), image dimensions (dimX, dimY), number of
-          coils (NC), sampling points (N) and read outs (NProj)
-          a PyOpenCL queue (queue) and the complex coil
-          sensitivities (C).
-        pdsose_par : dict
-          A python dict containing the regularization
-          parameters for a given gauss newton step.
-        queue : list of PyOpenCL.Queues
-          A list of PyOpenCL queues to perform the optimization.
-        tau : float
-          Estimated step size based on operator norm of regularization.
-        fval : float
-          Estimate of the initial cost function value to
-          scale the displayed values.
-        prg : PyOpenCL.Program
-          A PyOpenCL Program containing the
-          kernels for optimization.
-        linops : list of PyQMRI Operator
-          The linear operators used for fitting.
-        coils : PyOpenCL Buffer or empty list
-          The coils used for reconstruction.
-
-    Attributes
-    ----------
-      alpha_0 : float
-        alpha0 parameter for TGV regularization weight
-      alpha_1 : float
-        alpha1 parameter for TGV regularization weight
-      symgrad_shape : tuple of int
-        Size of the symmetrized gradient
-    """
-
-    def __init__(self,
-                 par,
-                 ss_par,
-                 queue,
-                 tau,
-                 fval,
-                 prg,
-                 linop,
-                 coils,
-                 **kwargs):
-
-        super().__init__(
-            par,
-            ss_par,
-            queue,
-            tau,
-            fval,
-            prg,
-            coils,
-            **kwargs)
-
-        self.alpha_0 = ss_par["alpha0"]
-        self.alpha_1 = ss_par["alpha1"]
-
-        self._op = linop[0]
-        self._grad_op = linop[1]
-        self._symgrad_op = linop[2]
-
-        self.symgrad_shape = self.unknown_shape + (8,)
-
-        self._setupstreamingops('TGV')
-
-    def _setupstreamingops(self, reg_type):
-
-        self.stream_initial_1 = self._defineoperator(
-            [],
-            [],
-            [[]],
-            reverse_dir=True)
-        self.stream_initial_1 += self._op.fwdstr
-        self.stream_initial_1 += self._op.adjstrKyk1
-        self.stream_initial_1 += self._symgrad_op.getStreamedSymGradientObject()
-
-        self.stream_Kyk2 = self._defineoperator(
-            [self.update_Kyk2],
-            [self.grad_shape],
-            [[self.symgrad_shape,
-              self.grad_shape,
-              self.grad_shape]])
-
-        self.stream_initial_2 = self._defineoperator(
-            [],
-            [],
-            [[]])
-
-        self.stream_initial_2 += self._grad_op.getStreamedGradientObject()
-        self.stream_initial_2 += self.stream_Kyk2
-
-        self.stream_update_x = self._defineoperator(
-            [self.update_x],
-            [self.unknown_shape],
-            [[self.unknown_shape,
-              self.unknown_shape]])
-
-        self.update_primal_1 = self._defineoperator(
-            [],
-            [],
-            [[]])
-
-        self.update_primal_1 += self.stream_update_x
-
-        self.stream_update_v = self._defineoperator(
-            [self.update_v],
-            [self.grad_shape],
-            [[self.grad_shape,
-              self.grad_shape]])
-
-        self.update_primal_2 = self._defineoperator(
-            [],
-            [],
-            [[]],
-            reverse_dir=True)
-
-        self.update_primal_2 += self.stream_update_v
-
-        self.stream_update_z1 = self._defineoperator(
-            [self.update_z1_tgv],
-            [self.grad_shape],
-            [[self.grad_shape,
-              self.grad_shape,
-              self.grad_shape]],
-            reverse_dir=True)
-
-        self.stream_update_y = self._defineoperator(
-            [self.update_y],
-            [self.data_shape],
-            [[self.data_shape,
-              self.data_shape,
-              self.data_shape]])
-
-        self.update_dual_1 = self._defineoperator(
-            [],
-            [],
-            [[]],
-            reverse_dir=True)
-
-        self.update_dual_1 += self.stream_update_z1
-        self.update_dual_1 += self.stream_update_y
-        self.update_dual_1 += self._op.adjstrKyk1
-        self.update_dual_1.connectouttoin(0, (2, 2))
-        self.update_dual_1.connectouttoin(1, (2, 0))
-
-        self.stream_update_z2 = self._defineoperator(
-            [self.update_z2_tgv],
-            [self.symgrad_shape],
-            [[self.symgrad_shape,
-              self.symgrad_shape]])
-        self.update_dual_2 = self._defineoperator(
-            [],
-            [],
-            [[]])
-
-        self.update_dual_2 += self.stream_update_z2
-        self.update_dual_2 += self.stream_Kyk2
-
-        self.update_dual_2.connectouttoin(0, (1, 0))
-
-        self.stream_extrapolate_x = self._defineoperator(
-            [self.extrapolate_x],
-            [self.unknown_shape],
-            [[self.unknown_shape,
-              self.unknown_shape]])
-
-        self.extrapolate_primal_1 = self._defineoperator(
-            [],
-            [],
-            [[]])
-
-        self.extrapolate_primal_1 += self.stream_extrapolate_x
-        self.extrapolate_primal_1 += self._op.fwdstr
-        self.extrapolate_primal_1 += self._grad_op.getStreamedGradientObject()
-
-        self.extrapolate_primal_1.connectouttoin(0, (1, 0))
-        self.extrapolate_primal_1.connectouttoin(0, (2, 0))
-
-        self.stream_extrapolate_v = self._defineoperator(
-            [self.extrapolate_v],
-            [self.grad_shape],
-            [[self.grad_shape,
-              self.grad_shape]])
-
-        self.extrapolate_primal_2 = self._defineoperator(
-            [],
-            [],
-            [[]],
-            reverse_dir=True)
-
-        self.extrapolate_primal_2 += self.stream_extrapolate_v
-        self.extrapolate_primal_2 += self._symgrad_op.getStreamedSymGradientObject()
-
-        self.extrapolate_primal_2.connectouttoin(0, (1, 0))
-
-        self.step_size_update = self._defineoperator(
-            [],
-            [],
-            [[]],
-            reverse_dir=True)
-        self.step_size_update += self._op.fwdstr
-        self.step_size_update += self._grad_op.getStreamedGradientObject()
-        self.step_size_update += self._symgrad_op.getStreamedSymGradientObject()
-
-    def _setupVariables(self, inp, data):
-        primal_vars = {}
-        primal_vars_new = {}
-        tmp_results_adjoint = {}
-
-        primal_vars["x"] = inp
-        primal_vars["v"] = np.zeros(
-            primal_vars["x"].shape + (4,), dtype=self._DTYPE)
-
-        primal_vars_new["x"] = np.zeros_like(primal_vars["x"])
-        primal_vars_new["v"] = np.zeros_like(primal_vars["v"])
-
-        tmp_results_adjoint["Kyk1"] = np.zeros_like(primal_vars["x"])
-        tmp_results_adjoint["Kyk2"] = np.zeros_like(primal_vars["v"])
-
-        dual_vars = {}
-        dual_vars_new = {}
-        tmp_results_forward = {}
-
-        dual_vars["y"] = np.zeros(
-            data.shape,
-            dtype=self._DTYPE
-        )
-
-        dual_vars["z1"] = np.zeros(
-            primal_vars["x"].shape + (4,),
-            dtype=self._DTYPE
-        )
-
-        dual_vars["z2"] = np.zeros(
-            primal_vars["x"].shape + (8,),
-            dtype=self._DTYPE
-        )
-        dual_vars_new["y"] = np.zeros_like(dual_vars["y"])
-        dual_vars_new["z1"] = np.zeros_like(dual_vars["z1"])
-        dual_vars_new["z2"] = np.zeros_like(dual_vars["z2"])
-
-        tmp_results_forward["Kx"] = np.zeros_like(data)
-        tmp_results_forward["gradx"] = np.zeros_like(dual_vars["z1"])
-        tmp_results_forward["symgradv"] = np.zeros_like(dual_vars["z2"])
-
-        return (primal_vars,
-                primal_vars_new,
-                tmp_results_forward,
-                dual_vars,
-                dual_vars_new,
-                tmp_results_adjoint,
-                data)
-
-    def _updateInitial(self,
-                       out_fwd,
-                       out_adj,
-                       in_primal,
-                       in_dual):
-
-        self.stream_initial_1.eval(
-            [
-                out_fwd["Kx"],
-                out_adj["Kyk1"],
-                out_fwd["symgradv"]
-            ],
-            [
-                [in_primal["x"], self._coils],
-                [in_dual["y"], self._coils, in_dual["z1"]],
-                [in_primal["v"]]
-            ],
-            [
-                [],
-                [self._grad_op.ratio],
-                []
-            ]
-        )
-        self.stream_initial_2.eval(
-            [
-                out_fwd["gradx"],
-                out_adj["Kyk2"]
-            ],
-            [
-                [in_primal["x"]],
-                [in_dual["z2"], in_dual["z1"], []]
-            ],
-            [
-                [],
-                self._symgrad_op.ratio
-            ]
-        )
-
-    def _updatePrimal(self,
-                      out_primal,
-                      out_fwd,
-                      in_primal,
-                      in_precomp_adj,
-                      tau,
-                      theta):
-
-        self.update_primal_1.eval(
-            [
-                out_primal["x"]
-            ],
-            [
-                [in_primal["x"], in_precomp_adj["Kyk1"]]
-            ],
-            [
-                [tau, 0]
-            ]
-        )
-
-        self.update_primal_2.eval(
-            [
-                out_primal["v"]
-            ],
-            [
-                [in_primal["v"], in_precomp_adj["Kyk2"]]
-            ],
-            [
-                [tau, 0]
-            ]
-        )
-
-    def _updateDual(self,
-                    out_dual,
-                    out_adj,
-                    in_primal,
-                    in_dual,
-                    in_precomp_fwd,
-                    data,
-                    sigma):
-
-        self.update_dual_1.eval(
-            [
-                out_dual["z1"],
-                out_dual["y"],
-                out_adj["Kyk1"]
-            ],
-            [
-                [in_dual["z1"], in_precomp_fwd["gradx"], in_primal["v"]],
-                [in_dual["y"], in_precomp_fwd["Kx"], data],
-                [[], self._coils, []]
-            ],
-            [
-                [sigma, self.alpha_1],
-                [sigma, self.lambd],
-                [self._grad_op.ratio]
-            ]
-        )
-
-        self.update_dual_2.eval(
-            [
-                out_dual["z2"],
-                out_adj["Kyk2"]
-            ],
-            [
-                [in_dual["z2"], in_precomp_fwd["symgradv"]],
-                [[], out_dual["z1"], []]
-            ],
-            [
-                [sigma, self.alpha_0],
-                self._symgrad_op.ratio
-            ]
-        )
-
-    def _updateStepSize(self,
-                        primal_vars,
-                        primal_vars_new,
-                        tmp_results_forward,
-                        theta,
-                        tau,
-                        sigma):
-        diffx = primal_vars_new["x"] - primal_vars["x"]
-        diffv = primal_vars_new["v"] - primal_vars["v"]
-        nx = (
-            np.vdot(
-                diffx,
-                diffx
-            )
-            + np.vdot(
-                diffv,
-                diffv,
-            )
-        ).real ** (1 / 2)
-
-        fwddiffx = np.zeros(self.data_shape, dtype=self._DTYPE)
-        graddiffx = np.zeros(self.grad_shape, dtype=self._DTYPE)
-        symgraddiffv = np.zeros(self.symgrad_shape, dtype=self._DTYPE)
-
-        self.step_size_update.eval(
-            [
-                fwddiffx,
-                graddiffx,
-                symgraddiffv
-            ],
-            [
-                [diffx, self._coils],
-                [diffx],
-                [diffv]
-            ],
-            [
-                [],
-                [],
-                []
-            ]
-        )
-
-        nKx = (
-            np.vdot(
-                fwddiffx,
-                fwddiffx
-            )
-            + np.vdot(
-                graddiffx - diffv,
-                graddiffx - diffv
-            )
-            + np.vdot(
-                symgraddiffv,
-                symgraddiffv
-            )
-        ).real ** (1 / 2)
-        n = nx / nKx if nKx != 0 else 0
-        s = sigma * tau  # np.sqrt(sigma * tau)
-        fac = theta * sigma * tau  # np.sqrt(theta * sigma * tau)
-
-        if fac >= n > 0:
-            s = n
-        elif s >= n > fac:
-            s = np.sqrt(fac)
-        else:
-            s = np.sqrt(s)
-
-        return s, s
-
-    def _extrapolatePrimal(self,
-                           out_primal,
-                           out_fwd,
-                           in_primal,
-                           theta):
-        self.extrapolate_primal_1.eval(
-            [
-                out_primal["x"],
-                out_fwd["Kx"],
-                out_fwd["gradx"]
-            ],
-            [
-                [in_primal["x"], out_primal["x"]],
-                [[], self._coils],
-                [[]]
-            ],
-            [
-                [theta, ],
-                [],
-                []
-            ]
-        )
-
-        self.extrapolate_primal_2.eval(
-            [
-                out_primal["v"],
-                out_fwd["symgradv"]
-            ],
-            [
-                [in_primal["v"], out_primal["v"]],
-                [[]]
-            ],
-            [
-                [theta, ],
-                []
-            ]
-        )
-
-    def _calcResidual(self,
-                      in_primal,
-                      in_dual,
-                      in_precomp_fwd,
-                      data):
-
-        Kx = self._op.fwdoop([[in_primal["x"], self._coils]])
-        gradx = self._grad_op.fwdoop([in_primal["x"]])
-        symgradv = self._symgrad_op.fwdoop([in_primal["v"]])
-
-        primal = (
-            self.lambd / 2 * np.vdot(
-                (Kx - data),
-                (Kx - data))
-            + self.alpha_1 * np.sum(
-                abs(gradx - in_primal["v"])
-            )
-            + self.alpha_0 * np.sum(
-                abs(symgradv)
-            )
-        ).real
-
-        dual = (
-            1 / (2 * self.lambd) * np.vdot(
-                in_dual["y"],
-                in_dual["y"]
-            )
-        ).real
-
-        gap = np.abs(primal - dual)
-        return primal, dual, gap+        return lhs, ynorm