--- conflicted
+++ resolved
@@ -1050,13 +1050,9 @@
             primal.append(primal_val)
             dual.append(dual_val)
             gap.append(gap_val)
-<<<<<<< HEAD
-            
+
             # self.tau = tau
             
-=======
-
->>>>>>> e2450ea0
             if not np.mod(i+1, 10):
                 if self.display_iterations:
                     if isinstance(primal_vars["x"], np.ndarray):
@@ -1085,8 +1081,7 @@
                 print(
         "Terminated at iteration %d because the energy "
         "decrease in the PD-gap was %.3e which is below the "
-<<<<<<< HEAD
-        "relative tolerance of %.3e" 
+        "relative tolerance of %.3e"
         % (i+1, np.abs((gap[-1] - gap[-2]) / gap[1]), self.rtol))
                 return primal_vars
             if np.abs((gap[-1]) / gap[1]) < self.atol:
@@ -1096,10 +1091,6 @@
         "decrease in the PD-gap was %.3e which is below the "
         "absolute tolerance of %.3e" 
         % (i+1, np.abs(gap[-1] / gap[1]), self.atol))
-=======
-        "relative tolerance of %.3e"
-        % (i+1, np.abs((gap[-1] - gap[-2]) / gap[1]), self.tol))
->>>>>>> e2450ea0
                 return primal_vars
             
             
@@ -1225,15 +1216,14 @@
         """
         if wait_for is None:
             wait_for = []
-<<<<<<< HEAD
             
         if not self.precond:
             return self._prg[idx].update_primal(
-                self._queue[4*idx+idxq],
+            self._queue[4 * idx + idxq],
                 self._kernelsize, None,
                 outp.data, inp[0].data, inp[1].data, inp[2].data,
                 self._DTYPE_real(par[0]),
-                self._DTYPE_real(par[0]/par[1]),
+            self._DTYPE_real(par[0] / par[1]),
                 self.min_const[idx].data, self.max_const[idx].data,
                 self.real_const[idx].data, np.int32(self.unknowns),
                 wait_for=(outp.events +
@@ -1273,19 +1263,6 @@
             outp.data, self.EU.data, self.tmp_par_array.data, 
             np.int32(self.unknowns),
             wait_for=self.tmp_par_array.events + outp.events + wait_for)
-=======
-        return self._prg[idx].update_primal_LM(
-            self._queue[4 * idx + idxq],
-            self._kernelsize, None,
-            outp.data, inp[0].data, inp[1].data, inp[2].data, inp[3].data,
-            self._DTYPE_real(par[0]),
-            self._DTYPE_real(par[0] / par[1]),
-            self.min_const[idx].data, self.max_const[idx].data,
-            self.real_const[idx].data, np.int32(self.unknowns),
-            wait_for=(outp.events +
-                      inp[0].events+inp[1].events +
-                      inp[2].events+inp[3].events + wait_for))
->>>>>>> e2450ea0
 
     def update_v(self, outp, inp, par=None, idx=0, idxq=0,
                  bound_cond=0, wait_for=None):
@@ -2046,7 +2023,6 @@
                 par=(beta*tau, theta, self.lambd)
                 )
             )
-<<<<<<< HEAD
         if not self.precond:
             out_adj["Kyk1"].add_event(
                 self._op.adjKyk1(
@@ -2059,16 +2035,6 @@
                 out_adj["Kyk1"], [out_dual["r"], self._coils, self.modelgrad])).wait()
             out_adj["Kyk1"] = out_adj["Kyk1"] - self._grad_op.adjoop(out_dual["z1"]) 
                 
-=======
-
-        out_adj["Kyk1"].add_event(
-            self._op.adjKyk1(
-                out_adj["Kyk1"],
-                [out_dual["r"], out_dual["z1"],
-                 self._coils,
-                 self.modelgrad,
-                 self._grad_op.ratio]))
->>>>>>> e2450ea0
         out_adj["Kyk2"].add_event(
             self.update_Kyk2(
                 outp=out_adj["Kyk2"],
@@ -2106,16 +2072,9 @@
             + self.alpha * self.abskrnldiff(in_precomp_fwd["gradx"],
                                               in_primal["v"])
             + self.beta * self.abskrnl(in_precomp_fwd["symgradx"])
-<<<<<<< HEAD
             + 1 / (2 * self.delta) * self.normkrnldiff(in_primal["x"],
                                       in_primal["xk"]).get()
-                
-=======
-            + 1 / (2 * self.delta) * self.normkrnlweighteddiff(in_primal["x"],
-                                      in_primal["xk"],
-                                      self.jacobi).get()
-
->>>>>>> e2450ea0
+
             ).real
 
         dual = (
