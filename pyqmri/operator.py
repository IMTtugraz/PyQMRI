--- conflicted
+++ resolved
@@ -103,15 +103,9 @@
         self.DTYPE = DTYPE
         self.DTYPE_real = DTYPE_real
         self.par_slices = self.NSlice
-<<<<<<< HEAD
-        self._unknown_shape = (self.unknowns,
-                               self.NSlice,
-                               self.dimY,
-=======
         self._unknown_shape = (self.unknowns, 
                                self.NSlice, 
                                self.dimY, 
->>>>>>> 8d0619a1
                                self.dimX)
         self._overlap = 0
 
@@ -388,26 +382,6 @@
                                            DTYPE_real)
         return op
 
-    @staticmethod
-    def SoftSenseOperatorFactory(par,
-                                prg,
-                                DTYPE,
-                                DTYPE_real,
-                                streamed=False):
-        """Sense forward/adjoint operator factory method."""
-        if streamed:
-            op = OperatorSoftSenseStreamed(par,
-                                           prg,
-                                           DTYPE,
-                                           DTYPE_real)
-
-        else:
-            op = OperatorSoftSense(par,
-                                   prg[0],
-                                   DTYPE,
-                                   DTYPE_real)
-        return op, op.NUFFT
-
     def _defineoperator(self,
                         functions,
                         outp,
@@ -741,13 +715,8 @@
                 np.int32(self.NScan),
                 np.int32(self.unknowns),
                 wait_for=(self._tmp_result.events + inp[0].events
-<<<<<<< HEAD
-                          + wait_for)))
-
-=======
                           + wait_for)))        
                
->>>>>>> 8d0619a1
         return self.NUFFT.FFT(
             out,
             self._tmp_result,
@@ -794,11 +763,7 @@
             self.queue,
             self._out_shape_fwd,
             self.DTYPE, "C")
-<<<<<<< HEAD
-        self.NUFFT.FFT(tmp_sino, self._tmp_result,
-=======
         self.NUFFT.FFT(tmp_sino, self._tmp_result, 
->>>>>>> 8d0619a1
                        wait_for=tmp_sino.events).wait()
         return tmp_sino
 
@@ -831,11 +796,7 @@
             self.NUFFT.FFTH(
                 self._tmp_result, inp[0], wait_for=(wait_for
                                                     + inp[0].events)))
-<<<<<<< HEAD
-
-=======
         
->>>>>>> 8d0619a1
         return self.prg.operator_ad(
             self.queue, (self.NSlice, self.dimY, self.dimX), None,
             out.data, self._tmp_result.data, inp[1].data,
@@ -913,11 +874,7 @@
             self.NUFFT.FFTH(
                 self._tmp_result, inp[0], wait_for=(wait_for
                                                     + inp[0].events)))
-<<<<<<< HEAD
-
-=======
         
->>>>>>> 8d0619a1
         return self.prg.update_Kyk1(
             self.queue, (self.NSlice, self.dimY, self.dimX), None,
             out.data, self._tmp_result.data, inp[2].data,
@@ -977,11 +934,7 @@
             self.queue, (self.NScan, self.NC,
                          self.NSlice, self.dimY, self.dimX),
             self.DTYPE, "C")
-<<<<<<< HEAD
-        self._out_shape_fwd = (self.NScan, self.NC,
-=======
         self._out_shape_fwd = (self.NScan, self.NC, 
->>>>>>> 8d0619a1
                                self.packs, self.Nproj, self.N)
 
         self.Nproj = self.dimY
@@ -1080,11 +1033,7 @@
             self.queue,
             (self.NScan, self.NC, self.packs, self.Nproj, self.N),
             self.DTYPE, "C")
-<<<<<<< HEAD
-
-=======
         
->>>>>>> 8d0619a1
         self.NUFFT.FFT(tmp_sino, self._tmp_result).wait()
         return tmp_sino
 
@@ -1255,15 +1204,9 @@
         par["overlap"] = 1
         self._overlap = par["overlap"]
         self.par_slices = par["par_slices"]
-<<<<<<< HEAD
-        self._unknown_shape = (self.unknowns,
-                       self.par_slices+self._overlap,
-                       self.dimY,
-=======
         self._unknown_shape = (self.unknowns, 
                        self.par_slices+self._overlap, 
                        self.dimY, 
->>>>>>> 8d0619a1
                        self.dimX)
         self.unknown_shape = (self.NSlice, self.unknowns, self.dimY, self.dimX)
         coil_shape = []
@@ -1506,15 +1449,9 @@
         super().__init__(par, prg, DTYPE, DTYPE_real)
         self._overlap = par["overlap"]
         self.par_slices = par["par_slices"]
-<<<<<<< HEAD
-        self._unknown_shape = (self.unknowns,
-                       self.par_slices+self._overlap,
-                       self.dimY,
-=======
         self._unknown_shape = (self.unknowns, 
                        self.par_slices+self._overlap, 
                        self.dimY, 
->>>>>>> 8d0619a1
                        self.dimX)
         if not trafo:
             self.Nproj = self.dimY
@@ -1812,15 +1749,9 @@
         self._overlap = par["overlap"]
         self.par_slices = par["par_slices"]
         self.packs = par["packs"]*par["numofpacks"]
-<<<<<<< HEAD
-        self._unknown_shape = (self.unknowns,
-                       self.par_slices+self._overlap,
-                       self.dimY,
-=======
         self._unknown_shape = (self.unknowns, 
                        self.par_slices+self._overlap, 
                        self.dimY, 
->>>>>>> 8d0619a1
                        self.dimX)
         self.Nproj = self.dimY
         self.N = self.dimX
@@ -2618,15 +2549,9 @@
         par["overlap"] = 1
         self._overlap = par["overlap"]
         self.par_slices = par["par_slices"]
-<<<<<<< HEAD
-        self._unknown_shape = (self.unknowns,
-               self.par_slices+self._overlap,
-               self.dimY,
-=======
         self._unknown_shape = (self.unknowns, 
                self.par_slices+self._overlap, 
                self.dimY, 
->>>>>>> 8d0619a1
                self.dimX)
 
         self.ratio = []
@@ -2781,11 +2706,7 @@
               A PyQMRI streaming object for the gradient computation.
         """
         return self._stream_grad
-<<<<<<< HEAD
-
-=======
     
->>>>>>> 8d0619a1
     def updateRatio(self, inp):
         for j in range(self.num_dev):
             self.ratio = clarray.to_device(
@@ -2879,15 +2800,9 @@
         par["overlap"] = 1
         self._overlap = par["overlap"]
         self.par_slices = par["par_slices"]
-<<<<<<< HEAD
-        self._unknown_shape = (self.unknowns,
-                       self.par_slices+self._overlap,
-                       self.dimY,
-=======
         self._unknown_shape = (self.unknowns, 
                        self.par_slices+self._overlap, 
                        self.dimY, 
->>>>>>> 8d0619a1
                        self.dimX)
 
         unknown_shape = (self.NSlice, self.unknowns, self.dimY, self.dimX)
