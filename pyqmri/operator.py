--- conflicted
+++ resolved
@@ -2231,70 +2231,6 @@
             wait_for=tmp_result.events + inp.events + wait_for))
         return tmp_result
 
-<<<<<<< HEAD
-    def updateRatio(self, inp):
-        x = clarray.to_device(self.queue, inp)
-        grad = clarray.to_device(
-            self.queue, np.zeros(x.shape + (4,),
-                                 dtype=self.DTYPE))
-        self._ratio = clarray.to_device(
-            self.queue,
-            (self._weights *
-             np.ones(
-                 self.unknowns)).astype(
-                     self.DTYPE_real))
-        grad.add_event(
-            self.fwd(
-                grad,
-                x,
-                wait_for=grad.events +
-                x.events))
-        x = x.get()
-        grad = grad.get()
-        scale = np.reshape(
-            x, (self.unknowns,
-                self.NSlice * self.dimY * self.dimX))
-        grad = np.reshape(
-            grad, (self.unknowns,
-                   self.NSlice *
-                   self.dimY *
-                   self.dimX * 4))
-        print("Total Norm of grad x pre: ", np.sum(np.abs(grad)))
-        gradnorm = np.sum(np.abs(grad), axis=-1)
-        print("Norm of grad x pre: ", gradnorm)
-        gradnorm /= np.sum(gradnorm)/self.unknowns
-        scale = 1/gradnorm
-        scale[~np.isfinite(scale)] = 1
-        # print("Scale: ", scale)
-        for j in range(x.shape[0])[:self.unknowns_TGV]:
-            self._ratio[j] = scale[j] * self._weights[j]
-#        sum_scale = np.sqrt(np.sum(np.abs(
-#            scale[self.unknowns_TGV:])**2/(1000)))
-        for j in range(x.shape[0])[self.unknowns_TGV:]:
-            self._ratio[j] = scale[j] * self._weights[j]
-        # print("Ratio: ", self._ratio)
-        x = clarray.to_device(self.queue, x)
-        grad = clarray.to_device(
-            self.queue, np.zeros(x.shape + (4,),
-                                 dtype=self.DTYPE))
-        grad.add_event(
-            self.fwd(
-                grad,
-                x,
-                wait_for=grad.events +
-                x.events))
-        x = x.get()
-        grad = grad.get()
-        grad = np.reshape(
-            grad, (self.unknowns,
-                   self.NSlice *
-                   self.dimY *
-                   self.dimX * 4))
-        print("Norm of grad x post: ",  np.sum(np.abs(grad), axis=-1))
-        print("Total Norm of grad x post: ",  np.sum(np.abs(grad)))
-
-=======
->>>>>>> 151124bf
 
 class OperatorFiniteSymGradient(Operator):
     """Symmetrized gradient operator.
@@ -2332,21 +2268,14 @@
         super().__init__(par, prg, DTYPE, DTYPE_real)
         self.queue = self.queue[0]
         self.ctx = self.ctx[0]
-<<<<<<< HEAD
-        self._ratio = clarray.to_device(
-=======
         self.ratio = clarray.to_device(
->>>>>>> 151124bf
             self.queue,
             (par["weights"]).astype(
                      dtype=self.DTYPE_real))
         self._weights = par["weights"]
-<<<<<<< HEAD
-=======
 
     def fwd(self, out, inp, **kwargs):
         """Forward operator application in-place.
->>>>>>> 151124bf
 
         Apply the linear operator from parameter space to measurement space
         If streamed operations are used the PyOpenCL.Arrays are replaced
@@ -2374,11 +2303,7 @@
         return self.prg.sym_grad(
             self.queue, inp.shape[1:-1], None, out.data, inp.data,
             np.int32(self.unknowns_TGV),
-<<<<<<< HEAD
-            self._ratio.data,
-=======
             self.ratio.data,
->>>>>>> 151124bf
             self.DTYPE_real(self._dz),
             wait_for=out.events + inp.events + wait_for)
 
@@ -2414,11 +2339,7 @@
         tmp_result.add_event(self.prg.sym_grad(
             self.queue, inp.shape[1:-1], None, tmp_result.data, inp.data,
             np.int32(self.unknowns_TGV),
-<<<<<<< HEAD
-            self._ratio.data,
-=======
             self.ratio.data,
->>>>>>> 151124bf
             self.DTYPE_real(self._dz),
             wait_for=tmp_result.events + inp.events + wait_for))
         return tmp_result
@@ -2451,11 +2372,7 @@
         return self.prg.sym_divergence(
             self.queue, inp.shape[1:-1], None, out.data, inp.data,
             np.int32(self.unknowns_TGV),
-<<<<<<< HEAD
-            self._ratio.data,
-=======
             self.ratio.data,
->>>>>>> 151124bf
             self.DTYPE_real(self._dz),
             wait_for=out.events + inp.events + wait_for)
 
@@ -2491,18 +2408,11 @@
         tmp_result.add_event(self.prg.sym_divergence(
             self.queue, inp.shape[1:-1], None, tmp_result.data, inp.data,
             np.int32(self.unknowns_TGV),
-<<<<<<< HEAD
-            self._ratio.data,
-=======
             self.ratio.data,
->>>>>>> 151124bf
             self.DTYPE_real(self._dz),
             wait_for=tmp_result.events + inp.events + wait_for))
         return tmp_result
 
-    def updateRatio(self, inp):
-        for i in range(len(inp)):
-            self._ratio[i] = inp[i]
 
 class OperatorFiniteGradientStreamed(Operator):
     """Streamed gradient operator.
@@ -2665,56 +2575,6 @@
         self._stream_div.eval([out], inp)
         return out
 
-<<<<<<< HEAD
-    def updateRatio(self, inp):
-        x = np.require(np.swapaxes(inp, 0, 1), requirements='C')
-        grad = np.zeros(x.shape + (4,), dtype=self.DTYPE)
-        for i in range(self.num_dev):
-            for j in range(x.shape[1]):
-                self._ratio[i][j] = 1
-        self.fwd([grad], [[x]])
-        grad = np.require(np.swapaxes(grad, 0, 1),
-                          requirements='C')
-
-        scale = np.reshape(
-            inp, (self.unknowns,
-                  self.NSlice * self.dimY * self.dimX))
-        grad = np.reshape(
-            grad, (self.unknowns,
-                   self.NSlice *
-                   self.dimY *
-                   self.dimX * 4))
-
-        print("Total Norm of grad x pre: ", np.sum(np.abs(grad)))
-        gradnorm = np.sum(np.abs(grad), axis=-1)
-        print("Norm of grad x pre: ", gradnorm)
-        gradnorm /= np.sum(gradnorm)/self.unknowns
-        scale = 1/gradnorm
-        scale[~np.isfinite(scale)] = 1
-
-        for i in range(self.num_dev):
-            for j in range(inp.shape[0])[:self.unknowns_TGV]:
-                self._ratio[i][j] = scale[j] * self._weights[j]
-        for i in range(self.num_dev):
-            for j in range(inp.shape[0])[self.unknowns_TGV:]:
-                self._ratio[i][j] = scale[j] * self._weights[j]
-
-        grad = np.zeros(x.shape + (4,), dtype=self.DTYPE)
-        self.fwd([grad], [[x]])
-        grad = np.require(np.swapaxes(grad, 0, 1),
-                          requirements='C')
-
-        grad = np.reshape(
-            grad, (self.unknowns,
-                   self.NSlice *
-                   self.dimY *
-                   self.dimX * 4))
-        print("Norm of grad x post: ",  np.sum(np.abs(grad), axis=-1))
-        print("Total Norm of grad x post: ",  np.sum(np.abs(grad)))
-
-
-=======
->>>>>>> 151124bf
     def _grad(self, outp, inp, par=None, idx=0, idxq=0,
               bound_cond=0, wait_for=None):
         if wait_for is None:
@@ -2803,14 +2663,6 @@
                     (par["weights"]).astype(
                         dtype=self.DTYPE_real)))
 
-        self._ratio = []
-        for j in range(self.num_dev):
-            self._ratio.append(
-                clarray.to_device(
-                    self.queue[4*j],
-                    (par["weights"]).astype(
-                        dtype=self.DTYPE_real)))
-
         self._stream_symgrad = self._defineoperator(
             [self._symgrad],
             [self._symgrad_shape],
@@ -2927,11 +2779,7 @@
             self.queue[4*idx+idxq],
             (self._overlap+self.par_slices, self.dimY, self.dimX), None,
             outp.data, inp[0].data, np.int32(self.unknowns),
-<<<<<<< HEAD
-            self._ratio[idx].data,
-=======
             self.ratio[idx].data,
->>>>>>> 151124bf
             self.DTYPE_real(self._dz),
             wait_for=outp.events + inp[0].events + wait_for)
 
@@ -2944,21 +2792,11 @@
             (self._overlap+self.par_slices, self.dimY, self.dimX), None,
             outp.data, inp[0].data,
             np.int32(self.unknowns),
-<<<<<<< HEAD
-            self._ratio[idx].data,
-=======
             self.ratio[idx].data,
->>>>>>> 151124bf
             np.int32(bound_cond),
             self.DTYPE_real(self._dz),
             wait_for=outp.events + inp[0].events + wait_for)
 
-<<<<<<< HEAD
-    def updateRatio(self, inp):
-        for j in range(self.num_dev):
-            for i in range(len(inp[j])):
-                self._ratio[j][i] = inp[j][i]
-=======
     def getStreamedSymGradientObject(self):
         """Access privat stream symmetrized gradient object.
 
@@ -2968,5 +2806,4 @@
               A PyQMRI streaming object for the symmetrized gradient
               computation.
         """
-        return self._stream_symgrad
->>>>>>> 151124bf
+        return self._stream_symgrad