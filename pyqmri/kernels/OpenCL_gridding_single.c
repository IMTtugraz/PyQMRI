--- conflicted
+++ resolved
@@ -85,12 +85,6 @@
     tmp[x] = 0.0f;
 }
 
-<<<<<<< HEAD
-  }
-
-  __kernel void grid_lut(__global float *sg, __global float2 *s, __global float4 *kpos, const int gridsize, const float kwidth, __global float *dcf, __constant float* kerneltable, const int nkernelpts, const int scanoffset )
-  {
-=======
 __kernel void grid_lut(
                 __global float *sg,
                 __global float2 *s,
@@ -103,7 +97,6 @@
                 const int scanoffset
                 )
 {
->>>>>>> b19f2cb2
     size_t k = get_global_id(2);
     size_t kDim = get_global_size(2);
     size_t n = get_global_id(1);
@@ -120,53 +113,13 @@
     kx = (kpos[k+kDim*(scan+scanoffset)]).s0;
     ky = (kpos[k+kDim*(scan+scanoffset)]).s1;
 
-<<<<<<< HEAD
-
-    ixmin =  (int)((kx-kwidth) +gridcenter);
-    ixmax = (int)((kx+kwidth) +gridcenter)+1;
-    iymin = (int)((ky-kwidth) +gridcenter);
-    iymax =  (int)((ky+kwidth) +gridcenter)+1;
-=======
     ixmin =  (int)((kx-kwidth)*gridsize +gridcenter);
     ixmax = (int)((kx+kwidth)*gridsize +gridcenter)+1;
     iymin = (int)((ky-kwidth)*gridsize +gridcenter);
     iymax =  (int)((ky+kwidth)*gridsize +gridcenter)+1;
->>>>>>> b19f2cb2
 
     for (int gcount1 = ixmin; gcount1 <= ixmax; gcount1++)
     {
-<<<<<<< HEAD
-  		dkx = (float)(gcount1-gridcenter) - kx;
-  		for (int gcount2 = iymin; gcount2 <= iymax; gcount2++)
-  			{
-          dky = (float)(gcount2-gridcenter) - ky;
-
-  			dk = sqrt(dkx*dkx+dky*dky);
-  			if (dk < kwidth)
-  			    {
-  			    fracind = dk/kwidth*(float)(nkernelpts-1);
-  			    kernelind = (int)fracind;
-  			    fracdk = fracind-(float)kernelind;
-
-  			    kern = kerneltable[kernelind]*(1-fracdk)+
-  			    		kerneltable[kernelind+1]*fracdk;
-          indx = gcount1;
-  			    indy = gcount2;
-  			    	if (gcount1 < 0) {indx+=gridsize;indy=gridsize-indy;}
-          if (gcount1 >= gridsize) {indx-=gridsize;indy=gridsize-indy;}
-  			    if (gcount2 < 0) {indy+=gridsize;indx=gridsize-indx;}
-          if (gcount2 >= gridsize) {indy-=gridsize;indx=gridsize-indx;}
-             AtomicAdd(&(sg[2*(indx*gridsize+indy+(gridsize*gridsize)*n+(gridsize*gridsize)*NDim*scan)]),(kern * kdat.s0));
-             AtomicAdd(&(sg[2*(indx*gridsize+indy+(gridsize*gridsize)*n+(gridsize*gridsize)*NDim*scan)+1]),(kern * kdat.s1));
-  			    }
-  			}
-  		}
-  }
-
-
-  __kernel void invgrid_lut(__global float2 *s, __global float2 *sg, __global float4 *kpos, const int gridsize, const float kwidth, __global float *dcf, __constant float* kerneltable, const int nkernelpts, const int scanoffset )
-  {
-=======
         dkx = (float)(gcount1-gridcenter) / (float)gridsize - kx;
         for (int gcount2 = iymin; gcount2 <= iymax; gcount2++)
         {
@@ -225,7 +178,6 @@
                 const int scanoffset
                 )
 {
->>>>>>> b19f2cb2
     size_t k = get_global_id(2);
     size_t kDim = get_global_size(2);
     size_t n = get_global_id(1);
@@ -242,42 +194,13 @@
     kx = (kpos[k+kDim*(scan+scanoffset)]).s0;
     ky = (kpos[k+kDim*(scan+scanoffset)]).s1;
 
-    ixmin =  (int)((kx-kwidth) +gridcenter);
-    ixmax = (int)((kx+kwidth) +gridcenter)+1;
-    iymin = (int)((ky-kwidth) +gridcenter);
-    iymax =  (int)((ky+kwidth) +gridcenter)+1;
+    ixmin =  (int)((kx-kwidth)*gridsize +gridcenter);
+    ixmax = (int)((kx+kwidth)*gridsize +gridcenter)+1;
+    iymin = (int)((ky-kwidth)*gridsize +gridcenter);
+    iymax =  (int)((ky+kwidth)*gridsize +gridcenter)+1;
 
     for (int gcount1 = ixmin; gcount1 <= ixmax; gcount1++)
     {
-<<<<<<< HEAD
-  		dkx = (float)(gcount1-gridcenter) - kx;
-  		for (int gcount2 = iymin; gcount2 <= iymax; gcount2++)
-  			{
-          dky = (float)(gcount2-gridcenter) - ky;
-
-  			dk = sqrt(dkx*dkx+dky*dky);
-
-  			if (dk < kwidth)
-  			    {
-
-  			    fracind = dk/kwidth*(float)(nkernelpts-1);
-  			    kernelind = (int)fracind;
-  			    fracdk = fracind-(float)kernelind;
-
-  			    kern = kerneltable[kernelind]*(1-fracdk)+
-  			    		kerneltable[kernelind+1]*fracdk;
-          indx = gcount1;
-  			    indy = gcount2;
-  			    	if (gcount1 < 0) {indx+=gridsize;indy=gridsize-indy;}
-          if (gcount1 >= gridsize) {indx-=gridsize;indy=gridsize-indy;}
-  			    if (gcount2 < 0) {indy+=gridsize;indx=gridsize-indx;}
-          if (gcount2 >= gridsize) {indy-=gridsize;indx=gridsize-indx;}
-
-             tmp_dat += (float2)(kern,kern)*sg[indx*gridsize+indy+(gridsize*gridsize)*n+(gridsize*gridsize)*NDim*scan];
-  			    }
-  			}
-  		}
-=======
         dkx = (float)(gcount1-gridcenter) / (float)gridsize  - kx;
         for (int gcount2 = iymin; gcount2 <= iymax; gcount2++)
         {
@@ -307,7 +230,6 @@
             }
         }
     }
->>>>>>> b19f2cb2
     s[k+kDim*n+kDim*NDim*scan]= tmp_dat*(float2)(dcf[k],dcf[k]);
 }
 
