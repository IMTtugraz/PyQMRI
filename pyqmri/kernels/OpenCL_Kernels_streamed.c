--- conflicted
+++ resolved
@@ -1,4 +1,3 @@
-<<<<<<< HEAD
 
 __kernel void update_x(global float2 *xn1, __global float2 *xn, __global float2 *Kay, const float tau,
                         const float theta)
@@ -340,10 +339,6 @@
   }
 }
 
-__kernel void update_v(__global float8 *v,__global float8 *v_, __global float8 *Kyk2, const float tau) {
-  size_t i = get_global_id(0);
-  v[i] = v_[i]-tau*Kyk2[i];
-=======
 __kernel void update_v(
                 __global float8 *v,
                 __global float8 *v_,
@@ -353,7 +348,6 @@
 {
     size_t i = get_global_id(0);
     v[i] = v_[i]-tau*Kyk2[i];
->>>>>>> b19f2cb2
 }
 
 
