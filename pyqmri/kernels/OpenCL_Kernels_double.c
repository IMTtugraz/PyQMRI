<<<<<<< HEAD
inline double2 cmult(double2 a, double2 b)
{
    return (double2)(a.x*b.x-a.y*b.y, a.x*b.y+a.y*b.x);
}

inline double2 cmult_conj(double2 a, double2 b)
{
    return (double2)(a.x*b.x+a.y*b.y, -a.x*b.y+a.y*b.x);
}


__kernel void squarematvecmult(__global double2* outvec,
                         __global double2* mat,
                         __global double2* invec,
                         const int vecdim
                         )
{
    size_t Nx = get_global_size(2), Ny = get_global_size(1);
    size_t NSl = get_global_size(0);
    size_t x = get_global_id(2), y = get_global_id(1);
    size_t k = get_global_id(0);
    
    size_t ind_vec_out = k*Nx*Ny+Nx*y + x;
    size_t ind_vec_in = k*Nx*Ny+Nx*y + x;
    size_t ind_mat = k*Nx*Ny+Nx*y + x;
    
    for (int dim_x=0; dim_x<vecdim; dim_x++)
    {
        outvec[ind_vec_out] = 0.0f;
        ind_vec_in = k*Nx*Ny+Nx*y + x;
        for (int dim_y=0; dim_y<vecdim; dim_y++)
        {
            outvec[ind_vec_out] += cmult(invec[ind_vec_in], mat[ind_mat]);
            ind_vec_in += NSl*Nx*Ny;
            ind_mat += NSl*Nx*Ny;
        }
        ind_vec_out += NSl*Nx*Ny;
    }
}

__kernel void squarematvecmult_conj(__global double2* outvec,
                         __global double2* mat,
                         __global double2* invec,
                         const int vecdim
                         )
{
    size_t Nx = get_global_size(2), Ny = get_global_size(1);
    size_t NSl = get_global_size(0);
    size_t x = get_global_id(2), y = get_global_id(1);
    size_t k = get_global_id(0);
    
    size_t ind_vec_out = k*Nx*Ny+Nx*y + x;
    size_t ind_vec_in = k*Nx*Ny+Nx*y + x;
    size_t ind_mat = k*Nx*Ny+Nx*y + x;
    
    for (int dim_x=0; dim_x<vecdim; dim_x++)
    {
        outvec[ind_vec_out] = 0.0f;
        ind_vec_in = k*Nx*Ny+Nx*y + x;
        ind_mat = ind_vec_out;
        for (int dim_y=0; dim_y<vecdim; dim_y++)
        {
            outvec[ind_vec_out] += cmult_conj(invec[ind_vec_in], mat[ind_mat]);
            ind_vec_in += NSl*Nx*Ny;
            ind_mat += vecdim*NSl*Nx*Ny;
        }
        ind_vec_out += NSl*Nx*Ny;
    }
=======
__kernel void extrapolate_x(
                __global double2 *xn1_,
                __global double2 *xn1,
                __global double2 *xn,
                const double theta)
{
    size_t i = get_global_id(0);
    xn1_[i] = xn1[i] * (1 + theta) - theta * xn[i];
}

__kernel void extrapolate_v(
                __global double8 *vn1_,
                __global double8 *vn1,
                __global double8 *vn,
                const double theta)
{
    size_t i = get_global_id(0);
    vn1_[i] = vn1[i] * (1 + theta) - theta * vn[i];
}

__kernel void update_x(
                __global double2 *xn1, 
                __global double2 *xn, 
                __global double2 *Kay, 
                const double tau,
                const double theta)
{
    size_t i = get_global_id(0);
    xn1[i] = xn[i] - tau * (1 + theta) * Kay[i];
}

__kernel void update_x_explicit(
                __global double2 *xn1, 
                __global double2 *xn, 
                __global double2 *Kay,
                __global double2 *divz, 
                const double tau, 
                const double theta)
{
    size_t i = get_global_id(0);
    xn1[i] = xn[i] - tau * (1 + theta) * (Kay[i] - divz[i]);
}

__kernel void update_y(
                __global double2 *yn1, 
                __global double2 *yn, 
                __global double2 *Kx, 
                __global double2 *dx,
                const double sigma, 
                const double lambdainv)
{
    size_t i = get_global_id(0);
    double prox = 1.0 / (1.0 + sigma * lambdainv);
    yn1[i] = prox * (yn[i] + sigma * (Kx[i] - dx[i]));
}

__kernel void update_z_tv(
        __global double8 *zn1, 
        __global double8 *zn, 
        __global double8 *gx,
        const double sigma, 
        const int NUk)
{
  size_t Nx = get_global_size(2), Ny = get_global_size(1);
  size_t NSl = get_global_size(0);
  size_t x = get_global_id(2), y = get_global_id(1);
  size_t k = get_global_id(0);
  size_t i = k*Nx*Ny+Nx*y + x;

  double abs_val = 0.0f;

  for (int uk=0; uk<NUk; uk++)
  {
     zn1[i] = zn[i] + sigma * gx[i];

     abs_val = hypot(abs_val,hypot(
        hypot(
          zn1[i].s0,
          zn1[i].s1
          ),
        hypot(
          hypot(
            zn1[i].s2,
            zn1[i].s3
            ),
          hypot(
            zn1[i].s4,
            zn1[i].s5
            )
          )
        ));
     i += NSl*Nx*Ny;
  }
  i = k*Nx*Ny+Nx*y + x;
  for (int uk=0; uk<NUk; uk++)
  {
     if (abs_val > 1.0f) zn1[i] /=abs_val;
     i += NSl*Nx*Ny;
  }
}


__kernel void update_v_explicit(
                __global double8 *v_new, 
                __global double8 *v, 
                __global double8 *z1,
                __global double8 *ez2, 
                const double tau, 
                const double theta)
{
    size_t i = get_global_id(0);
    v_new[i] = v[i] - tau * (1 + theta) * (ez2[i] - z1[i]);
}

__kernel void update_z1_tgv(
                __global double8 *z_new, 
                __global double8 *z, 
                __global double8 *gx, 
                __global double8 *v,
                const double sigma, 
                const double alphainv, 
                const int NUk)
{
  size_t Nx = get_global_size(2), Ny = get_global_size(1);
  size_t NSl = get_global_size(0);
  size_t x = get_global_id(2), y = get_global_id(1);
  size_t k = get_global_id(0);
  size_t i = k*Nx*Ny+Nx*y + x;

  double fac = 0.0f;

  for (int uk=0; uk<NUk; uk++)
  {
     z_new[i] = z[i] + sigma * (gx[i] - v[i]);

        fac = hypot(fac,
          hypot(
            hypot(
              z_new[i].s0,
              z_new[i].s1
              ),
            hypot(
              hypot(
                z_new[i].s2,
                z_new[i].s3
                ),
              hypot(
                z_new[i].s4,
                z_new[i].s5
                )
              )
            ));

     i += NSl*Nx*Ny;
  }
  fac *= alphainv;
    i = k*Nx*Ny+Nx*y + x;
  for (int uk=0; uk<NUk; uk++)
  {
     if (fac > 1.0f) z_new[i] /=fac;
     i += NSl*Nx*Ny;
  }
}

__kernel void update_z2_tgv(
                    __global double16 *z_new, 
                    __global double16 *z, 
                    __global double16 *symgv,
                    const double sigma, 
                    const double alphainv, 
                    const int NUk) 
{
  size_t Nx = get_global_size(2), Ny = get_global_size(1);
  size_t NSl = get_global_size(0);
  size_t x = get_global_id(2), y = get_global_id(1);
  size_t k = get_global_id(0);
  size_t i = k*Nx*Ny+Nx*y + x;

  double fac = 0.0f;

  for (int uk=0; uk<NUk; uk++)
  {
     z_new[i] = z[i] + sigma * symgv[i];

       fac = hypot(fac,hypot(
           hypot(
             hypot(
               hypot(
                 z_new[i].s0,
                 z_new[i].s1
                 ),
             hypot(
               z_new[i].s2,
               z_new[i].s3
               )
             ),
           hypot(
             z_new[i].s4,
             z_new[i].s5
             )
           ),
         hypot(
           hypot(
             2.0f*hypot(
               z_new[i].s6,
               z_new[i].s7
               ),
             2.0f*hypot(
               z_new[i].s8,
               z_new[i].s9
               )
             ),
           2.0f*hypot(
             z_new[i].sa,
             z_new[i].sb
             )
           )
         ));
       i+=NSl*Nx*Ny;
  }
  fac *= alphainv;
  i = k*Nx*Ny+Nx*y + x;
  for (int uk=0; uk<NUk; uk++)
  {
     if (fac > 1.0f) z_new[i] /=fac;
     i += NSl*Nx*Ny;
  }
}

__kernel void operator_fwd_ssense(
                    __global double2 *out, 
                    __global double2 *in,
                    __global double2 *coils, 
                    const int NCo,
                    const int Nmaps)
{
  size_t X = get_global_size(2);
  size_t Y = get_global_size(1);
  size_t NSl = get_global_size(0);

  size_t x = get_global_id(2);
  size_t y = get_global_id(1);
  size_t k = get_global_id(0);

  double2 tmp_in = 0.0f;
  double2 tmp_coil = 0.0f;

  for (int coil=0; coil < NCo; coil++)
  {
    double2 f_sum = 0.0f;
    for (int map=0; map < Nmaps; map++)
    {
      tmp_in = in[map*NSl*X*Y + k*X*Y+ y*X + x];
      tmp_coil = (double2) coils[map*NCo*NSl*X*Y + coil*NSl*X*Y + k*X*Y + y*X + x];
      f_sum += (double2)(tmp_in.x * tmp_coil.x - tmp_in.y * tmp_coil.y,
                        tmp_in.x * tmp_coil.y + tmp_in.y * tmp_coil.x);
    }
    out[coil*NSl*X*Y+ k*X*Y + y*X + x] = f_sum;
  }
}

__kernel void operator_ad_ssense(
                    __global double2 *out, 
                    __global double2 *in,
                    __global double2 *coils, 
                    const int NCo,
                    const int Nmaps)
{
  size_t X = get_global_size(2);
  size_t Y = get_global_size(1);
  size_t NSl = get_global_size(0);
  size_t x = get_global_id(2);
  size_t y = get_global_id(1);
  size_t k = get_global_id(0);

  double2 tmp_in = 0.0f;
  double2 conj_coils = 0.0f;

  for (int map=0; map < Nmaps; map++)
  {
    double2 f_sum = 0.0f;
    for (int coil=0; coil < NCo; coil++)
    {
      tmp_in = in[coil*NSl*X*Y + k*X*Y+ y*X + x];
      conj_coils = (double2) (coils[map*NCo*NSl*X*Y + coil*NSl*X*Y + k*X*Y + y*X + x].x,
                            -coils[map*NCo*NSl*X*Y + coil*NSl*X*Y + k*X*Y + y*X + x].y);

      f_sum += (double2)(tmp_in.x*conj_coils.x-tmp_in.y*conj_coils.y,
                        tmp_in.x*conj_coils.y+tmp_in.y*conj_coils.x);
    }
    out[map*NSl*X*Y + k*X*Y + y*X + x] = f_sum;
  }
}

__kernel void update_Kyk1_ssense(
                    __global double2 *out, 
                    __global double2 *in,
                    __global double2 *coils, 
                    __global double8 *p, 
                    const int NCo,
                    const int Nmaps, 
                    __global double* ratio,                     
                    const double dz)
{
  size_t X = get_global_size(2);
  size_t Y = get_global_size(1);
  size_t NSl = get_global_size(0);
  size_t x = get_global_id(2);
  size_t y = get_global_id(1);
  size_t k = get_global_id(0);

  double2 tmp_in = 0.0f;
  double2 conj_coils = 0.0f;

  size_t i = k*X*Y+X*y + x;

  for (int map=0; map < Nmaps; map++)
  {
    double2 f_sum = (double2) 0.0f;
    for (int coil=0; coil < NCo; coil++)
    {
      tmp_in = in[coil*NSl*X*Y + k*X*Y+ y*X + x];
      conj_coils = (double2) (coils[map*NCo*NSl*X*Y + coil*NSl*X*Y + k*X*Y + y*X + x].x,
                            -coils[map*NCo*NSl*X*Y + coil*NSl*X*Y + k*X*Y + y*X + x].y);

      f_sum += (double2)(tmp_in.x*conj_coils.x-tmp_in.y*conj_coils.y,
                        tmp_in.x*conj_coils.y+tmp_in.y*conj_coils.x);
    }
    // divergence
    double8 val = p[i];
    if (x == X-1)
    {
      //real
      val.s0 = 0.0f;
      //imag
      val.s1 = 0.0f;
    }
    if (x > 0)
    {
        //real
        val.s0 -= p[i-1].s0;
        //imag
        val.s1 -= p[i-1].s1;
    }
    if (y == Y-1)
    {
        //real
        val.s2 = 0.0f;
        //imag
        val.s3 = 0.0f;
    }
    if (y > 0)
    {
        //real
        val.s2 -= p[i-X].s2;
        //imag
        val.s3 -= p[i-X].s3;
    }
    if (k == NSl-1)
    {
        //real
        val.s4 = 0.0f;
        //imag
        val.s5 = 0.0f;
    }
    if (k > 0)
    {
        //real
        val.s4 -= p[i-X*Y].s4;
        //imag
        val.s5 -= p[i-X*Y].s5;
    }

    // scale gradients
    {val*=ratio[map];}

    out[map*NSl*X*Y + k*X*Y + y*X + x] = f_sum - (val.s01+val.s23+val.s45/dz);
    i += NSl*X*Y;
  }
>>>>>>> e2450ea0
}

__kernel void update_v(
                __global double8 *v,
                __global double8 *v_,
                __global double8 *Kyk2,
                const double tau
                )
{
    size_t i = get_global_id(0);
    v[i] = v_[i]-tau*Kyk2[i];
}


__kernel void update_r(
                __global double2 *r,
                __global double2 *r_,
                __global double2 *A,
                __global double2 *A_,
                __global double2 *res,
                const double sigma,
                const double theta,
                const double lambdainv
                )
{
    size_t i = get_global_id(0);
    r[i] = (r_[i]+sigma*((1+theta)*A[i]-theta*A_[i] - res[i]))*lambdainv;
}


__kernel void update_z2(
                __global double16 *z_new,
                __global double16 *z,
                __global double16 *gx,
                __global double16 *gx_,
                const double sigma,
                const double theta,
                const double alphainv,
                const int NUk,
                __global double* ratio
                )
{
    size_t Nx = get_global_size(2), Ny = get_global_size(1);
    size_t NSl = get_global_size(0);
    size_t x = get_global_id(2), y = get_global_id(1);
    size_t k = get_global_id(0);
    size_t i = k*Nx*Ny+Nx*y + x;

    double fac = 0.0f;
    double16 square = 0.0f;

    for (int uk=0; uk<NUk; uk++)
    {
//         fac = 0.0f;
        z_new[i] = z[i] + sigma*((1+theta)*gx[i]-theta*gx_[i]);

        // reproject
       square = powr(z_new[i], 2);
       fac += sqrt(square.s0+square.s1+square.s2+square.s3+square.s4+square.s5
                   +4.0f*(square.s6+square.s7+square.s8+square.s9+square.sa+square.sb));
        
//         fac += hypot(fac,
//         hypot(
//           hypot(
//             hypot(
//               hypot(
//                 z_new[i].s0,
//                 z_new[i].s1
//                 ),
//                 hypot(
//                   z_new[i].s2,
//                   z_new[i].s3
//                   )
//               ),
//               hypot(
//                 z_new[i].s4
//                 ,z_new[i].s5
//                 )
//             ),
//             hypot(
//               hypot(
//                 2.0f*hypot(
//                   z_new[i].s6,
//                   z_new[i].s7
//                   ),
//                 2.0f*hypot(
//                   z_new[i].s8,
//                   z_new[i].s9
//                   )
//                 ),
//                 2.0f*hypot(
//                   z_new[i].sa,
//                   z_new[i].sb
//                   )
//               )
//             )
//           );
        i += NSl*Nx*Ny;
    }
    fac *= alphainv;
    i = k*Nx*Ny+Nx*y + x;
    for (int uk=0; uk<NUk; uk++)
    {
        if (fac/ratio[uk] > 1.0f) z_new[i] /= fac/ratio[uk];
        i += NSl*Nx*Ny;
    }
}


__kernel void update_z1(
                __global double8 *z_new,
                __global double8 *z,
                __global double8 *gx,
                __global double8 *gx_,
                __global double8 *vx,
                __global double8 *vx_,
                const double sigma,
                const double theta,
                const double alphainv,
                const int NUk_tgv,
                const int NUk_H1,
                const double h1inv,
                __global double* ratio
                )
{
    size_t Nx = get_global_size(2), Ny = get_global_size(1);
    size_t NSl = get_global_size(0);
    size_t x = get_global_id(2), y = get_global_id(1);
    size_t k = get_global_id(0);
    size_t i = k*Nx*Ny+Nx*y + x;

    double fac = 0.0f;
    double8 square = 0.0f;

    for (int uk=0; uk<NUk_tgv; uk++)
    {
//        fac = 0.0f;
       z_new[i] = z[i] + sigma*(
           (1+theta)*gx[i]-theta*gx_[i]-((1+theta)*vx[i]-theta*vx_[i]));

       // reproject
       square = powr(z_new[i], 2);
       fac += sqrt(square.s0+square.s1+square.s2+square.s3+square.s4+square.s5);
        i += NSl*Nx*Ny;
    }
    fac *= alphainv;
    i = k*Nx*Ny+Nx*y + x;
    for (int uk=0; uk<NUk_tgv; uk++)
    {
        if (fac/ratio[uk] > 1.0f) z_new[i] /= fac/ratio[uk];
        i += NSl*Nx*Ny;
    }
    i = NSl*Nx*Ny*NUk_tgv+k*Nx*Ny+Nx*y + x;
    for (int uk=NUk_tgv; uk<(NUk_tgv+NUk_H1); uk++)
    {
        z_new[i] = (z[i] + sigma*((1+theta)*gx[i]-theta*gx_[i]))*h1inv;
        i += NSl*Nx*Ny;
    }
}


__kernel void update_z1_tv(
                __global double8 *z_new,
                __global double8 *z,
                __global double8 *gx,
                __global double8 *gx_,
                const double sigma, const double theta, const double alphainv,
                const int NUk_tgv, const int NUk_H1, const double h1inv,
                __global double* ratio
                )
{
    size_t Nx = get_global_size(2), Ny = get_global_size(1);
    size_t NSl = get_global_size(0);
    size_t x = get_global_id(2), y = get_global_id(1);
    size_t k = get_global_id(0);
    size_t i = k*Nx*Ny+Nx*y + x;

    double fac = 0.0f;
    double8 square = 0.0f;

    for (int uk=0; uk<NUk_tgv; uk++)
    {
//         fac = 0.0f;
        z_new[i] = z[i] + sigma*((1+theta)*gx[i]-theta*gx_[i]);

        // reproject
        square = powr(z_new[i], 2);
        fac += sqrt(square.s0+square.s1+square.s2+square.s3+square.s4+square.s5);///ratio[uk];
//         fac = sqrt(fac)/ratio[uk];
//         fac = hypot(fac,
//         hypot(
//           hypot(
//             z_new[i].s0,
//             z_new[i].s1
//             ),
//           hypot(
//             hypot(
//               z_new[i].s2,
//               z_new[i].s3
//               ),
//             hypot(
//               z_new[i].s4,
//               z_new[i].s5
//               )
//             )
//           )
//         )/ratio[uk];
        i += NSl*Nx*Ny;
    }
    fac *= alphainv;
    //printf("fac: %2.2f\n", fac);
    i = k*Nx*Ny+Nx*y + x;
    for (int uk=0; uk<NUk_tgv; uk++)
    {
        if (fac/ratio[uk] > 1.0f){z_new[i] /= fac/ratio[uk];}
        i += NSl*Nx*Ny;
    }
//     i = NSl*Nx*Ny*NUk_tgv+k*Nx*Ny+Nx*y + x;
//     for (int uk=NUk_tgv; uk<(NUk_tgv+NUk_H1); uk++)
//     {
//         z_new[i] = (z[i] + sigma*((1+theta)*gx[i]-theta*gx_[i]))*h1inv;
//         i += NSl*Nx*Ny;
//     }
}


__kernel void update_primal_precond(
__global double2 *u_new,
__global double2 *u,
__global double2 *Kyk,
__global double2 *u_k,
const double tau,
const double tauinv,
__global double* min,
__global double* max,
__global int* real, const int NUk
)
{
    size_t Nx = get_global_size(2), Ny = get_global_size(1);
    size_t NSl = get_global_size(0);
    size_t x = get_global_id(2), y = get_global_id(1);
    size_t k = get_global_id(0);
    size_t i = k*Nx*Ny+Nx*y + x;
    double norm = 0;
    int idx, idx2, idx3, idx4, idx5;
    double2 tmp;

    for (int uk=0; uk<NUk; uk++)
    {
        u_new[i] = (u[i]-tau*Kyk[i]+tauinv*u_k[i])/(1+tauinv);
        i += NSl*Nx*Ny;
    }
}

__kernel void update_primal(
__global double2 *u_new,
__global double2 *u,
__global double2 *Kyk,
__global double2 *u_k,
const double tau,
const double tauinv,
__global double* min,
__global double* max,
__global int* real, const int NUk
)
{
    size_t Nx = get_global_size(2), Ny = get_global_size(1);
    size_t NSl = get_global_size(0);
    size_t x = get_global_id(2), y = get_global_id(1);
    size_t k = get_global_id(0);
    size_t i = k*Nx*Ny+Nx*y + x;
    double norm = 0;
    int idx, idx2, idx3, idx4, idx5;
    double2 tmp;

    for (int uk=0; uk<NUk; uk++)
    {
        u_new[i] = (u[i]-tau*Kyk[i]+tauinv*u_k[i])/(1+tauinv);

        if(real[uk]>=1)
        {
            u_new[i].s1 = 0.0f;
            if (u_new[i].s0<min[uk])
            {
                u_new[i].s0 = min[uk];
            }
            if(u_new[i].s0>max[uk])
            {
                u_new[i].s0 = max[uk];
            }
        }
        else
        {
            norm =  sqrt(
              pow(
                (double)(u_new[i].s0),(double)(2.0))
              + pow((double)(u_new[i].s1),(double)(2.0)));
            if (norm<min[uk])
            {
                u_new[i].s0 *= 1/norm*min[uk];
                u_new[i].s1 *= 1/norm*min[uk];
            }
            if(norm>max[uk])
            {
                u_new[i].s0 *= 1/norm*max[uk];
                u_new[i].s1 *= 1/norm*max[uk];
            }
        }
        i += NSl*Nx*Ny;
    }
}

__kernel void update_box(
__global double2 *u,
__global double* min,
__global double* max,
__global int* real, const int NUk
)
{
    size_t Nx = get_global_size(2), Ny = get_global_size(1);
    size_t NSl = get_global_size(0);
    size_t x = get_global_id(2), y = get_global_id(1);
    size_t k = get_global_id(0);
    size_t i = k*Nx*Ny+Nx*y + x;
    double norm = 0;

    for (int uk=0; uk<NUk; uk++)
    {
        if(real[uk]>=1)
        {
            u[i].s1 = 0.0f;
            if (u[i].s0<min[uk])
            {
                u[i].s0 = min[uk];
            }
            if(u[i].s0>max[uk])
            {
                u[i].s0 = max[uk];
            }
        }
        else
        {
            norm =  sqrt(
              pow(
                (double)(u[i].s0),(double)(2.0))
              + pow((double)(u[i].s1),(double)(2.0)));
            if (norm<min[uk])
            {
                u[i].s0 *= 1/norm*min[uk];
                u[i].s1 *= 1/norm*min[uk];
            }
            if(norm>max[uk])
            {
                u[i].s0 *= 1/norm*max[uk];
                u[i].s1 *= 1/norm*max[uk];
            }
        }
        i += NSl*Nx*Ny;
    }
}


__kernel void update_primal_LM(
                __global double2 *u_new,
                __global double2 *u,
                __global double2 *Kyk,
                __global double2 *u_k,
                __global double* A,
                const double tau,
                const double tauinv,
                __global double* min,
                __global double* max,
                __global int* real,
                const int NUk,
                __global double* ratio
                )
{
    size_t Nx = get_global_size(2), Ny = get_global_size(1);
    size_t NSl = get_global_size(0);
    size_t x = get_global_id(2), y = get_global_id(1);
    size_t k = get_global_id(0);
    size_t i = k*Nx*Ny+Nx*y + x;
    double norm = 0;

    for (int uk=0; uk<NUk; uk++)
    {
        u_new[i] = (u[i]-tau*Kyk[i]+tauinv*A[i]*u_k[i])/(1+tauinv*A[i]);

//         if(real[uk]>=1)
//         {
//             u_new[i].s1 = 0.0f;
//             if (u_new[i].s0<min[uk])
//             {
//                 u_new[i].s0 = min[uk];
//             }
//             if(u_new[i].s0>max[uk])
//             {
//                 u_new[i].s0 = max[uk];
//             }
//         }
//         else
//         {
//             norm =  sqrt(
//                       pow((double)(u_new[i].s0),(double)(2.0))
//                       + pow((double)(u_new[i].s1),(double)(2.0)));
//             if (norm<min[uk])
//             {
//                 u_new[i].s0 *= 1/norm*min[uk];
//                 u_new[i].s1 *= 1/norm*min[uk];
//             }
//             if(norm>max[uk])
//             {
//                 u_new[i].s0 *= 1/norm*max[uk];
//                 u_new[i].s1 *= 1/norm*max[uk];
//             }
//         }
        i += NSl*Nx*Ny;
    }
}


__kernel void gradient(
                __global double8 *grad,
                __global double2 *u,
                const int NUk,
                const double dz
                )
{
    size_t Nx = get_global_size(2), Ny = get_global_size(1);
    size_t NSl = get_global_size(0);
    size_t x = get_global_id(2), y = get_global_id(1);
    size_t k = get_global_id(0);
    size_t i = k*Nx*Ny+Nx*y + x;
    
    double2 tmp_u = 0.0f;
    
    for (int uk=0; uk<NUk; uk++)
    {
        // gradient
        grad[i] = (double8)(-u[i],-u[i],-u[i]*dz,0.0f,0.0f);
        if (x < Nx-1)
        {
            grad[i].s01 += u[i+1];
        }
        else
        {
            grad[i].s01 = 0.0f;
        }

        if (y < Ny-1)
        {
            grad[i].s23 += u[i+Nx];
        }
        else
        {
            grad[i].s23 = 0.0f;
        }
        if (k < NSl-1)
        {
            grad[i].s45 += u[i+Nx*Ny]*dz;
                }
        else
        {
            grad[i].s45 = 0.0f;
        }
        i += NSl*Nx*Ny;
    }
}


__kernel void sym_grad(
                __global double16 *sym,
                __global double8 *w,
                const int NUk,
                const double dz
                )
{
    size_t Nx = get_global_size(2), Ny = get_global_size(1);
    size_t NSl = get_global_size(0);
    size_t x = get_global_id(2), y = get_global_id(1);
    size_t k = get_global_id(0);
    size_t i = k*Nx*Ny+Nx*y + x;


    for (int uk=0; uk<NUk; uk++)
    {
        // symmetrized gradient
        double16 val_real = (double16)(
            w[i].s024, w[i].s024, w[i].s024,
            0.0f,0.0f,0.0f,0.0f,0.0f,0.0f,0.0f);
        double16 val_imag = (double16)(
            w[i].s135, w[i].s135, w[i].s135,
            0.0f,0.0f,0.0f,0.0f,0.0f,0.0f,0.0f);
        if (x > 0)
        {
            val_real.s012 -= w[i-1].s024;
            val_imag.s012 -= w[i-1].s135;
        }
        else
        {
            val_real.s012 = (double3) 0.0f;
            val_imag.s012 = (double3) 0.0f;
        }

        if (y > 0)
        {
            val_real.s345 -= w[i-Nx].s024;
            val_imag.s345 -= w[i-Nx].s135;
        }
        else
        {
            val_real.s345 = (double3) 0.0f;
            val_imag.s345 = (double3) 0.0f;
        }

        if (k > 0)
        {
            val_real.s678 -= w[i-Nx*Ny].s024;
            val_imag.s678 -= w[i-Nx*Ny].s135;
        }
        else
        {
            val_real.s678 = (double3) 0.0f;
            val_imag.s678 = (double3) 0.0f;
        }

        sym[i] = (double16)(
          val_real.s0, val_imag.s0,
          val_real.s4, val_imag.s4,
          val_real.s8*dz, val_imag.s8*dz,
          0.5f*(val_real.s1 + val_real.s3),
          0.5f*(val_imag.s1 + val_imag.s3),
          0.5f*(val_real.s2 + val_real.s6*dz),
          0.5f*(val_imag.s2 + val_imag.s6*dz),
          0.5f*(val_real.s5 + val_real.s7*dz),
          0.5f*(val_imag.s5 + val_imag.s7*dz),
          0.0f,0.0f,0.0f,0.0f);
        i += NSl*Nx*Ny;
    }
}


__kernel void divergence(
                __global double2 *div,
                __global double8 *p,
                const int NUk,
                const double dz
                )
{
    size_t Nx = get_global_size(2), Ny = get_global_size(1);
    size_t NSl = get_global_size(0);
    size_t x = get_global_id(2), y = get_global_id(1);
    size_t k = get_global_id(0);
    size_t i = k*Nx*Ny+Nx*y + x;
    

    for (int uk=0; uk<NUk; uk++)
    {
        // divergence
        double8 val = p[i];
        if (x == Nx-1)
        {
            //real
            val.s0 = 0.0f;
            //imag
            val.s1 = 0.0f;
        }
        if (x > 0)
        {
            //real
            val.s01 -= p[i-1].s01;
            //imag
//             val.s1 -= p[j-1].s1*ratio[j-1];
        }
        if (y == Ny-1)
        {
            //real
            val.s2 = 0.0f;
            //imag
            val.s3 = 0.0f;
        }
        if (y > 0)
        {
            //real
            val.s23 -= p[i-Nx].s23;
            //imag
//             val.s3 -= p[j-Nx].s3*ratio[j-Nx];
        }
        if (k == NSl-1)
        {
            //real
            val.s4 = 0.0f;
            //imag
            val.s5 = 0.0f;
        }
        if (k > 0)
        {
            //real
            val.s45 -= p[i-Nx*Ny].s45;
            //imag
//             val.s5 -= p[j-Nx*Ny].s5*ratio[j-Nx*Ny];
        }
        div[i] = val.s01+val.s23+val.s45*dz;
        // scale gradients
        i += NSl*Nx*Ny;
    }
}


__kernel void sym_divergence(
                __global double8 *w,
                __global double16 *q,
                const int NUk,
                const double dz
                )
{
    size_t Nx = get_global_size(2), Ny = get_global_size(1);
    size_t NSl = get_global_size(0);
    size_t x = get_global_id(2), y = get_global_id(1);
    size_t k = get_global_id(0);
    size_t i = k*Nx*Ny+Nx*y + x;

    for (int uk=0; uk<NUk; uk++)
    {
        // divergence
        double16 val0 = -q[i];
        double16 val_real = (double16)(
            val0.s0, val0.s6, val0.s8,
            val0.s6, val0.s2, val0.sa,
            val0.s8, val0.sa, val0.s4,
            0.0f,0.0f,0.0f,0.0f,0.0f,0.0f,0.0f);
        double16 val_imag = (double16)(
            val0.s1, val0.s7, val0.s9,
            val0.s7, val0.s3, val0.sb,
            val0.s9, val0.sb, val0.s5,
            0.0f,0.0f,0.0f,0.0f,0.0f,0.0f,0.0f);
        if (x == 0)
        {
            //real
            val_real.s012 = 0.0f;
            //imag
            val_imag.s012 = 0.0f;
        }
        if (x < Nx-1)
        {
            //real
            val_real.s012 += (double3)(q[i+1].s0, q[i+1].s68);
            //imag
            val_imag.s012 += (double3)(q[i+1].s1, q[i+1].s79);
        }
        if (y == 0)
        {
            //real
            val_real.s345 = 0.0f;
            //imag
            val_imag.s345 = 0.0f;
        }
        if (y < Ny-1)
        {
            //real
            val_real.s345 += (double3)(q[i+Nx].s6, q[i+Nx].s2, q[i+Nx].sa);
            //imag
            val_imag.s345 += (double3)(q[i+Nx].s7, q[i+Nx].s3, q[i+Nx].sb);
        }
        if (k == 0)
        {
        //real
            val_real.s678 = 0.0f;
            //imag
            val_imag.s678 = 0.0f;
        }
        if (k < NSl-1)
        {
            //real
            val_real.s678 += (double3)(q[i+Nx*Ny].s8a, q[i+Nx*Ny].s4);
            //imag
            val_imag.s678 += (double3)(q[i+Nx*Ny].s9b, q[i+Nx*Ny].s5);
        }
        // linear step
        //real
        w[i].s024 = val_real.s012 + val_real.s345 + val_real.s678*dz;
        //imag
        w[i].s135 = val_imag.s012 + val_imag.s345 + val_imag.s678*dz;

        i += NSl*Nx*Ny;
    }
}


__kernel void update_Kyk2(
                __global double8 *w,
                __global double16 *q,
                __global double8 *z,
                const int NUk,
                const int first,
                const double dz
                )
{
    size_t Nx = get_global_size(2), Ny = get_global_size(1);
    size_t NSl = get_global_size(0);
    size_t x = get_global_id(2), y = get_global_id(1);
    size_t k = get_global_id(0);
    size_t i = k*Nx*Ny+Nx*y + x;

    for (int uk=0; uk<NUk; uk++)
    {
        // divergence
        double16 val0 = -q[i];
        double16 val_real = (double16)(
                    val0.s0, val0.s6, val0.s8,
                    val0.s6, val0.s2, val0.sa,
                    val0.s8, val0.sa, val0.s4,
                    0.0f,0.0f,0.0f,0.0f,0.0f,0.0f,0.0f);
        double16 val_imag = (double16)(
                    val0.s1, val0.s7, val0.s9,
                    val0.s7, val0.s3, val0.sb,
                    val0.s9, val0.sb, val0.s5,
                    0.0f,0.0f,0.0f,0.0f,0.0f,0.0f,0.0f);
        if (x == 0)
        {
            //real
            val_real.s012 = 0.0f;
            //imag
            val_imag.s012 = 0.0f;
        }
        if (x < Nx-1)
        {
            //real
            val_real.s012 += (double3)(q[i+1].s0, q[i+1].s68);
            //imag
            val_imag.s012 += (double3)(q[i+1].s1, q[i+1].s79);
        }
        if (y == 0)
        {
            //real
            val_real.s345 = 0.0f;
            //imag
            val_imag.s345 = 0.0f;
        }
        if (y < Ny-1)
        {
            //real
            val_real.s345 += (double3)(q[i+Nx].s6, q[i+Nx].s2, q[i+Nx].sa);
            //imag
            val_imag.s345 += (double3)(q[i+Nx].s7, q[i+Nx].s3, q[i+Nx].sb);
        }
        if (k == 0)
        {
            //real
            val_real.s678 = 0.0f;
            //imag
            val_imag.s678 = 0.0f;
        }
        if (k < NSl-1)
        {
            //real
            val_real.s678 += (double3)(q[i+Nx*Ny].s8a, q[i+Nx*Ny].s4);
            //imag
            val_imag.s678 += (double3)(q[i+Nx*Ny].s9b, q[i+Nx*Ny].s5);
        }
        // linear step

        //real
        w[i].s024 = - val_real.s012
                    - val_real.s345
                    - val_real.s678*dz
                    -z[i].s024;
        //imag
        w[i].s135 = - val_imag.s012
                    - val_imag.s345
                    - val_imag.s678*dz
                    -z[i].s135;
                    
        i += NSl*Nx*Ny;
    }
}


__kernel void operator_fwd(
                __global double2 *out,
                __global double2 *in,
                __global double2 *coils,
                __global double2 *grad,
                const int NCo,
                const int NScan,
                const int Nuk
                )
{
    size_t X = get_global_size(2);
    size_t Y = get_global_size(1);
    size_t NSl = get_global_size(0);

    size_t x = get_global_id(2);
    size_t y = get_global_id(1);
    size_t k = get_global_id(0);

    double2 tmp_in = 0.0f;
    double2 tmp_grad = 0.0f;
    double2 tmp_coil = 0.0f;
    double2 tmp_mul = 0.0f;


    for (int scan=0; scan<NScan; scan++)
    {
        for (int coil=0; coil < NCo; coil++)
        {
            tmp_coil = coils[coil*NSl*X*Y + k*X*Y + y*X + x];
            double2 sum = 0.0f;
            for (int uk=0; uk<Nuk; uk++)
            {
                tmp_grad = grad[
                    uk*NScan*NSl*X*Y+scan*NSl*X*Y + k*X*Y + y*X + x];
                tmp_in = in[uk*NSl*X*Y+k*X*Y+ y*X + x];

                tmp_mul = (double2)(
                        tmp_in.x*tmp_grad.x-tmp_in.y*tmp_grad.y,
                        tmp_in.x*tmp_grad.y+tmp_in.y*tmp_grad.x);
                sum += (double2)(
                        tmp_mul.x*tmp_coil.x-tmp_mul.y*tmp_coil.y,
                        tmp_mul.x*tmp_coil.y+tmp_mul.y*tmp_coil.x);

            }
            out[scan*NCo*NSl*X*Y+coil*NSl*X*Y+k*X*Y + y*X + x] = sum;
        }
    }
}


__kernel void operator_ad(
                __global double2 *out,
                __global double2 *in,
                __global double2 *coils,
                __global double2 *grad,
                const int NCo,
                const int NScan,
                const int Nuk
                )
{
    size_t X = get_global_size(2);
    size_t Y = get_global_size(1);
    size_t NSl = get_global_size(0);

    size_t x = get_global_id(2);
    size_t y = get_global_id(1);
    size_t k = get_global_id(0);


    double2 tmp_in = 0.0f;
    double2 tmp_mul = 0.0f;
    double2 conj_grad = 0.0f;
    double2 conj_coils = 0.0f;


    for (int uk=0; uk<Nuk; uk++)
    {
        double2 sum = (double2) 0.0f;
        for (int scan=0; scan<NScan; scan++)
        {
            conj_grad = (double2)(
                    grad[uk*NScan*NSl*X*Y+scan*NSl*X*Y + k*X*Y + y*X + x].x,
                    -grad[uk*NScan*NSl*X*Y+scan*NSl*X*Y + k*X*Y + y*X + x].y);
            for (int coil=0; coil < NCo; coil++)
            {
                conj_coils = (double2)(
                        coils[coil*NSl*X*Y + k*X*Y + y*X + x].x,
                        -coils[coil*NSl*X*Y + k*X*Y + y*X + x].y);

                tmp_in = in[scan*NCo*NSl*X*Y+coil*NSl*X*Y + k*X*Y+ y*X + x];
                tmp_mul = (double2)(
                        tmp_in.x*conj_grad.x-tmp_in.y*conj_grad.y,
                        tmp_in.x*conj_grad.y+tmp_in.y*conj_grad.x);


                sum += (double2)(
                        tmp_mul.x*conj_coils.x-tmp_mul.y*conj_coils.y,
                        tmp_mul.x*conj_coils.y+tmp_mul.y*conj_coils.x);
            }
        }
        out[uk*NSl*X*Y+k*X*Y+y*X+x] = sum;
    }
}


__kernel void update_Kyk1(
                __global double2 *out,
                __global double2 *in,
                __global double2 *coils,
                __global double2 *grad,
                __global double8 *p,
                const int NCo,
                const int NScan,
                const int NUk,
                const double dz
                )
{
    size_t X = get_global_size(2);
    size_t Y = get_global_size(1);
    size_t NSl = get_global_size(0);

    size_t x = get_global_id(2);
    size_t y = get_global_id(1);
    size_t k = get_global_id(0);

    size_t i = k*X*Y+X*y + x;

    double2 tmp_in = 0.0f;
    double2 tmp_mul = 0.0f;
    double2 conj_grad = 0.0f;
    double2 conj_coils = 0.0f;
    


    for (int uk=0; uk<NUk; uk++)
    {
        double2 sum = (double2) 0.0f;
        for (int scan=0; scan<NScan; scan++)
        {
            conj_grad = (double2)(
                grad[uk*NScan*NSl*X*Y+scan*NSl*X*Y + k*X*Y + y*X + x].x,
                -grad[uk*NScan*NSl*X*Y+scan*NSl*X*Y + k*X*Y + y*X + x].y);
            for (int coil=0; coil < NCo; coil++)
            {
                conj_coils = (double2)(
                    coils[coil*NSl*X*Y + k*X*Y + y*X + x].x,
                    -coils[coil*NSl*X*Y + k*X*Y + y*X + x].y);

                tmp_in = in[scan*NCo*NSl*X*Y+coil*NSl*X*Y + k*X*Y+ y*X + x];
                tmp_mul = (double2)(
                    tmp_in.x*conj_grad.x-tmp_in.y*conj_grad.y,
                    tmp_in.x*conj_grad.y+tmp_in.y*conj_grad.x);

                sum += (double2)(
                    tmp_mul.x*conj_coils.x-tmp_mul.y*conj_coils.y,
                    tmp_mul.x*conj_coils.y+tmp_mul.y*conj_coils.x);
            }
        }
        // divergence
        double8 val = p[i];
        if (x == X-1)
        {
            val.s01 = 0.0f;
        }
        if (x > 0)
        {
            val.s01 -= p[i-1].s01;
        }
        if (y == Y-1)
        {
            val.s23 = 0.0f;
        }
        if (y > 0)
        {
            val.s23 -= p[i-X].s23;
        }
        if (k == NSl-1)
        {
            val.s45 = 0.0f;
        }
        if (k > 0)
        {
            val.s45 -= p[i-X*Y].s45;
        }

        out[uk*NSl*X*Y+k*X*Y+y*X+x] = sum - (val.s01+val.s23+val.s45*dz);
        i += NSl*X*Y;
    }
}


__kernel void operator_fwd_imagespace(
                __global double2 *out,
                __global double2 *in,
                __global double2 *grad,
                const int NScan,
                const int Nuk
                )
{
    size_t X = get_global_size(2);
    size_t Y = get_global_size(1);
    size_t NSl = get_global_size(0);

    size_t x = get_global_id(2);
    size_t y = get_global_id(1);
    size_t k = get_global_id(0);

    double2 tmp_in = 0.0f;
    double2 tmp_grad = 0.0f;

    for (int scan=0; scan<NScan; scan++)
    {
        double2 sum = 0.0f;
        for (int uk=0; uk<Nuk; uk++)
        {
            tmp_grad = grad[uk*NScan*NSl*X*Y+scan*NSl*X*Y + k*X*Y + y*X + x];
            tmp_in = in[uk*NSl*X*Y+k*X*Y+ y*X + x];

            sum += (double2)(
                tmp_in.x*tmp_grad.x-tmp_in.y*tmp_grad.y,
                tmp_in.x*tmp_grad.y+tmp_in.y*tmp_grad.x);

        }
        out[scan*NSl*X*Y+k*X*Y + y*X + x] = sum;
    }
}


__kernel void operator_ad_imagespace(
                __global double2 *out,
                __global double2 *in,
                __global double2 *grad,
                const int NScan,
                const int Nuk
                )
{
    size_t X = get_global_size(2);
    size_t Y = get_global_size(1);
    size_t NSl = get_global_size(0);

    size_t x = get_global_id(2);
    size_t y = get_global_id(1);
    size_t k = get_global_id(0);


    double2 tmp_in = 0.0f;
    double2 conj_grad = 0.0f;



    for (int uk=0; uk<Nuk; uk++)
    {
        double2 sum = (double2) 0.0f;
        for (int scan=0; scan<NScan; scan++)
        {
            conj_grad = (double2)(
                    grad[uk*NScan*NSl*X*Y+scan*NSl*X*Y + k*X*Y + y*X + x].x,
                    -grad[uk*NScan*NSl*X*Y+scan*NSl*X*Y + k*X*Y + y*X + x].y);
            tmp_in = in[scan*NSl*X*Y+ k*X*Y+ y*X + x];
            sum += (double2)(
                    tmp_in.x*conj_grad.x-tmp_in.y*conj_grad.y,
                    tmp_in.x*conj_grad.y+tmp_in.y*conj_grad.x);

        }
        out[uk*NSl*X*Y+k*X*Y+y*X+x] = sum;
    }
}



__kernel void update_Kyk1_imagespace(
                __global double2 *out,
                __global double2 *in,
                __global double2 *grad,
                __global double8 *p,
                const int NScan,
                const int Nuk,
                const double dz
                )
{
    size_t X = get_global_size(2);
    size_t Y = get_global_size(1);
    size_t NSl = get_global_size(0);

    size_t x = get_global_id(2);
    size_t y = get_global_id(1);
    size_t k = get_global_id(0);

    size_t i = k*X*Y+X*y + x;

    double2 tmp_in = 0.0f;
    double2 conj_grad = 0.0f;

    for (int uk=0; uk<Nuk; uk++)
    {
        double2 sum = (double2) 0.0f;
        for (int scan=0; scan<NScan; scan++)
        {
          conj_grad = (double2)(
                  grad[uk*NScan*NSl*X*Y+scan*NSl*X*Y + k*X*Y + y*X + x].x,
                  -grad[uk*NScan*NSl*X*Y+scan*NSl*X*Y + k*X*Y + y*X + x].y);
          tmp_in = in[scan*NSl*X*Y+ k*X*Y+ y*X + x];
          sum += (double2)(
                  tmp_in.x*conj_grad.x-tmp_in.y*conj_grad.y,
                  tmp_in.x*conj_grad.y+tmp_in.y*conj_grad.x);
        }
        // divergence
        double8 val = p[i];
        if (x == X-1)
        {
            //real
            val.s0 = 0.0f;
            //imag
            val.s1 = 0.0f;
        }
        if (x > 0)
        {
            //real
            val.s0 -= p[i-1].s0;
            //imag
            val.s1 -= p[i-1].s1;
        }
        if (y == Y-1)
        {
            //real
            val.s2 = 0.0f;
            //imag
            val.s3 = 0.0f;
        }
        if (y > 0)
        {
            //real
            val.s2 -= p[i-X].s2;
            //imag
            val.s3 -= p[i-X].s3;
        }
        if (k == NSl-1)
        {
            //real
            val.s4 = 0.0f;
            //imag
            val.s5 = 0.0f;
        }
        if (k > 0)
        {
            //real
            val.s4 -= p[i-X*Y].s4;
            //imag
            val.s5 -= p[i-X*Y].s5;
        }
        // scale gradients
//         val*=ratio[uk];
        out[uk*NSl*X*Y+k*X*Y+y*X+x] = sum - (val.s01+val.s23+val.s45*dz);
        i += NSl*X*Y;
    }
}


__kernel void update_primal_explicit(
                __global double2 *u_new,
                __global double2 *u,
                __global double2 *Kyk,
                __global double2 *u_k,
                __global double2* ATd,
                const double tau,
                const double delta_inv,
                const double lambd,
                __global double* mmin,
                __global double* mmax,
                __global int* real,
                const int NUk
                )
{
    size_t Nx = get_global_size(2), Ny = get_global_size(1);
    size_t NSl = get_global_size(0);
    size_t x = get_global_id(2), y = get_global_id(1);
    size_t k = get_global_id(0);
    size_t i = k*Nx*Ny+Nx*y + x;


    for (int uk=0; uk<NUk; uk++)
    {
        u_new[i] = u[i]-tau*(
          lambd*u_new[i]-lambd*ATd[i]+delta_inv*u[i]-delta_inv*u_k[i]-Kyk[i]);

        if(real[uk]>0)
        {
            u_new[i].s1 = 0;
            if (u_new[i].s0<mmin[uk])
            {
                u_new[i].s0 = mmin[uk];
            }
            if(u_new[i].s0>mmax[uk])
            {
                u_new[i].s0 = mmax[uk];
            }
        }
        else
        {
            if (u_new[i].s0<mmin[uk])
            {
                u_new[i].s0 = mmin[uk];
            }
            if(u_new[i].s0>mmax[uk])
            {
                u_new[i].s0 = mmax[uk];
            }
            if (u_new[i].s1<mmin[uk])
            {
                u_new[i].s1 = mmin[uk];
            }
            if(u_new[i].s1>mmax[uk])
            {
                u_new[i].s1 = mmax[uk];
            }
        }
        i += NSl*Nx*Ny;
    }
}


__kernel void operator_fwd_cg(
                __global double2 *out,
                __global double2 *in,
                __global double2 *coils,
                const int NCo,
                const int NScan
                )
{
    size_t X = get_global_size(2);
    size_t Y = get_global_size(1);
    size_t NSl = get_global_size(0);

    size_t x = get_global_id(2);
    size_t y = get_global_id(1);
    size_t k = get_global_id(0);

    double2 tmp_in = 0.0f;
    double2 tmp_grad = 0.0f;
    double2 tmp_coil = 0.0f;
    double2 tmp_mul = 0.0f;


    for (int scan=0; scan<NScan; scan++)
    {
        for (int coil=0; coil < NCo; coil++)
        {
              out[scan*NCo*NSl*X*Y+coil*NSl*X*Y+k*X*Y + y*X + x] = (double2)(
                      in[scan*NSl*X*Y+k*X*Y+ y*X + x].x
                      * coils[coil*NSl*X*Y + k*X*Y + y*X + x].x
                      - in[scan*NSl*X*Y+k*X*Y+ y*X + x].y
                      * coils[coil*NSl*X*Y + k*X*Y + y*X + x].y,
                      in[scan*NSl*X*Y+k*X*Y+ y*X + x].x
                      * coils[coil*NSl*X*Y + k*X*Y + y*X + x].y
                      + in[scan*NSl*X*Y+k*X*Y+ y*X + x].y
                      * coils[coil*NSl*X*Y + k*X*Y + y*X + x].x);
        }
    }
}


__kernel void operator_ad_cg(
                __global double2 *out,
                __global double2 *in,
                __global double2 *coils,
                const int NCo,
                const int NScan
                )
{
    size_t X = get_global_size(2);
    size_t Y = get_global_size(1);
    size_t NSl = get_global_size(0);
    size_t x = get_global_id(2);
    size_t y = get_global_id(1);
    size_t k = get_global_id(0);


    double2 tmp_in = 0.0f;
    double2 tmp_mul = 0.0f;
    double2 conj_grad = 0.0f;
    double2 conj_coils = 0.0f;


    for (int scan=0; scan<NScan; scan++)
    {
        double2 sum = (double2) 0.0f;
        for (int coil=0; coil < NCo; coil++)
        {
            conj_coils = (double2)(
                            coils[coil*NSl*X*Y + k*X*Y + y*X + x].x,
                            -coils[coil*NSl*X*Y + k*X*Y + y*X + x].y);
            tmp_in = in[scan*NCo*NSl*X*Y+coil*NSl*X*Y + k*X*Y+ y*X + x];

            sum += (double2)(
                    tmp_in.x*conj_coils.x-tmp_in.y*conj_coils.y,
                    tmp_in.x*conj_coils.y+tmp_in.y*conj_coils.x);
        }
        out[scan*NSl*X*Y+k*X*Y+y*X+x] = sum;
    }
}<|MERGE_RESOLUTION|>--- conflicted
+++ resolved
@@ -1,4 +1,3 @@
-<<<<<<< HEAD
 inline double2 cmult(double2 a, double2 b)
 {
     return (double2)(a.x*b.x-a.y*b.y, a.x*b.y+a.y*b.x);
@@ -67,7 +66,8 @@
         }
         ind_vec_out += NSl*Nx*Ny;
     }
-=======
+}
+
 __kernel void extrapolate_x(
                 __global double2 *xn1_,
                 __global double2 *xn1,
@@ -447,7 +447,6 @@
     out[map*NSl*X*Y + k*X*Y + y*X + x] = f_sum - (val.s01+val.s23+val.s45/dz);
     i += NSl*X*Y;
   }
->>>>>>> e2450ea0
 }
 
 __kernel void update_v(
