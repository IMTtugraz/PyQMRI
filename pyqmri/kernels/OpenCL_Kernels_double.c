__kernel void update_v(
                __global double8 *v,
                __global double8 *v_,
                __global double8 *Kyk2,
                const double tau
                )
{
    size_t i = get_global_id(0);
    v[i] = v_[i]-tau*Kyk2[i];
}


__kernel void update_r(
                __global double2 *r,
                __global double2 *r_,
                __global double2 *A,
                __global double2 *A_,
                __global double2 *res,
                const double sigma,
                const double theta,
                const double lambdainv
                )
{
    size_t i = get_global_id(0);
    r[i] = (r_[i]+sigma*((1+theta)*A[i]-theta*A_[i] - res[i]))*lambdainv;
}


__kernel void update_z2(
                __global double16 *z_new,
                __global double16 *z,
                __global double16 *gx,
                __global double16 *gx_,
                const double sigma,
                const double theta,
                const double alphainv,
                const int NUk
                )
{
    size_t Nx = get_global_size(2), Ny = get_global_size(1);
    size_t NSl = get_global_size(0);
    size_t x = get_global_id(2), y = get_global_id(1);
    size_t k = get_global_id(0);
    size_t i = k*Nx*Ny+Nx*y + x;

    double fac = 0.0f;

    for (int uk=0; uk<NUk; uk++)
    {
        z_new[i] = z[i] + sigma*((1+theta)*gx[i]-theta*gx_[i]);

        // reproject
        fac = hypot(fac,
        hypot(
          hypot(
            hypot(
              hypot(
                z_new[i].s0,
                z_new[i].s1
                ),
                hypot(
                  z_new[i].s2,
                  z_new[i].s3
                  )
              ),
              hypot(
                z_new[i].s4
                ,z_new[i].s5
                )
            ),
            hypot(
              hypot(
                2.0f*hypot(
                  z_new[i].s6,
                  z_new[i].s7
                  ),
                2.0f*hypot(
                  z_new[i].s8,
                  z_new[i].s9
                  )
                ),
                2.0f*hypot(
                  z_new[i].sa,
                  z_new[i].sb
                  )
              )
            )
          );
        i += NSl*Nx*Ny;
    }
    fac *= alphainv;
    i = k*Nx*Ny+Nx*y + x;
    for (int uk=0; uk<NUk; uk++)
    {
        if (fac > 1.0f) z_new[i] /=fac;
        i += NSl*Nx*Ny;
    }
}
<<<<<<< HEAD
__kernel void update_z2(__global double16 *z_new, __global double16 *z, __global double16 *gx,__global double16 *gx_,
                          const double sigma, const double theta, const double alphainv,
                          const int NUk) {
  size_t Nx = get_global_size(2), Ny = get_global_size(1);
  size_t NSl = get_global_size(0);
  size_t x = get_global_id(2), y = get_global_id(1);
  size_t k = get_global_id(0);
  size_t i = k*Nx*Ny*NUk+Nx*y + x;

  double fac = 0.0f;

  for (int uk=0; uk<NUk; uk++)
  {
     z_new[i] = z[i] + sigma*((1+theta)*gx[i]-theta*gx_[i]);

     // reproject
     fac = hypot(fac,hypot(
     hypot(hypot(hypot(z_new[i].s0,z_new[i].s1), hypot(z_new[i].s2,z_new[i].s3)),hypot(z_new[i].s4,z_new[i].s5)),
     hypot(hypot(2.0f*hypot(z_new[i].s6,z_new[i].s7),2.0f*hypot(z_new[i].s8,z_new[i].s9)),2.0f*hypot(z_new[i].sa,z_new[i].sb)))*alphainv);
     i+=Nx*Ny;
   }
  i = k*Nx*Ny*NUk+Nx*y + x;
  for (int uk=0; uk<NUk; uk++)
  {
    if (fac > 1.0f) {z_new[i] /=fac;}
    i+=Nx*Ny;
  }
}
__kernel void update_z1(__global double8 *z_new, __global double8 *z, __global double8 *gx,__global double8 *gx_,
                          __global double8 *vx, __global double8 *vx_, const double sigma, const double theta, const double alphainv,
                          const int NUk_tgv, const int NUk_H1, const double h1inv) {
  size_t Nx = get_global_size(2), Ny = get_global_size(1);
  size_t NSl = get_global_size(0);
  size_t x = get_global_id(2), y = get_global_id(1);
  size_t k = get_global_id(0);
  size_t i = k*Nx*Ny*NUk_tgv+Nx*y + x;

  double fac = 0.0f;

  for (int uk=0; uk<NUk_tgv; uk++)
  {
     z_new[i] = z[i] + sigma*((1+theta)*gx[i]-theta*gx_[i]-(1+theta)*vx[i]+theta*vx_[i]);

     // reproject
     fac = hypot(fac,hypot(hypot(z_new[i].s0,z_new[i].s1), hypot(hypot(z_new[i].s2,z_new[i].s3),hypot(z_new[i].s4,z_new[i].s5)))*alphainv);
     i+=Nx*Ny;
  }
  i = k*Nx*Ny*NUk_tgv+Nx*y + x;
  for (int uk=0; uk<NUk_tgv; uk++)
  {
    if (fac > 1.0f) {z_new[i] /=fac;}
    i+=Nx*Ny;
  }
  i = k*Nx*Ny*NUk_tgv + Nx*Ny*NUk_tgv + Nx*y + x;
  for (int uk=NUk_tgv; uk<(NUk_tgv+NUk_H1); uk++)
  {
    z_new[i] = (z[i] + sigma*((1+theta)*gx[i]-theta*gx_[i]))*h1inv;
    i += Nx*Ny;
  }
}
  __kernel void update_z1_tv(__global double8 *z_new, __global double8 *z, __global double8 *gx,__global double8 *gx_,
                          const double sigma, const double theta, const double alphainv,
                          const int NUk_tgv, const int NUk_H1, const double h1inv) {
  size_t Nx = get_global_size(2), Ny = get_global_size(1);
  size_t NSl = get_global_size(0);
  size_t x = get_global_id(2), y = get_global_id(1);
  size_t k = get_global_id(0);
  size_t i = k*Nx*Ny*NUk_tgv+Nx*y + x;

  double fac = 0.0f;

  for (int uk=0; uk<NUk_tgv; uk++)
  {
     z_new[i] = z[i] + sigma*((1+theta)*gx[i]-theta*gx_[i]);

     // reproject
     fac = hypot(fac,hypot(hypot(z_new[i].s0,z_new[i].s1), hypot(hypot(z_new[i].s2,z_new[i].s3),hypot(z_new[i].s4,z_new[i].s5)))*alphainv);
     i+=Nx*Ny;
  }
  i = k*Nx*Ny*NUk_tgv+Nx*y + x;
  for (int uk=0; uk<NUk_tgv; uk++)
  {
    if (fac > 1.0f) z_new[i] /=fac;
    i+=Nx*Ny;
  }
  i = k*Nx*Ny*NUk_tgv + Nx*Ny*NUk_tgv + Nx*y + x;
  for (int uk=NUk_tgv; uk<(NUk_tgv+NUk_H1); uk++)
  {
    z_new[i] = (z[i] + sigma*((1+theta)*gx[i]-theta*gx_[i]))*h1inv;
    i += Nx*Ny;
  }
}
__kernel void update_primal(__global double2 *u_new, __global double2 *u, __global double2 *Kyk,__global double2 *u_k, const double tau, const double tauinv, double div, __global double* min, __global double* max, __global int* real, const int NUk) {
  size_t Nx = get_global_size(2), Ny = get_global_size(1);
  size_t NSl = get_global_size(0);
  size_t x = get_global_id(2), y = get_global_id(1);
  size_t k = get_global_id(0);
  size_t i = k*Nx*Ny*NUk+Nx*y + x;
  double norm = 0;

  for (int uk=0; uk<NUk; uk++)
  {
     u_new[i] = (u[i]-tau*Kyk[i]+tauinv*u_k[i])*div;

     if(real[uk]>0)
     {
         u_new[i].s1 = 0;
         if (u_new[i].s0<min[uk])
         {
             u_new[i].s0 = min[uk];
         }
         if(u_new[i].s0>max[uk])
         {
             u_new[i].s0 = max[uk];
         }
     }
     else
     {
         norm =  sqrt(pow((double)(u_new[i].s0),(double)(2.0))+pow((double)(u_new[i].s1),(double)(2.0)));
         if (norm<min[uk])
         {
             u_new[i].s0 *= 1/norm*min[uk];
             u_new[i].s1 *= 1/norm*min[uk];
         }
         if(norm>max[uk])
         {
            u_new[i].s0 *= 1/norm*max[uk];
            u_new[i].s1 *= 1/norm*max[uk];
         }
     }
     i+=Nx*Ny;
  }
}

__kernel void update_primal_LM(__global double2 *u_new, __global double2 *u, __global double2 *Kyk,
                               __global double2 *u_k, __global double* A,
                            const double tau, const double tauinv, __global double* min, __global double* max,
                            __global int* real, const int NUk) {
  size_t Nx = get_global_size(2), Ny = get_global_size(1);
  size_t NSl = get_global_size(0);
  size_t x = get_global_id(2), y = get_global_id(1);
  size_t k = get_global_id(0);
  size_t i = k*Nx*Ny*NUk+Nx*y + x;
  double norm = 0;

  for (int uk=0; uk<NUk; uk++)
  {
     u_new[i] = (u[i]-tau*Kyk[i]+tauinv*A[i]*u_k[i])/(1+tauinv*A[i]);

     if(real[uk]>=1)
     {
         u_new[i].s1 = 0.0f;
         if (u_new[i].s0<min[uk])
         {
             u_new[i].s0 = min[uk];
         }
         if(u_new[i].s0>max[uk])
         {
             u_new[i].s0 = max[uk];
         }
     }
     else
     {
         norm =  sqrt(pow((double)(u_new[i].s0),(double)(2.0))+pow((double)(u_new[i].s1),(double)(2.0)));
         if (norm<min[uk])
         {
             u_new[i].s0 *= 1/norm*min[uk];
             u_new[i].s1 *= 1/norm*min[uk];
         }
         if(norm>max[uk])
         {
            u_new[i].s0 *= 1/norm*max[uk];
            u_new[i].s1 *= 1/norm*max[uk];
         }
     }

     i += Nx*Ny;
  }
}

__kernel void gradient(__global double8 *grad, __global double2 *u, const int NUk, __global double* ratio, const double dz) {
  size_t Nx = get_global_size(2), Ny = get_global_size(1);
  size_t NSl = get_global_size(0);
  size_t x = get_global_id(2), y = get_global_id(1);
  size_t k = get_global_id(0);
  size_t i = k*Nx*Ny*NUk+Nx*y + x;


  for (int uk=0; uk<NUk; uk++)
  {
     // gradient
     grad[i] = (double8)(-u[i],-u[i],-u[i]/dz,0.0f,0.0f);
     if (x < Nx-1)
     { grad[i].s01 += u[i+1].s01;}
     else
     { grad[i].s01 = 0.0f;}

     if (y < Ny-1)
     { grad[i].s23 += u[i+Nx].s01;}
     else
     { grad[i].s23 = 0.0f;}
     if (k < NSl-1)
     { grad[i].s45 += u[i+Nx*Ny*NUk].s01/dz;}
     else
     { grad[i].s45 = 0.0f;}
     {grad[i]*=ratio[uk];}
     i+=Nx*Ny;
  }
}

__kernel void sym_grad(__global double16 *sym, __global double8 *w, const int NUk, __global double* ratio, const double dz) {
  size_t Nx = get_global_size(2), Ny = get_global_size(1);
  size_t NSl = get_global_size(0);
  size_t x = get_global_id(2), y = get_global_id(1);
  size_t k = get_global_id(0);
  size_t i = k*Nx*Ny*NUk+Nx*y + x;


  for (int uk=0; uk<NUk; uk++)
  {
     // symmetrized gradient
     double16 val_real = (double16)(w[i].s024, w[i].s024, w[i].s024,0.0f,0.0f,0.0f,0.0f,0.0f,0.0f,0.0f);
     double16 val_imag = (double16)(w[i].s135, w[i].s135, w[i].s135,0.0f,0.0f,0.0f,0.0f,0.0f,0.0f,0.0f);
     if (x > 0)
     { val_real.s012 -= w[i-1].s024;  val_imag.s012 -= w[i-1].s135;}
     else
     { val_real.s012 = (double3) 0.0f; val_imag.s012 = (double3) 0.0f; }

     if (y > 0)
     {val_real.s345 -= w[i-Nx].s024;  val_imag.s345 -= w[i-Nx].s135;}
     else
     {val_real.s345 = (double3)  0.0f; val_imag.s345 = (double3) 0.0f;  }

     if (k > 0)
     {val_real.s678 -= w[i-Nx*Ny*NUk].s024;  val_imag.s678 -= w[i-Nx*Ny*NUk].s135;}
     else
     {val_real.s678 = (double3) 0.0f; val_imag.s678 = (double3) 0.0f;  }

     sym[i] = (double16)(val_real.s0, val_imag.s0, val_real.s4,val_imag.s4,val_real.s8/dz,val_imag.s8/dz,
                        0.5f*(val_real.s1 + val_real.s3), 0.5f*(val_imag.s1 + val_imag.s3),
                        0.5f*(val_real.s2 + val_real.s6/dz), 0.5f*(val_imag.s2 + val_imag.s6/dz),
                        0.5f*(val_real.s5 + val_real.s7/dz), 0.5f*(val_imag.s5 + val_imag.s7/dz),
                        0.0f,0.0f,0.0f,0.0f);
    {sym[i]*=ratio[uk];}
    i+=Nx*Ny;
   }
}
__kernel void divergence(__global double2 *div, __global double8 *p, const int NUk,
                         __global double* ratio, const int last, const double dz) {
  size_t Nx = get_global_size(2), Ny = get_global_size(1);
  size_t NSl = get_global_size(0);
  size_t x = get_global_id(2), y = get_global_id(1);
  size_t k = get_global_id(0);
  size_t i = k*Nx*Ny*NUk+Nx*y + x;

  for (int ukn=0; ukn<NUk; ukn++)
  {
     // divergence
     double8 val = p[i];
     if (x == Nx-1)
     {
         //real
         val.s0 = 0.0f;
         //imag
         val.s1 = 0.0f;
     }
     if (x > 0)
     {
         //real
         val.s0 -= p[i-1].s0;
         //imag
         val.s1 -= p[i-1].s1;
     }
     if (y == Ny-1)
     {
         //real
         val.s2 = 0.0f;
         //imag
         val.s3 = 0.0f;
     }
     if (y > 0)
     {
         //real
         val.s2 -= p[i-Nx].s2;
         //imag
         val.s3 -= p[i-Nx].s3;
     }
    if (last == 1)
     { if (k == NSl-1){
         //real
         val.s4 = 0.0f;
         //imag
         val.s5 = 0.0f;}
     }
     if (k > 0)
     {
         //real
         val.s4 -= p[i-Nx*Ny*NUk].s4;
         //imag
         val.s5 -= p[i-Nx*Ny*NUk].s5;
     }
     div[i] = val.s01+val.s23+val.s45/dz;
     {div[i]*=ratio[ukn];}
     i+=Nx*Ny;
  }
=======


__kernel void update_z1(
                __global double8 *z_new,
                __global double8 *z,
                __global double8 *gx,
                __global double8 *gx_,
                __global double8 *vx,
                __global double8 *vx_,
                const double sigma,
                const double theta,
                const double alphainv,
                const int NUk_tgv,
                const int NUk_H1,
                const double h1inv
                )
{
    size_t Nx = get_global_size(2), Ny = get_global_size(1);
    size_t NSl = get_global_size(0);
    size_t x = get_global_id(2), y = get_global_id(1);
    size_t k = get_global_id(0);
    size_t i = k*Nx*Ny+Nx*y + x;

    double fac = 0.0f;

    for (int uk=0; uk<NUk_tgv; uk++)
    {
       z_new[i] = z[i] + sigma*(
           (1+theta)*gx[i]-theta*gx_[i]-(1+theta)*vx[i]+theta*vx_[i]);

       // reproject
       fac = hypot(fac,
       hypot(
         hypot(
           z_new[i].s0,
           z_new[i].s1
           ),
         hypot(
           hypot(
             z_new[i].s2,
             z_new[i].s3
             ),
          hypot(
            z_new[i].s4,
            z_new[i].s5
            )
          )
        )
       );
       i += NSl*Nx*Ny;
    }
    fac *= alphainv;
    i = k*Nx*Ny+Nx*y + x;
    for (int uk=0; uk<NUk_tgv; uk++)
    {
        if (fac > 1.0f) z_new[i] /=fac;
        i += NSl*Nx*Ny;
    }
    i = NSl*Nx*Ny*NUk_tgv+k*Nx*Ny+Nx*y + x;
    for (int uk=NUk_tgv; uk<(NUk_tgv+NUk_H1); uk++)
    {
        z_new[i] = (z[i] + sigma*((1+theta)*gx[i]-theta*gx_[i]))*h1inv;
        i += NSl*Nx*Ny;
    }
}


__kernel void update_z1_tv(
                __global double8 *z_new,
                __global double8 *z,
                __global double8 *gx,
                __global double8 *gx_,
                const double sigma, const double theta, const double alphainv,
                const int NUk_tgv, const int NUk_H1, const double h1inv
                )
{
    size_t Nx = get_global_size(2), Ny = get_global_size(1);
    size_t NSl = get_global_size(0);
    size_t x = get_global_id(2), y = get_global_id(1);
    size_t k = get_global_id(0);
    size_t i = k*Nx*Ny+Nx*y + x;

    double fac = 0.0f;
    double8 square = 0.0f;

    for (int uk=0; uk<NUk_tgv; uk++)
    {
        z_new[i] = z[i] + sigma*((1+theta)*gx[i]-theta*gx_[i]);

        // reproject
        //square = powr(z_new[i], 2);
        //fac += square.s0+square.s1+square.s2+square.s3+square.s4+square.s5;
        fac = hypot(fac,
        hypot(
          hypot(
            z_new[i].s0,
            z_new[i].s1
            ),
          hypot(
            hypot(
              z_new[i].s2,
              z_new[i].s3
              ),
            hypot(
              z_new[i].s4,
              z_new[i].s5
              )
            )
          )
        );
        i += NSl*Nx*Ny;
    }
    fac *= alphainv;
    //printf("fac: %2.2f\n", fac);
    i = k*Nx*Ny+Nx*y + x;
    for (int uk=0; uk<NUk_tgv; uk++)
    {
        if (fac > 1.0f){z_new[i] /= fac;}
        i += NSl*Nx*Ny;
    }
    i = NSl*Nx*Ny*NUk_tgv+k*Nx*Ny+Nx*y + x;
    for (int uk=NUk_tgv; uk<(NUk_tgv+NUk_H1); uk++)
    {
        z_new[i] = (z[i] + sigma*((1+theta)*gx[i]-theta*gx_[i]))*h1inv;
        i += NSl*Nx*Ny;
    }
}


__kernel void update_primal(
                __global double2 *u_new,
                __global double2 *u,
                __global double2 *Kyk,
                __global double2 *u_k,
                const double tau,
                const double tauinv,
                const double div,
                __global double* min,
                __global double* max,
                __global int* real, const int NUk
                )
{
    size_t Nx = get_global_size(2), Ny = get_global_size(1);
    size_t NSl = get_global_size(0);
    size_t x = get_global_id(2), y = get_global_id(1);
    size_t k = get_global_id(0);
    size_t i = k*Nx*Ny+Nx*y + x;
    double norm = 0;
    int idx, idx2, idx3, idx4, idx5;
    double2 tmp;

    for (int uk=0; uk<NUk; uk++)
    {
        u_new[i] = (u[i]-tau*Kyk[i]+tauinv*u_k[i])*div;

        if(real[uk]>=1)
        {
            u_new[i].s1 = 0.0f;
            if (u_new[i].s0<min[uk])
            {
                u_new[i].s0 = min[uk];
            }
            if(u_new[i].s0>max[uk])
            {
                u_new[i].s0 = max[uk];
            }
        }
        else
        {
            norm =  sqrt(
              pow(
                (double)(u_new[i].s0),(double)(2.0))
              + pow((double)(u_new[i].s1),(double)(2.0)));
            if (norm<min[uk])
            {
                u_new[i].s0 *= 1/norm*min[uk];
                u_new[i].s1 *= 1/norm*min[uk];
            }
            if(norm>max[uk])
            {
                u_new[i].s0 *= 1/norm*max[uk];
                u_new[i].s1 *= 1/norm*max[uk];
            }
        }
        i += NSl*Nx*Ny;
    }
}


__kernel void update_primal_LM(
                __global double2 *u_new,
                __global double2 *u,
                __global double2 *Kyk,
                __global double2 *u_k,
                __global double* A,
                const double tau,
                const double tauinv,
                __global double* min,
                __global double* max,
                __global int* real,
                const int NUk
                )
{
    size_t Nx = get_global_size(2), Ny = get_global_size(1);
    size_t NSl = get_global_size(0);
    size_t x = get_global_id(2), y = get_global_id(1);
    size_t k = get_global_id(0);
    size_t i = k*Nx*Ny+Nx*y + x;
    double norm = 0;

    for (int uk=0; uk<NUk; uk++)
    {
        u_new[i] = (u[i]-tau*Kyk[i]+tauinv*A[i]*u_k[i])/(1+tauinv*A[i]);

        if(real[uk]>=1)
        {
            u_new[i].s1 = 0.0f;
            if (u_new[i].s0<min[uk])
            {
                u_new[i].s0 = min[uk];
            }
            if(u_new[i].s0>max[uk])
            {
                u_new[i].s0 = max[uk];
            }
        }
        else
        {
            norm =  sqrt(
                      pow((double)(u_new[i].s0),(double)(2.0))
                      + pow((double)(u_new[i].s1),(double)(2.0)));
            if (norm<min[uk])
            {
                u_new[i].s0 *= 1/norm*min[uk];
                u_new[i].s1 *= 1/norm*min[uk];
            }
            if(norm>max[uk])
            {
                u_new[i].s0 *= 1/norm*max[uk];
                u_new[i].s1 *= 1/norm*max[uk];
            }
        }
        i += NSl*Nx*Ny;
    }
}


__kernel void gradient(
                __global double8 *grad,
                __global double2 *u,
                const int NUk,
                __global double* ratio,
                const double dz
                )
{
    size_t Nx = get_global_size(2), Ny = get_global_size(1);
    size_t NSl = get_global_size(0);
    size_t x = get_global_id(2), y = get_global_id(1);
    size_t k = get_global_id(0);
    size_t i = k*Nx*Ny+Nx*y + x;


    for (int uk=0; uk<NUk; uk++)
    {
        // gradient
        grad[i] = (double8)(-u[i],-u[i],-u[i]/dz,0.0f,0.0f);
        if (x < Nx-1)
        {
            grad[i].s01 += u[i+1].s01;
        }
        else
        {
            grad[i].s01 = 0.0f;
        }

        if (y < Ny-1)
        {
            grad[i].s23 += u[i+Nx].s01;
        }
        else
        {
            grad[i].s23 = 0.0f;
        }
        if (k < NSl-1)
        {
            grad[i].s45 += u[i+Nx*Ny].s01/dz;
                }
        else
        {
            grad[i].s45 = 0.0f;
        }
        // scale gradients
        grad[i]*=ratio[uk];
        i += NSl*Nx*Ny;
    }
}


__kernel void sym_grad(
                __global double16 *sym,
                __global double8 *w,
                const int NUk,
                __global double* ratio,
                const double dz
                )
{
    size_t Nx = get_global_size(2), Ny = get_global_size(1);
    size_t NSl = get_global_size(0);
    size_t x = get_global_id(2), y = get_global_id(1);
    size_t k = get_global_id(0);
    size_t i = k*Nx*Ny+Nx*y + x;


    for (int uk=0; uk<NUk; uk++)
    {
        // symmetrized gradient
        double16 val_real = (double16)(
            w[i].s024, w[i].s024, w[i].s024,
            0.0f,0.0f,0.0f,0.0f,0.0f,0.0f,0.0f);
        double16 val_imag = (double16)(
            w[i].s135, w[i].s135, w[i].s135,
            0.0f,0.0f,0.0f,0.0f,0.0f,0.0f,0.0f);
        if (x > 0)
        {
            val_real.s012 -= w[i-1].s024;
            val_imag.s012 -= w[i-1].s135;
        }
        else
        {
            val_real.s012 = (double3) 0.0f;
            val_imag.s012 = (double3) 0.0f;
        }

        if (y > 0)
        {
            val_real.s345 -= w[i-Nx].s024;
            val_imag.s345 -= w[i-Nx].s135;
        }
        else
        {
            val_real.s345 = (double3) 0.0f;
            val_imag.s345 = (double3) 0.0f;
        }

        if (k > 0)
        {
            val_real.s678 -= w[i-Nx*Ny].s024;
            val_imag.s678 -= w[i-Nx*Ny].s135;
        }
        else
        {
            val_real.s678 = (double3) 0.0f;
            val_imag.s678 = (double3) 0.0f;
        }

        sym[i] = (double16)(
          val_real.s0, val_imag.s0,
          val_real.s4, val_imag.s4,
          val_real.s8/dz, val_imag.s8/dz,
          0.5f*(val_real.s1 + val_real.s3),
          0.5f*(val_imag.s1 + val_imag.s3),
          0.5f*(val_real.s2 + val_real.s6/dz),
          0.5f*(val_imag.s2 + val_imag.s6/dz),
          0.5f*(val_real.s5 + val_real.s7/dz),
          0.5f*(val_imag.s5 + val_imag.s7/dz),
          0.0f,0.0f,0.0f,0.0f);
        // scale gradients
        sym[i]*=ratio[uk];
        i += NSl*Nx*Ny;
    }
}
>>>>>>> 151124bf


__kernel void divergence(
                __global double2 *div,
                __global double8 *p,
                const int NUk,
                __global double* ratio,
                const double dz
                )
{
    size_t Nx = get_global_size(2), Ny = get_global_size(1);
    size_t NSl = get_global_size(0);
    size_t x = get_global_id(2), y = get_global_id(1);
    size_t k = get_global_id(0);
    size_t i = k*Nx*Ny+Nx*y + x;

    for (int ukn=0; ukn<NUk; ukn++)
    {
        // divergence
        double8 val = p[i];
        if (x == Nx-1)
        {
            //real
            val.s0 = 0.0f;
            //imag
            val.s1 = 0.0f;
        }
        if (x > 0)
        {
            //real
            val.s0 -= p[i-1].s0;
            //imag
            val.s1 -= p[i-1].s1;
        }
        if (y == Ny-1)
        {
            //real
            val.s2 = 0.0f;
            //imag
            val.s3 = 0.0f;
        }
        if (y > 0)
        {
            //real
            val.s2 -= p[i-Nx].s2;
            //imag
            val.s3 -= p[i-Nx].s3;
        }
        if (k == NSl-1)
        {
            //real
            val.s4 = 0.0f;
            //imag
            val.s5 = 0.0f;
        }
        if (k > 0)
        {
            //real
            val.s4 -= p[i-Nx*Ny].s4;
            //imag
            val.s5 -= p[i-Nx*Ny].s5;
        }
        div[i] = val.s01+val.s23+val.s45/dz;
        // scale gradients
        div[i]*=ratio[ukn];
        i += NSl*Nx*Ny;
    }
}
<<<<<<< HEAD
__kernel void sym_divergence(__global double8 *w, __global double16 *q,
                       const int NUk,
                       __global double* ratio,
                       const int first, const double dz) {
  size_t Nx = get_global_size(2), Ny = get_global_size(1);
  size_t NSl = get_global_size(0);
  size_t x = get_global_id(2), y = get_global_id(1);
  size_t k = get_global_id(0);
  size_t i = k*Nx*Ny*NUk+Nx*y + x;

  for (int uk=0; uk<NUk; uk++)
  {
     // divergence
     double16 val0 = -q[i];
     double16 val_real = (double16)(val0.s0, val0.s6, val0.s8,
                                  val0.s6, val0.s2, val0.sa,
                                  val0.s8, val0.sa, val0.s4,
                                  0.0f,0.0f,0.0f,0.0f,0.0f,0.0f,0.0f);
     double16 val_imag = (double16)(val0.s1, val0.s7, val0.s9,
                                  val0.s7, val0.s3, val0.sb,
                                  val0.s9, val0.sb, val0.s5,
                                  0.0f,0.0f,0.0f,0.0f,0.0f,0.0f,0.0f);
     if (x == 0)
     {
         //real
         val_real.s012 = 0.0f;
         //imag
         val_imag.s012 = 0.0f;
     }
     if (x < Nx-1)
     {
         //real
         val_real.s012 += (double3)(q[i+1].s0, q[i+1].s68);
         //imag
         val_imag.s012 += (double3)(q[i+1].s1, q[i+1].s79);
     }
     if (y == 0)
     {
         //real
         val_real.s345 = 0.0f;
         //imag
         val_imag.s345 = 0.0f;
     }
     if (y < Ny-1)
     {
         //real
         val_real.s345 += (double3)(q[i+Nx].s6, q[i+Nx].s2, q[i+Nx].sa);
         //imag
         val_imag.s345 += (double3)(q[i+Nx].s7, q[i+Nx].s3, q[i+Nx].sb);
     }
     if (first == 1)
     {if (k == 0)
     {
         //real
         val_real.s678 = 0.0f;
         //imag
         val_imag.s678 = 0.0f;
         }
     }
     if (k < NSl-1)
     {
         //real
         val_real.s678 += (double3)(q[i+Nx*Ny*NUk].s8a, q[i+Nx*Ny*NUk].s4);
         //imag
         val_imag.s678 += (double3)(q[i+Nx*Ny*NUk].s9b, q[i+Nx*Ny*NUk].s5);
     }
     // linear step
     //real
     w[i].s024 = val_real.s012 + val_real.s345 + val_real.s678/dz;
     //imag
     w[i].s135 = val_imag.s012 + val_imag.s345 + val_imag.s678/dz;
     {w[i]*=ratio[uk];}
     i+=Nx*Ny;
  }
}
__kernel void update_Kyk2(__global double8 *w, __global double16 *q, __global double8 *z,
                       const int NUk, __global double* ratio, const int first, const double dz) {
  size_t Nx = get_global_size(2), Ny = get_global_size(1);
  size_t NSl = get_global_size(0);
  size_t x = get_global_id(2), y = get_global_id(1);
  size_t k = get_global_id(0);
  size_t i = k*Nx*Ny*NUk+Nx*y + x;

  for (int uk=0; uk<NUk; uk++)
  {
     // divergence
     double16 val0 = -q[i];
     double16 val_real = (double16)(val0.s0, val0.s6, val0.s8,
                                  val0.s6, val0.s2, val0.sa,
                                  val0.s8, val0.sa, val0.s4,
                                  0.0f,0.0f,0.0f,0.0f,0.0f,0.0f,0.0f);
     double16 val_imag = (double16)(val0.s1, val0.s7, val0.s9,
                                  val0.s7, val0.s3, val0.sb,
                                  val0.s9, val0.sb, val0.s5,
                                  0.0f,0.0f,0.0f,0.0f,0.0f,0.0f,0.0f);
     if (x == 0)
     {
         //real
         val_real.s012 = 0.0f;
         //imag
         val_imag.s012 = 0.0f;
     }
     if (x < Nx-1)
     {
         //real
         val_real.s012 += (double3)(q[i+1].s0, q[i+1].s68);
         //imag
         val_imag.s012 += (double3)(q[i+1].s1, q[i+1].s79);
     }
     if (y == 0)
     {
         //real
         val_real.s345 = 0.0f;
         //imag
         val_imag.s345 = 0.0f;
     }
     if (y < Ny-1)
     {
         //real
         val_real.s345 += (double3)(q[i+Nx].s6, q[i+Nx].s2, q[i+Nx].sa);
         //imag
         val_imag.s345 += (double3)(q[i+Nx].s7, q[i+Nx].s3, q[i+Nx].sb);
     }
     if (first == 1)
     {
          if (k == 0)
          {
         //real
         val_real.s678 = 0.0f;
         //imag
         val_imag.s678 = 0.0f;
         }
     }
     if (k < NSl-1)
     {
         //real
         val_real.s678 += (double3)(q[i+Nx*Ny*NUk].s8a, q[i+Nx*Ny*NUk].s4);
         //imag
         val_imag.s678 += (double3)(q[i+Nx*Ny*NUk].s9b, q[i+Nx*Ny*NUk].s5);
     }
     // linear step
     {val_real*=ratio[uk];}
     {val_imag*=ratio[uk];}
     //real
     w[i].s024 = -val_real.s012 - val_real.s345 - val_real.s678/dz -z[i].s024;
     //imag
     w[i].s135 = -val_imag.s012 - val_imag.s345 - val_imag.s678/dz -z[i].s135;
     i+=Nx*Ny;
  }
}

__kernel void operator_fwd(__global double2 *out, __global double2 *in,
                       __global double2 *coils, __global double2 *grad, const int NCo,
                       const int NScan, const int Nuk)
=======


__kernel void sym_divergence(
                __global double8 *w,
                __global double16 *q,
                const int NUk,
                __global double* ratio,
                const double dz
                )
{
    size_t Nx = get_global_size(2), Ny = get_global_size(1);
    size_t NSl = get_global_size(0);
    size_t x = get_global_id(2), y = get_global_id(1);
    size_t k = get_global_id(0);
    size_t i = k*Nx*Ny+Nx*y + x;

    for (int uk=0; uk<NUk; uk++)
    {
        // divergence
        double16 val0 = -q[i];
        double16 val_real = (double16)(
            val0.s0, val0.s6, val0.s8,
            val0.s6, val0.s2, val0.sa,
            val0.s8, val0.sa, val0.s4,
            0.0f,0.0f,0.0f,0.0f,0.0f,0.0f,0.0f);
        double16 val_imag = (double16)(
            val0.s1, val0.s7, val0.s9,
            val0.s7, val0.s3, val0.sb,
            val0.s9, val0.sb, val0.s5,
            0.0f,0.0f,0.0f,0.0f,0.0f,0.0f,0.0f);
        if (x == 0)
        {
            //real
            val_real.s012 = 0.0f;
            //imag
            val_imag.s012 = 0.0f;
        }
        if (x < Nx-1)
        {
            //real
            val_real.s012 += (double3)(q[i+1].s0, q[i+1].s68);
            //imag
            val_imag.s012 += (double3)(q[i+1].s1, q[i+1].s79);
        }
        if (y == 0)
        {
            //real
            val_real.s345 = 0.0f;
            //imag
            val_imag.s345 = 0.0f;
        }
        if (y < Ny-1)
        {
            //real
            val_real.s345 += (double3)(q[i+Nx].s6, q[i+Nx].s2, q[i+Nx].sa);
            //imag
            val_imag.s345 += (double3)(q[i+Nx].s7, q[i+Nx].s3, q[i+Nx].sb);
        }
        if (k == 0)
        {
        //real
            val_real.s678 = 0.0f;
            //imag
            val_imag.s678 = 0.0f;
        }
        if (k < NSl-1)
        {
            //real
            val_real.s678 += (double3)(q[i+Nx*Ny].s8a, q[i+Nx*Ny].s4);
            //imag
            val_imag.s678 += (double3)(q[i+Nx*Ny].s9b, q[i+Nx*Ny].s5);
        }
        // linear step
        //real
        w[i].s024 = val_real.s012 + val_real.s345 + val_real.s678/dz;
        //imag
        w[i].s135 = val_imag.s012 + val_imag.s345 + val_imag.s678/dz;
        // scale gradients
        w[i]*=ratio[uk];
        i += NSl*Nx*Ny;
    }
}


__kernel void update_Kyk2(
                __global double8 *w,
                __global double16 *q,
                __global double8 *z,
                const int NUk,
                __global double* ratio,
                const int first,
                const double dz
                )
{
    size_t Nx = get_global_size(2), Ny = get_global_size(1);
    size_t NSl = get_global_size(0);
    size_t x = get_global_id(2), y = get_global_id(1);
    size_t k = get_global_id(0);
    size_t i = k*Nx*Ny+Nx*y + x;

    for (int uk=0; uk<NUk; uk++)
    {
        // divergence
        double16 val0 = -q[i];
        double16 val_real = (double16)(
                    val0.s0, val0.s6, val0.s8,
                    val0.s6, val0.s2, val0.sa,
                    val0.s8, val0.sa, val0.s4,
                    0.0f,0.0f,0.0f,0.0f,0.0f,0.0f,0.0f);
        double16 val_imag = (double16)(
                    val0.s1, val0.s7, val0.s9,
                    val0.s7, val0.s3, val0.sb,
                    val0.s9, val0.sb, val0.s5,
                    0.0f,0.0f,0.0f,0.0f,0.0f,0.0f,0.0f);
        if (x == 0)
        {
            //real
            val_real.s012 = 0.0f;
            //imag
            val_imag.s012 = 0.0f;
        }
        if (x < Nx-1)
        {
            //real
            val_real.s012 += (double3)(q[i+1].s0, q[i+1].s68);
            //imag
            val_imag.s012 += (double3)(q[i+1].s1, q[i+1].s79);
        }
        if (y == 0)
        {
            //real
            val_real.s345 = 0.0f;
            //imag
            val_imag.s345 = 0.0f;
        }
        if (y < Ny-1)
        {
            //real
            val_real.s345 += (double3)(q[i+Nx].s6, q[i+Nx].s2, q[i+Nx].sa);
            //imag
            val_imag.s345 += (double3)(q[i+Nx].s7, q[i+Nx].s3, q[i+Nx].sb);
        }
        if (k == 0)
        {
            //real
            val_real.s678 = 0.0f;
            //imag
            val_imag.s678 = 0.0f;
        }
        if (k < NSl-1)
        {
            //real
            val_real.s678 += (double3)(q[i+Nx*Ny].s8a, q[i+Nx*Ny].s4);
            //imag
            val_imag.s678 += (double3)(q[i+Nx*Ny].s9b, q[i+Nx*Ny].s5);
        }
        // linear step

        // scale gradients
        val_real*=ratio[uk];
        val_imag*=ratio[uk];
        //real
        w[i].s024 = - val_real.s012
                    - val_real.s345
                    - val_real.s678/dz
                    -z[i].s024;
        //imag
        w[i].s135 = - val_imag.s012
                    - val_imag.s345
                    - val_imag.s678/dz
                    -z[i].s135;
        i += NSl*Nx*Ny;
    }
}


__kernel void operator_fwd(
                __global double2 *out,
                __global double2 *in,
                __global double2 *coils,
                __global double2 *grad,
                const int NCo,
                const int NScan,
                const int Nuk
                )
>>>>>>> 151124bf
{
    size_t X = get_global_size(2);
    size_t Y = get_global_size(1);
    size_t NSl = get_global_size(0);

    size_t x = get_global_id(2);
    size_t y = get_global_id(1);
    size_t k = get_global_id(0);

    double2 tmp_in = 0.0f;
    double2 tmp_grad = 0.0f;
    double2 tmp_coil = 0.0f;
    double2 tmp_mul = 0.0f;


    for (int scan=0; scan<NScan; scan++)
    {
<<<<<<< HEAD
      for (int coil=0; coil < NCo; coil++)
      {
        tmp_coil = coils[k*NCo*X*Y + coil*X*Y + y*X + x];
        double2 sum = 0.0f;
        for (int uk=0; uk<Nuk; uk++)
        {
          tmp_grad = grad[k*Nuk*NScan*X*Y+uk*NScan*X*Y+scan*X*Y + y*X + x];
          tmp_in = in[k*Nuk*X*Y+uk*X*Y+y*X+x];

          tmp_mul = (double2)(tmp_in.x*tmp_grad.x-tmp_in.y*tmp_grad.y,tmp_in.x*tmp_grad.y+tmp_in.y*tmp_grad.x);
          sum += (double2)(tmp_mul.x*tmp_coil.x-tmp_mul.y*tmp_coil.y,
                                                    tmp_mul.x*tmp_coil.y+tmp_mul.y*tmp_coil.x);

        }
        out[k*NScan*NCo*X*Y+scan*NCo*X*Y+coil*X*Y + y*X + x] = sum;
      }
=======
        for (int coil=0; coil < NCo; coil++)
        {
            tmp_coil = coils[coil*NSl*X*Y + k*X*Y + y*X + x];
            double2 sum = 0.0f;
            for (int uk=0; uk<Nuk; uk++)
            {
                tmp_grad = grad[
                    uk*NScan*NSl*X*Y+scan*NSl*X*Y + k*X*Y + y*X + x];
                tmp_in = in[uk*NSl*X*Y+k*X*Y+ y*X + x];

                tmp_mul = (double2)(
                        tmp_in.x*tmp_grad.x-tmp_in.y*tmp_grad.y,
                        tmp_in.x*tmp_grad.y+tmp_in.y*tmp_grad.x);
                sum += (double2)(
                        tmp_mul.x*tmp_coil.x-tmp_mul.y*tmp_coil.y,
                        tmp_mul.x*tmp_coil.y+tmp_mul.y*tmp_coil.x);

            }
            out[scan*NCo*NSl*X*Y+coil*NSl*X*Y+k*X*Y + y*X + x] = sum;
        }
>>>>>>> 151124bf
    }
}


__kernel void operator_ad(
                __global double2 *out,
                __global double2 *in,
                __global double2 *coils,
                __global double2 *grad,
                const int NCo,
                const int NScan,
                const int Nuk
                )
{
    size_t X = get_global_size(2);
    size_t Y = get_global_size(1);
    size_t NSl = get_global_size(0);

    size_t x = get_global_id(2);
    size_t y = get_global_id(1);
    size_t k = get_global_id(0);


    double2 tmp_in = 0.0f;
    double2 tmp_mul = 0.0f;
    double2 conj_grad = 0.0f;
    double2 conj_coils = 0.0f;


<<<<<<< HEAD
  for (int uk=0; uk<Nuk; uk++)
  {
  double2 sum = (double2) 0.0f;
  for (int scan=0; scan<NScan; scan++)
  {
    conj_grad = (double2) (grad[k*Nuk*NScan*X*Y+uk*NScan*X*Y+scan*X*Y + y*X + x].x,
                          -grad[k*Nuk*NScan*X*Y+uk*NScan*X*Y+scan*X*Y + y*X + x].y);
  for (int coil=0; coil < NCo; coil++)
  {
    conj_coils = (double2) (coils[k*NCo*X*Y + coil*X*Y + y*X + x].x,
                                  -coils[k*NCo*X*Y + coil*X*Y + y*X + x].y);

    tmp_in = in[k*NScan*NCo*X*Y+scan*NCo*X*Y+coil*X*Y + y*X + x];
    tmp_mul = (double2)(tmp_in.x*conj_grad.x-tmp_in.y*conj_grad.y,tmp_in.x*conj_grad.y+tmp_in.y*conj_grad.x);
=======
    for (int uk=0; uk<Nuk; uk++)
    {
        double2 sum = (double2) 0.0f;
        for (int scan=0; scan<NScan; scan++)
        {
            conj_grad = (double2)(
                    grad[uk*NScan*NSl*X*Y+scan*NSl*X*Y + k*X*Y + y*X + x].x,
                    -grad[uk*NScan*NSl*X*Y+scan*NSl*X*Y + k*X*Y + y*X + x].y);
            for (int coil=0; coil < NCo; coil++)
            {
                conj_coils = (double2)(
                        coils[coil*NSl*X*Y + k*X*Y + y*X + x].x,
                        -coils[coil*NSl*X*Y + k*X*Y + y*X + x].y);

                tmp_in = in[scan*NCo*NSl*X*Y+coil*NSl*X*Y + k*X*Y+ y*X + x];
                tmp_mul = (double2)(
                        tmp_in.x*conj_grad.x-tmp_in.y*conj_grad.y,
                        tmp_in.x*conj_grad.y+tmp_in.y*conj_grad.x);


                sum += (double2)(
                        tmp_mul.x*conj_coils.x-tmp_mul.y*conj_coils.y,
                        tmp_mul.x*conj_coils.y+tmp_mul.y*conj_coils.x);
            }
        }
        out[uk*NSl*X*Y+k*X*Y+y*X+x] = sum;
    }
}


__kernel void update_Kyk1(
                __global double2 *out,
                __global double2 *in,
                __global double2 *coils,
                __global double2 *grad,
                __global double8 *p,
                const int NCo,
                const int NScan,
                __global double* ratio,
                const int Nuk,
                const double dz
                )
{
    size_t X = get_global_size(2);
    size_t Y = get_global_size(1);
    size_t NSl = get_global_size(0);
>>>>>>> 151124bf

    size_t x = get_global_id(2);
    size_t y = get_global_id(1);
    size_t k = get_global_id(0);

<<<<<<< HEAD
    sum += (double2)(tmp_mul.x*conj_coils.x-tmp_mul.y*conj_coils.y,
                                     tmp_mul.x*conj_coils.y+tmp_mul.y*conj_coils.x);
  }
  }
  out[k*Nuk*X*Y+uk*X*Y+y*X+x] = sum;
  }
=======
    size_t i = k*X*Y+X*y + x;
>>>>>>> 151124bf

    double2 tmp_in = 0.0f;
    double2 tmp_mul = 0.0f;
    double2 conj_grad = 0.0f;
    double2 conj_coils = 0.0f;


    for (int uk=0; uk<Nuk; uk++)
    {
        double2 sum = (double2) 0.0f;
        for (int scan=0; scan<NScan; scan++)
        {
            conj_grad = (double2)(
                grad[uk*NScan*NSl*X*Y+scan*NSl*X*Y + k*X*Y + y*X + x].x,
                -grad[uk*NScan*NSl*X*Y+scan*NSl*X*Y + k*X*Y + y*X + x].y);
            for (int coil=0; coil < NCo; coil++)
            {
                conj_coils = (double2)(
                    coils[coil*NSl*X*Y + k*X*Y + y*X + x].x,
                    -coils[coil*NSl*X*Y + k*X*Y + y*X + x].y);

                tmp_in = in[scan*NCo*NSl*X*Y+coil*NSl*X*Y + k*X*Y+ y*X + x];
                tmp_mul = (double2)(
                    tmp_in.x*conj_grad.x-tmp_in.y*conj_grad.y,
                    tmp_in.x*conj_grad.y+tmp_in.y*conj_grad.x);

                sum += (double2)(
                    tmp_mul.x*conj_coils.x-tmp_mul.y*conj_coils.y,
                    tmp_mul.x*conj_coils.y+tmp_mul.y*conj_coils.x);
            }
        }

<<<<<<< HEAD
__kernel void update_Kyk1(__global double2 *out, __global double2 *in,
                       __global double2 *coils, __global double2 *grad, __global double8 *p, const int NCo,
                       const int NScan, __global double* ratio, const int Nuk, const int last, const double dz)
{
  size_t X = get_global_size(2);
  size_t Y = get_global_size(1);
  size_t NSl = get_global_size(0);

  size_t x = get_global_id(2);
  size_t y = get_global_id(1);
  size_t k = get_global_id(0);

  size_t i = k*X*Y*Nuk+X*y + x;

  double2 tmp_in = 0.0f;
  double2 tmp_mul = 0.0f;
  double2 conj_grad = 0.0f;
  double2 conj_coils = 0.0f;



  for (int uk=0; uk<Nuk; uk++)
  {

  double2 sum = (double2) 0.0f;
  for (int scan=0; scan<NScan; scan++)
  {
    conj_grad = (double2) (grad[k*Nuk*NScan*X*Y+uk*NScan*X*Y+scan*X*Y + y*X + x].x,
                          -grad[k*Nuk*NScan*X*Y+uk*NScan*X*Y+scan*X*Y + y*X + x].y);
  for (int coil=0; coil < NCo; coil++)
  {
    conj_coils = (double2) (coils[k*NCo*X*Y + coil*X*Y + y*X + x].x,
                                  -coils[k*NCo*X*Y + coil*X*Y + y*X + x].y);

    tmp_in = in[k*NScan*NCo*X*Y+scan*NCo*X*Y+coil*X*Y + y*X + x];
    tmp_mul = (double2)(tmp_in.x*conj_grad.x-tmp_in.y*conj_grad.y,tmp_in.x*conj_grad.y+tmp_in.y*conj_grad.x);


    sum += (double2)(tmp_mul.x*conj_coils.x-tmp_mul.y*conj_coils.y,
                                     tmp_mul.x*conj_coils.y+tmp_mul.y*conj_coils.x);
  }
  }

   // divergence
   double8 val = p[i];
   if (x == X-1)
   {
       //real
       val.s0 = 0.0f;
       //imag
       val.s1 = 0.0f;
   }
   if (x > 0)
   {
       //real
       val.s0 -= p[i-1].s0;
       //imag
       val.s1 -= p[i-1].s1;
   }
   if (y == Y-1)
   {
       //real
       val.s2 = 0.0f;
       //imag
       val.s3 = 0.0f;
   }
   if (y > 0)
   {
       //real
       val.s2 -= p[i-X].s2;
       //imag
       val.s3 -= p[i-X].s3;
   }
   if (last == 1)
   {
    if (k == NSl-1)
    {  //real
       val.s4 = 0.0f;
       //imag
       val.s5 = 0.0f;
    }
   }
   if (k > 0)
   {
       //real
       val.s4 -= p[i-X*Y*Nuk].s4;
       //imag
       val.s5 -= p[i-X*Y*Nuk].s5;
   }
   // scale gradients
   {val*=ratio[uk];}

  out[i] = sum - (val.s01+val.s23+val.s45/dz);
  i+=X*Y;

  }
=======
        // divergence
        double8 val = p[i];
        if (x == X-1)
        {
            //real
            val.s0 = 0.0f;
            //imag
            val.s1 = 0.0f;
        }
        if (x > 0)
        {
            //real
            val.s0 -= p[i-1].s0;
            //imag
            val.s1 -= p[i-1].s1;
        }
        if (y == Y-1)
        {
            //real
            val.s2 = 0.0f;
            //imag
            val.s3 = 0.0f;
        }
        if (y > 0)
        {
            //real
            val.s2 -= p[i-X].s2;
            //imag
            val.s3 -= p[i-X].s3;
        }
        if (k == NSl-1)
        {
            //real
            val.s4 = 0.0f;
            //imag
            val.s5 = 0.0f;
        }
        if (k > 0)
        {
            //real
            val.s4 -= p[i-X*Y].s4;
            //imag
            val.s5 -= p[i-X*Y].s5;
        }
        // scale gradients
        val*=ratio[uk];
        out[uk*NSl*X*Y+k*X*Y+y*X+x] = sum - (val.s01+val.s23+val.s45/dz);
        i += NSl*X*Y;
    }
}
>>>>>>> 151124bf

}

<<<<<<< HEAD
__kernel void update_Kyk1SMS(__global double2 *out, __global double2 *in,
                       __global double8 *p, __global double* ratio, const int Nuk, const int last, const double dz)
=======
__kernel void operator_fwd_imagespace(
                __global double2 *out,
                __global double2 *in,
                __global double2 *grad,
                const int NScan,
                const int Nuk
                )
>>>>>>> 151124bf
{
    size_t X = get_global_size(2);
    size_t Y = get_global_size(1);
    size_t NSl = get_global_size(0);

    size_t x = get_global_id(2);
    size_t y = get_global_id(1);
    size_t k = get_global_id(0);

<<<<<<< HEAD
  size_t i = k*X*Y*Nuk+X*y + x;

  for (int uk=0; uk<Nuk; uk++)
  {
   // divergence
   double8 val = p[i];
   if (x == X-1)
   {
       //real
       val.s0 = 0.0f;
       //imag
       val.s1 = 0.0f;
   }
   if (x > 0)
   {
       //real
       val.s0 -= p[i-1].s0;
       //imag
       val.s1 -= p[i-1].s1;
   }
   if (y == Y-1)
   {
       //real
       val.s2 = 0.0f;
       //imag
       val.s3 = 0.0f;
   }
   if (y > 0)
   {
       //real
       val.s2 -= p[i-X].s2;
       //imag
       val.s3 -= p[i-X].s3;
   }
   if (last == 1)
   {
    if (k == NSl-1)
    {  //real
       val.s4 = 0.0f;
       //imag
       val.s5 = 0.0f;
    }
   }
   if (k > 0)
   {
       //real
       val.s4 -= p[i-X*Y*Nuk].s4;
       //imag
       val.s5 -= p[i-X*Y*Nuk].s5;
   }
   // scale gradients
   {val*=ratio[uk];}

  out[i] = in[i] - (val.s01+val.s23+val.s45/dz);
  i+=X*Y;

  }

}
//__kernel void update_primal_explicit(__global double2 *out, __global double2 *in, __global double2 *Kyk, __global double2 *u_k,
//__global double2* ATd, const double tau, const double delta_inv, const double lambd, __global double* mmin, __global double* mmax, __global int* real, const int NUk, const int NScan) {
//  size_t X = get_global_size(2), Y = get_global_size(1);
//  size_t NSl = get_global_size(0);
//  size_t x = get_global_id(2);
//  size_t y = get_global_id(1);
//  size_t k = get_global_id(0);
//
//  double2 tmp_in = 0.0f;
//  double2 tmp_grad = 0.0f;
//
//    for (int scan=0; scan<NScan; scan++)
//    {
//        double2 sum = 0.0f;
//        for (int uk=0; uk<NUk; uk++)
//        {
//          tmp_grad = grad[k*NUk*NScan*X*Y+uk*NScan*X*Y+scan*X*Y + y*X + x];
//          tmp_in = in[k*NUk*X*Y+uk*X*Y+y*X+x];
//
//          sum += (double2)(tmp_in.x*tmp_grad.x-tmp_in.y*tmp_grad.y,tmp_in.x*tmp_grad.y+tmp_in.y*tmp_grad.x);
//
//        }
//        out[k*NScan*X*Y+scan*X*Y+ y*X + x] = sum;
//    }
//
//
//}

__kernel void operator_fwd_imagespace(__global double2 *out, __global double2 *in, __global double2 *grad, const int NScan, const int Nuk)
{
  size_t X = get_global_size(2);
  size_t Y = get_global_size(1);
  size_t NSl = get_global_size(0);
  size_t x = get_global_id(2);
  size_t y = get_global_id(1);
  size_t k = get_global_id(0);

  double2 tmp_in = 0.0f;
  double2 tmp_grad = 0.0f;
=======
    double2 tmp_in = 0.0f;
    double2 tmp_grad = 0.0f;
>>>>>>> 151124bf

    for (int scan=0; scan<NScan; scan++)
    {
        double2 sum = 0.0f;
        for (int uk=0; uk<Nuk; uk++)
        {
<<<<<<< HEAD
          tmp_grad = grad[k*Nuk*NScan*X*Y+uk*NScan*X*Y+scan*X*Y + y*X + x];
          tmp_in = in[k*Nuk*X*Y+uk*X*Y+y*X+x];
=======
            tmp_grad = grad[uk*NScan*NSl*X*Y+scan*NSl*X*Y + k*X*Y + y*X + x];
            tmp_in = in[uk*NSl*X*Y+k*X*Y+ y*X + x];
>>>>>>> 151124bf

            sum += (double2)(
                tmp_in.x*tmp_grad.x-tmp_in.y*tmp_grad.y,
                tmp_in.x*tmp_grad.y+tmp_in.y*tmp_grad.x);

        }
        out[k*NScan*X*Y+scan*X*Y+ y*X + x] = sum;
    }
}


__kernel void operator_ad_imagespace(
                __global double2 *out,
                __global double2 *in,
                __global double2 *grad,
                const int NScan,
                const int Nuk
                )
{
<<<<<<< HEAD
  size_t X = get_global_size(2);
  size_t Y = get_global_size(1);
  size_t NSl = get_global_size(0);
  size_t x = get_global_id(2);
  size_t y = get_global_id(1);
  size_t k = get_global_id(0);
=======
    size_t X = get_global_size(2);
    size_t Y = get_global_size(1);
    size_t NSl = get_global_size(0);

    size_t x = get_global_id(2);
    size_t y = get_global_id(1);
    size_t k = get_global_id(0);
>>>>>>> 151124bf


    double2 tmp_in = 0.0f;
    double2 conj_grad = 0.0f;



<<<<<<< HEAD
  for (int uk=0; uk<Nuk; uk++)
  {
  double2 sum = (double2) 0.0f;
  for (int scan=0; scan<NScan; scan++)
  {
    conj_grad = (double2) (grad[k*Nuk*NScan*X*Y+uk*NScan*X*Y+scan*X*Y + y*X + x].x,
                          -grad[k*Nuk*NScan*X*Y+uk*NScan*X*Y+scan*X*Y + y*X + x].y);
    tmp_in = in[k*NScan*X*Y + scan*X*Y+ y*X + x];
    sum += (double2)(tmp_in.x*conj_grad.x-tmp_in.y*conj_grad.y,tmp_in.x*conj_grad.y+tmp_in.y*conj_grad.x);

  }
  out[k*Nuk*X*Y+uk*X*Y+y*X+x] = sum;
  }
=======
    for (int uk=0; uk<Nuk; uk++)
    {
        double2 sum = (double2) 0.0f;
        for (int scan=0; scan<NScan; scan++)
        {
            conj_grad = (double2)(
                    grad[uk*NScan*NSl*X*Y+scan*NSl*X*Y + k*X*Y + y*X + x].x,
                    -grad[uk*NScan*NSl*X*Y+scan*NSl*X*Y + k*X*Y + y*X + x].y);
            tmp_in = in[scan*NSl*X*Y+ k*X*Y+ y*X + x];
            sum += (double2)(
                    tmp_in.x*conj_grad.x-tmp_in.y*conj_grad.y,
                    tmp_in.x*conj_grad.y+tmp_in.y*conj_grad.x);
>>>>>>> 151124bf

        }
        out[uk*NSl*X*Y+k*X*Y+y*X+x] = sum;
    }
}



<<<<<<< HEAD
__kernel void update_Kyk1_imagespace(__global double2 *out, __global double2 *in,
                       __global double2 *grad, __global double8 *p,
                       const int NScan, __global double* ratio, const int Nuk, const int last, const double dz)
{
  size_t X = get_global_size(2);
  size_t Y = get_global_size(1);
  size_t NSl = get_global_size(0);
  size_t x = get_global_id(2);
  size_t y = get_global_id(1);
  size_t k = get_global_id(0);

  size_t i = k*X*Y*Nuk+X*y + x;

  double2 tmp_in = 0.0f;
  double2 conj_grad = 0.0f;


  for (int uk=0; uk<Nuk; uk++)
  {
  double2 sum = (double2) 0.0f;
  for (int scan=0; scan<NScan; scan++)
  {
    conj_grad = (double2) (grad[k*Nuk*NScan*X*Y+uk*NScan*X*Y+scan*X*Y + y*X + x].x,
                          -grad[k*Nuk*NScan*X*Y+uk*NScan*X*Y+scan*X*Y + y*X + x].y);
    tmp_in = in[k*NScan*X*Y+scan*X*Y+ y*X + x];
    sum += (double2)(tmp_in.x*conj_grad.x-tmp_in.y*conj_grad.y,tmp_in.x*conj_grad.y+tmp_in.y*conj_grad.x);
  }

   // divergence
   double8 val = p[i];
   if (x == X-1)
   {
       //real
       val.s0 = 0.0f;
       //imag
       val.s1 = 0.0f;
   }
   if (x > 0)
   {
       //real
       val.s0 -= p[i-1].s0;
       //imag
       val.s1 -= p[i-1].s1;
   }
   if (y == Y-1)
   {
       //real
       val.s2 = 0.0f;
       //imag
       val.s3 = 0.0f;
   }
   if (y > 0)
   {
       //real
       val.s2 -= p[i-X].s2;
       //imag
       val.s3 -= p[i-X].s3;
   }
   if (last == 1)
   {
    if (k == NSl-1)
    {  //real
       val.s4 = 0.0f;
       //imag
       val.s5 = 0.0f;
    }
   }
   if (k > 0)
   {
       //real
       val.s4 -= p[i-X*Y*Nuk].s4;
       //imag
       val.s5 -= p[i-X*Y*Nuk].s5;
   }
   // scale gradients
   {val*=ratio[uk];}

  out[i] = sum - (val.s01+val.s23+val.s45/dz);
  i += X*Y;
  }
}

__kernel void perumtescansslices(__global double2 *out, __global double2 *in)
{
  size_t XY = get_global_size(2);
  size_t NSl = get_global_size(1);
  size_t ScanCoil = get_global_size(0);
  size_t xy = get_global_id(2);
  size_t sl = get_global_id(1);
  size_t sc = get_global_id(0);

  out[xy + XY*sc + XY*ScanCoil*sl] = in[xy + XY*sl + XY*NSl*sc];
=======
__kernel void update_Kyk1_imagespace(
                __global double2 *out,
                __global double2 *in,
                __global double2 *grad,
                __global double8 *p,
                const int NScan,
                __global double* ratio,
                const int Nuk,
                const double dz
                )
{
    size_t X = get_global_size(2);
    size_t Y = get_global_size(1);
    size_t NSl = get_global_size(0);

    size_t x = get_global_id(2);
    size_t y = get_global_id(1);
    size_t k = get_global_id(0);

    size_t i = k*X*Y+X*y + x;

    double2 tmp_in = 0.0f;
    double2 conj_grad = 0.0f;

    for (int uk=0; uk<Nuk; uk++)
    {
        double2 sum = (double2) 0.0f;
        for (int scan=0; scan<NScan; scan++)
        {
          conj_grad = (double2)(
                  grad[uk*NScan*NSl*X*Y+scan*NSl*X*Y + k*X*Y + y*X + x].x,
                  -grad[uk*NScan*NSl*X*Y+scan*NSl*X*Y + k*X*Y + y*X + x].y);
          tmp_in = in[scan*NSl*X*Y+ k*X*Y+ y*X + x];
          sum += (double2)(
                  tmp_in.x*conj_grad.x-tmp_in.y*conj_grad.y,
                  tmp_in.x*conj_grad.y+tmp_in.y*conj_grad.x);
        }
        // divergence
        double8 val = p[i];
        if (x == X-1)
        {
            //real
            val.s0 = 0.0f;
            //imag
            val.s1 = 0.0f;
        }
        if (x > 0)
        {
            //real
            val.s0 -= p[i-1].s0;
            //imag
            val.s1 -= p[i-1].s1;
        }
        if (y == Y-1)
        {
            //real
            val.s2 = 0.0f;
            //imag
            val.s3 = 0.0f;
        }
        if (y > 0)
        {
            //real
            val.s2 -= p[i-X].s2;
            //imag
            val.s3 -= p[i-X].s3;
        }
        if (k == NSl-1)
        {
            //real
            val.s4 = 0.0f;
            //imag
            val.s5 = 0.0f;
        }
        if (k > 0)
        {
            //real
            val.s4 -= p[i-X*Y].s4;
            //imag
            val.s5 -= p[i-X*Y].s5;
        }
        // scale gradients
        val*=ratio[uk];
        out[uk*NSl*X*Y+k*X*Y+y*X+x] = sum - (val.s01+val.s23+val.s45/dz);
        i += NSl*X*Y;
    }
}


__kernel void update_primal_explicit(
                __global double2 *u_new,
                __global double2 *u,
                __global double2 *Kyk,
                __global double2 *u_k,
                __global double2* ATd,
                const double tau,
                const double delta_inv,
                const double lambd,
                __global double* mmin,
                __global double* mmax,
                __global int* real,
                const int NUk
                )
{
    size_t Nx = get_global_size(2), Ny = get_global_size(1);
    size_t NSl = get_global_size(0);
    size_t x = get_global_id(2), y = get_global_id(1);
    size_t k = get_global_id(0);
    size_t i = k*Nx*Ny+Nx*y + x;


    for (int uk=0; uk<NUk; uk++)
    {
        u_new[i] = u[i]-tau*(
          lambd*u_new[i]-lambd*ATd[i]+delta_inv*u[i]-delta_inv*u_k[i]-Kyk[i]);

        if(real[uk]>0)
        {
            u_new[i].s1 = 0;
            if (u_new[i].s0<mmin[uk])
            {
                u_new[i].s0 = mmin[uk];
            }
            if(u_new[i].s0>mmax[uk])
            {
                u_new[i].s0 = mmax[uk];
            }
        }
        else
        {
            if (u_new[i].s0<mmin[uk])
            {
                u_new[i].s0 = mmin[uk];
            }
            if(u_new[i].s0>mmax[uk])
            {
                u_new[i].s0 = mmax[uk];
            }
            if (u_new[i].s1<mmin[uk])
            {
                u_new[i].s1 = mmin[uk];
            }
            if(u_new[i].s1>mmax[uk])
            {
                u_new[i].s1 = mmax[uk];
            }
        }
        i += NSl*Nx*Ny;
    }
}


__kernel void operator_fwd_cg(
                __global double2 *out,
                __global double2 *in,
                __global double2 *coils,
                const int NCo,
                const int NScan
                )
{
    size_t X = get_global_size(2);
    size_t Y = get_global_size(1);
    size_t NSl = get_global_size(0);

    size_t x = get_global_id(2);
    size_t y = get_global_id(1);
    size_t k = get_global_id(0);

    double2 tmp_in = 0.0f;
    double2 tmp_grad = 0.0f;
    double2 tmp_coil = 0.0f;
    double2 tmp_mul = 0.0f;


    for (int scan=0; scan<NScan; scan++)
    {
        for (int coil=0; coil < NCo; coil++)
        {
              out[scan*NCo*NSl*X*Y+coil*NSl*X*Y+k*X*Y + y*X + x] = (double2)(
                      in[scan*NSl*X*Y+k*X*Y+ y*X + x].x
                      * coils[coil*NSl*X*Y + k*X*Y + y*X + x].x
                      - in[scan*NSl*X*Y+k*X*Y+ y*X + x].y
                      * coils[coil*NSl*X*Y + k*X*Y + y*X + x].y,
                      in[scan*NSl*X*Y+k*X*Y+ y*X + x].x
                      * coils[coil*NSl*X*Y + k*X*Y + y*X + x].y
                      + in[scan*NSl*X*Y+k*X*Y+ y*X + x].y
                      * coils[coil*NSl*X*Y + k*X*Y + y*X + x].x);
        }
    }
}


__kernel void operator_ad_cg(
                __global double2 *out,
                __global double2 *in,
                __global double2 *coils,
                const int NCo,
                const int NScan
                )
{
    size_t X = get_global_size(2);
    size_t Y = get_global_size(1);
    size_t NSl = get_global_size(0);
    size_t x = get_global_id(2);
    size_t y = get_global_id(1);
    size_t k = get_global_id(0);


    double2 tmp_in = 0.0f;
    double2 tmp_mul = 0.0f;
    double2 conj_grad = 0.0f;
    double2 conj_coils = 0.0f;
>>>>>>> 151124bf


    for (int scan=0; scan<NScan; scan++)
    {
        double2 sum = (double2) 0.0f;
        for (int coil=0; coil < NCo; coil++)
        {
            conj_coils = (double2)(
                            coils[coil*NSl*X*Y + k*X*Y + y*X + x].x,
                            -coils[coil*NSl*X*Y + k*X*Y + y*X + x].y);
            tmp_in = in[scan*NCo*NSl*X*Y+coil*NSl*X*Y + k*X*Y+ y*X + x];

            sum += (double2)(
                    tmp_in.x*conj_coils.x-tmp_in.y*conj_coils.y,
                    tmp_in.x*conj_coils.y+tmp_in.y*conj_coils.x);
        }
        out[scan*NSl*X*Y+k*X*Y+y*X+x] = sum;
    }
}<|MERGE_RESOLUTION|>--- conflicted
+++ resolved
@@ -96,313 +96,6 @@
         i += NSl*Nx*Ny;
     }
 }
-<<<<<<< HEAD
-__kernel void update_z2(__global double16 *z_new, __global double16 *z, __global double16 *gx,__global double16 *gx_,
-                          const double sigma, const double theta, const double alphainv,
-                          const int NUk) {
-  size_t Nx = get_global_size(2), Ny = get_global_size(1);
-  size_t NSl = get_global_size(0);
-  size_t x = get_global_id(2), y = get_global_id(1);
-  size_t k = get_global_id(0);
-  size_t i = k*Nx*Ny*NUk+Nx*y + x;
-
-  double fac = 0.0f;
-
-  for (int uk=0; uk<NUk; uk++)
-  {
-     z_new[i] = z[i] + sigma*((1+theta)*gx[i]-theta*gx_[i]);
-
-     // reproject
-     fac = hypot(fac,hypot(
-     hypot(hypot(hypot(z_new[i].s0,z_new[i].s1), hypot(z_new[i].s2,z_new[i].s3)),hypot(z_new[i].s4,z_new[i].s5)),
-     hypot(hypot(2.0f*hypot(z_new[i].s6,z_new[i].s7),2.0f*hypot(z_new[i].s8,z_new[i].s9)),2.0f*hypot(z_new[i].sa,z_new[i].sb)))*alphainv);
-     i+=Nx*Ny;
-   }
-  i = k*Nx*Ny*NUk+Nx*y + x;
-  for (int uk=0; uk<NUk; uk++)
-  {
-    if (fac > 1.0f) {z_new[i] /=fac;}
-    i+=Nx*Ny;
-  }
-}
-__kernel void update_z1(__global double8 *z_new, __global double8 *z, __global double8 *gx,__global double8 *gx_,
-                          __global double8 *vx, __global double8 *vx_, const double sigma, const double theta, const double alphainv,
-                          const int NUk_tgv, const int NUk_H1, const double h1inv) {
-  size_t Nx = get_global_size(2), Ny = get_global_size(1);
-  size_t NSl = get_global_size(0);
-  size_t x = get_global_id(2), y = get_global_id(1);
-  size_t k = get_global_id(0);
-  size_t i = k*Nx*Ny*NUk_tgv+Nx*y + x;
-
-  double fac = 0.0f;
-
-  for (int uk=0; uk<NUk_tgv; uk++)
-  {
-     z_new[i] = z[i] + sigma*((1+theta)*gx[i]-theta*gx_[i]-(1+theta)*vx[i]+theta*vx_[i]);
-
-     // reproject
-     fac = hypot(fac,hypot(hypot(z_new[i].s0,z_new[i].s1), hypot(hypot(z_new[i].s2,z_new[i].s3),hypot(z_new[i].s4,z_new[i].s5)))*alphainv);
-     i+=Nx*Ny;
-  }
-  i = k*Nx*Ny*NUk_tgv+Nx*y + x;
-  for (int uk=0; uk<NUk_tgv; uk++)
-  {
-    if (fac > 1.0f) {z_new[i] /=fac;}
-    i+=Nx*Ny;
-  }
-  i = k*Nx*Ny*NUk_tgv + Nx*Ny*NUk_tgv + Nx*y + x;
-  for (int uk=NUk_tgv; uk<(NUk_tgv+NUk_H1); uk++)
-  {
-    z_new[i] = (z[i] + sigma*((1+theta)*gx[i]-theta*gx_[i]))*h1inv;
-    i += Nx*Ny;
-  }
-}
-  __kernel void update_z1_tv(__global double8 *z_new, __global double8 *z, __global double8 *gx,__global double8 *gx_,
-                          const double sigma, const double theta, const double alphainv,
-                          const int NUk_tgv, const int NUk_H1, const double h1inv) {
-  size_t Nx = get_global_size(2), Ny = get_global_size(1);
-  size_t NSl = get_global_size(0);
-  size_t x = get_global_id(2), y = get_global_id(1);
-  size_t k = get_global_id(0);
-  size_t i = k*Nx*Ny*NUk_tgv+Nx*y + x;
-
-  double fac = 0.0f;
-
-  for (int uk=0; uk<NUk_tgv; uk++)
-  {
-     z_new[i] = z[i] + sigma*((1+theta)*gx[i]-theta*gx_[i]);
-
-     // reproject
-     fac = hypot(fac,hypot(hypot(z_new[i].s0,z_new[i].s1), hypot(hypot(z_new[i].s2,z_new[i].s3),hypot(z_new[i].s4,z_new[i].s5)))*alphainv);
-     i+=Nx*Ny;
-  }
-  i = k*Nx*Ny*NUk_tgv+Nx*y + x;
-  for (int uk=0; uk<NUk_tgv; uk++)
-  {
-    if (fac > 1.0f) z_new[i] /=fac;
-    i+=Nx*Ny;
-  }
-  i = k*Nx*Ny*NUk_tgv + Nx*Ny*NUk_tgv + Nx*y + x;
-  for (int uk=NUk_tgv; uk<(NUk_tgv+NUk_H1); uk++)
-  {
-    z_new[i] = (z[i] + sigma*((1+theta)*gx[i]-theta*gx_[i]))*h1inv;
-    i += Nx*Ny;
-  }
-}
-__kernel void update_primal(__global double2 *u_new, __global double2 *u, __global double2 *Kyk,__global double2 *u_k, const double tau, const double tauinv, double div, __global double* min, __global double* max, __global int* real, const int NUk) {
-  size_t Nx = get_global_size(2), Ny = get_global_size(1);
-  size_t NSl = get_global_size(0);
-  size_t x = get_global_id(2), y = get_global_id(1);
-  size_t k = get_global_id(0);
-  size_t i = k*Nx*Ny*NUk+Nx*y + x;
-  double norm = 0;
-
-  for (int uk=0; uk<NUk; uk++)
-  {
-     u_new[i] = (u[i]-tau*Kyk[i]+tauinv*u_k[i])*div;
-
-     if(real[uk]>0)
-     {
-         u_new[i].s1 = 0;
-         if (u_new[i].s0<min[uk])
-         {
-             u_new[i].s0 = min[uk];
-         }
-         if(u_new[i].s0>max[uk])
-         {
-             u_new[i].s0 = max[uk];
-         }
-     }
-     else
-     {
-         norm =  sqrt(pow((double)(u_new[i].s0),(double)(2.0))+pow((double)(u_new[i].s1),(double)(2.0)));
-         if (norm<min[uk])
-         {
-             u_new[i].s0 *= 1/norm*min[uk];
-             u_new[i].s1 *= 1/norm*min[uk];
-         }
-         if(norm>max[uk])
-         {
-            u_new[i].s0 *= 1/norm*max[uk];
-            u_new[i].s1 *= 1/norm*max[uk];
-         }
-     }
-     i+=Nx*Ny;
-  }
-}
-
-__kernel void update_primal_LM(__global double2 *u_new, __global double2 *u, __global double2 *Kyk,
-                               __global double2 *u_k, __global double* A,
-                            const double tau, const double tauinv, __global double* min, __global double* max,
-                            __global int* real, const int NUk) {
-  size_t Nx = get_global_size(2), Ny = get_global_size(1);
-  size_t NSl = get_global_size(0);
-  size_t x = get_global_id(2), y = get_global_id(1);
-  size_t k = get_global_id(0);
-  size_t i = k*Nx*Ny*NUk+Nx*y + x;
-  double norm = 0;
-
-  for (int uk=0; uk<NUk; uk++)
-  {
-     u_new[i] = (u[i]-tau*Kyk[i]+tauinv*A[i]*u_k[i])/(1+tauinv*A[i]);
-
-     if(real[uk]>=1)
-     {
-         u_new[i].s1 = 0.0f;
-         if (u_new[i].s0<min[uk])
-         {
-             u_new[i].s0 = min[uk];
-         }
-         if(u_new[i].s0>max[uk])
-         {
-             u_new[i].s0 = max[uk];
-         }
-     }
-     else
-     {
-         norm =  sqrt(pow((double)(u_new[i].s0),(double)(2.0))+pow((double)(u_new[i].s1),(double)(2.0)));
-         if (norm<min[uk])
-         {
-             u_new[i].s0 *= 1/norm*min[uk];
-             u_new[i].s1 *= 1/norm*min[uk];
-         }
-         if(norm>max[uk])
-         {
-            u_new[i].s0 *= 1/norm*max[uk];
-            u_new[i].s1 *= 1/norm*max[uk];
-         }
-     }
-
-     i += Nx*Ny;
-  }
-}
-
-__kernel void gradient(__global double8 *grad, __global double2 *u, const int NUk, __global double* ratio, const double dz) {
-  size_t Nx = get_global_size(2), Ny = get_global_size(1);
-  size_t NSl = get_global_size(0);
-  size_t x = get_global_id(2), y = get_global_id(1);
-  size_t k = get_global_id(0);
-  size_t i = k*Nx*Ny*NUk+Nx*y + x;
-
-
-  for (int uk=0; uk<NUk; uk++)
-  {
-     // gradient
-     grad[i] = (double8)(-u[i],-u[i],-u[i]/dz,0.0f,0.0f);
-     if (x < Nx-1)
-     { grad[i].s01 += u[i+1].s01;}
-     else
-     { grad[i].s01 = 0.0f;}
-
-     if (y < Ny-1)
-     { grad[i].s23 += u[i+Nx].s01;}
-     else
-     { grad[i].s23 = 0.0f;}
-     if (k < NSl-1)
-     { grad[i].s45 += u[i+Nx*Ny*NUk].s01/dz;}
-     else
-     { grad[i].s45 = 0.0f;}
-     {grad[i]*=ratio[uk];}
-     i+=Nx*Ny;
-  }
-}
-
-__kernel void sym_grad(__global double16 *sym, __global double8 *w, const int NUk, __global double* ratio, const double dz) {
-  size_t Nx = get_global_size(2), Ny = get_global_size(1);
-  size_t NSl = get_global_size(0);
-  size_t x = get_global_id(2), y = get_global_id(1);
-  size_t k = get_global_id(0);
-  size_t i = k*Nx*Ny*NUk+Nx*y + x;
-
-
-  for (int uk=0; uk<NUk; uk++)
-  {
-     // symmetrized gradient
-     double16 val_real = (double16)(w[i].s024, w[i].s024, w[i].s024,0.0f,0.0f,0.0f,0.0f,0.0f,0.0f,0.0f);
-     double16 val_imag = (double16)(w[i].s135, w[i].s135, w[i].s135,0.0f,0.0f,0.0f,0.0f,0.0f,0.0f,0.0f);
-     if (x > 0)
-     { val_real.s012 -= w[i-1].s024;  val_imag.s012 -= w[i-1].s135;}
-     else
-     { val_real.s012 = (double3) 0.0f; val_imag.s012 = (double3) 0.0f; }
-
-     if (y > 0)
-     {val_real.s345 -= w[i-Nx].s024;  val_imag.s345 -= w[i-Nx].s135;}
-     else
-     {val_real.s345 = (double3)  0.0f; val_imag.s345 = (double3) 0.0f;  }
-
-     if (k > 0)
-     {val_real.s678 -= w[i-Nx*Ny*NUk].s024;  val_imag.s678 -= w[i-Nx*Ny*NUk].s135;}
-     else
-     {val_real.s678 = (double3) 0.0f; val_imag.s678 = (double3) 0.0f;  }
-
-     sym[i] = (double16)(val_real.s0, val_imag.s0, val_real.s4,val_imag.s4,val_real.s8/dz,val_imag.s8/dz,
-                        0.5f*(val_real.s1 + val_real.s3), 0.5f*(val_imag.s1 + val_imag.s3),
-                        0.5f*(val_real.s2 + val_real.s6/dz), 0.5f*(val_imag.s2 + val_imag.s6/dz),
-                        0.5f*(val_real.s5 + val_real.s7/dz), 0.5f*(val_imag.s5 + val_imag.s7/dz),
-                        0.0f,0.0f,0.0f,0.0f);
-    {sym[i]*=ratio[uk];}
-    i+=Nx*Ny;
-   }
-}
-__kernel void divergence(__global double2 *div, __global double8 *p, const int NUk,
-                         __global double* ratio, const int last, const double dz) {
-  size_t Nx = get_global_size(2), Ny = get_global_size(1);
-  size_t NSl = get_global_size(0);
-  size_t x = get_global_id(2), y = get_global_id(1);
-  size_t k = get_global_id(0);
-  size_t i = k*Nx*Ny*NUk+Nx*y + x;
-
-  for (int ukn=0; ukn<NUk; ukn++)
-  {
-     // divergence
-     double8 val = p[i];
-     if (x == Nx-1)
-     {
-         //real
-         val.s0 = 0.0f;
-         //imag
-         val.s1 = 0.0f;
-     }
-     if (x > 0)
-     {
-         //real
-         val.s0 -= p[i-1].s0;
-         //imag
-         val.s1 -= p[i-1].s1;
-     }
-     if (y == Ny-1)
-     {
-         //real
-         val.s2 = 0.0f;
-         //imag
-         val.s3 = 0.0f;
-     }
-     if (y > 0)
-     {
-         //real
-         val.s2 -= p[i-Nx].s2;
-         //imag
-         val.s3 -= p[i-Nx].s3;
-     }
-    if (last == 1)
-     { if (k == NSl-1){
-         //real
-         val.s4 = 0.0f;
-         //imag
-         val.s5 = 0.0f;}
-     }
-     if (k > 0)
-     {
-         //real
-         val.s4 -= p[i-Nx*Ny*NUk].s4;
-         //imag
-         val.s5 -= p[i-Nx*Ny*NUk].s5;
-     }
-     div[i] = val.s01+val.s23+val.s45/dz;
-     {div[i]*=ratio[ukn];}
-     i+=Nx*Ny;
-  }
-=======
 
 
 __kernel void update_z1(
@@ -774,7 +467,6 @@
         i += NSl*Nx*Ny;
     }
 }
->>>>>>> 151124bf
 
 
 __kernel void divergence(
@@ -843,162 +535,6 @@
         i += NSl*Nx*Ny;
     }
 }
-<<<<<<< HEAD
-__kernel void sym_divergence(__global double8 *w, __global double16 *q,
-                       const int NUk,
-                       __global double* ratio,
-                       const int first, const double dz) {
-  size_t Nx = get_global_size(2), Ny = get_global_size(1);
-  size_t NSl = get_global_size(0);
-  size_t x = get_global_id(2), y = get_global_id(1);
-  size_t k = get_global_id(0);
-  size_t i = k*Nx*Ny*NUk+Nx*y + x;
-
-  for (int uk=0; uk<NUk; uk++)
-  {
-     // divergence
-     double16 val0 = -q[i];
-     double16 val_real = (double16)(val0.s0, val0.s6, val0.s8,
-                                  val0.s6, val0.s2, val0.sa,
-                                  val0.s8, val0.sa, val0.s4,
-                                  0.0f,0.0f,0.0f,0.0f,0.0f,0.0f,0.0f);
-     double16 val_imag = (double16)(val0.s1, val0.s7, val0.s9,
-                                  val0.s7, val0.s3, val0.sb,
-                                  val0.s9, val0.sb, val0.s5,
-                                  0.0f,0.0f,0.0f,0.0f,0.0f,0.0f,0.0f);
-     if (x == 0)
-     {
-         //real
-         val_real.s012 = 0.0f;
-         //imag
-         val_imag.s012 = 0.0f;
-     }
-     if (x < Nx-1)
-     {
-         //real
-         val_real.s012 += (double3)(q[i+1].s0, q[i+1].s68);
-         //imag
-         val_imag.s012 += (double3)(q[i+1].s1, q[i+1].s79);
-     }
-     if (y == 0)
-     {
-         //real
-         val_real.s345 = 0.0f;
-         //imag
-         val_imag.s345 = 0.0f;
-     }
-     if (y < Ny-1)
-     {
-         //real
-         val_real.s345 += (double3)(q[i+Nx].s6, q[i+Nx].s2, q[i+Nx].sa);
-         //imag
-         val_imag.s345 += (double3)(q[i+Nx].s7, q[i+Nx].s3, q[i+Nx].sb);
-     }
-     if (first == 1)
-     {if (k == 0)
-     {
-         //real
-         val_real.s678 = 0.0f;
-         //imag
-         val_imag.s678 = 0.0f;
-         }
-     }
-     if (k < NSl-1)
-     {
-         //real
-         val_real.s678 += (double3)(q[i+Nx*Ny*NUk].s8a, q[i+Nx*Ny*NUk].s4);
-         //imag
-         val_imag.s678 += (double3)(q[i+Nx*Ny*NUk].s9b, q[i+Nx*Ny*NUk].s5);
-     }
-     // linear step
-     //real
-     w[i].s024 = val_real.s012 + val_real.s345 + val_real.s678/dz;
-     //imag
-     w[i].s135 = val_imag.s012 + val_imag.s345 + val_imag.s678/dz;
-     {w[i]*=ratio[uk];}
-     i+=Nx*Ny;
-  }
-}
-__kernel void update_Kyk2(__global double8 *w, __global double16 *q, __global double8 *z,
-                       const int NUk, __global double* ratio, const int first, const double dz) {
-  size_t Nx = get_global_size(2), Ny = get_global_size(1);
-  size_t NSl = get_global_size(0);
-  size_t x = get_global_id(2), y = get_global_id(1);
-  size_t k = get_global_id(0);
-  size_t i = k*Nx*Ny*NUk+Nx*y + x;
-
-  for (int uk=0; uk<NUk; uk++)
-  {
-     // divergence
-     double16 val0 = -q[i];
-     double16 val_real = (double16)(val0.s0, val0.s6, val0.s8,
-                                  val0.s6, val0.s2, val0.sa,
-                                  val0.s8, val0.sa, val0.s4,
-                                  0.0f,0.0f,0.0f,0.0f,0.0f,0.0f,0.0f);
-     double16 val_imag = (double16)(val0.s1, val0.s7, val0.s9,
-                                  val0.s7, val0.s3, val0.sb,
-                                  val0.s9, val0.sb, val0.s5,
-                                  0.0f,0.0f,0.0f,0.0f,0.0f,0.0f,0.0f);
-     if (x == 0)
-     {
-         //real
-         val_real.s012 = 0.0f;
-         //imag
-         val_imag.s012 = 0.0f;
-     }
-     if (x < Nx-1)
-     {
-         //real
-         val_real.s012 += (double3)(q[i+1].s0, q[i+1].s68);
-         //imag
-         val_imag.s012 += (double3)(q[i+1].s1, q[i+1].s79);
-     }
-     if (y == 0)
-     {
-         //real
-         val_real.s345 = 0.0f;
-         //imag
-         val_imag.s345 = 0.0f;
-     }
-     if (y < Ny-1)
-     {
-         //real
-         val_real.s345 += (double3)(q[i+Nx].s6, q[i+Nx].s2, q[i+Nx].sa);
-         //imag
-         val_imag.s345 += (double3)(q[i+Nx].s7, q[i+Nx].s3, q[i+Nx].sb);
-     }
-     if (first == 1)
-     {
-          if (k == 0)
-          {
-         //real
-         val_real.s678 = 0.0f;
-         //imag
-         val_imag.s678 = 0.0f;
-         }
-     }
-     if (k < NSl-1)
-     {
-         //real
-         val_real.s678 += (double3)(q[i+Nx*Ny*NUk].s8a, q[i+Nx*Ny*NUk].s4);
-         //imag
-         val_imag.s678 += (double3)(q[i+Nx*Ny*NUk].s9b, q[i+Nx*Ny*NUk].s5);
-     }
-     // linear step
-     {val_real*=ratio[uk];}
-     {val_imag*=ratio[uk];}
-     //real
-     w[i].s024 = -val_real.s012 - val_real.s345 - val_real.s678/dz -z[i].s024;
-     //imag
-     w[i].s135 = -val_imag.s012 - val_imag.s345 - val_imag.s678/dz -z[i].s135;
-     i+=Nx*Ny;
-  }
-}
-
-__kernel void operator_fwd(__global double2 *out, __global double2 *in,
-                       __global double2 *coils, __global double2 *grad, const int NCo,
-                       const int NScan, const int Nuk)
-=======
 
 
 __kernel void sym_divergence(
@@ -1184,7 +720,6 @@
                 const int NScan,
                 const int Nuk
                 )
->>>>>>> 151124bf
 {
     size_t X = get_global_size(2);
     size_t Y = get_global_size(1);
@@ -1202,24 +737,6 @@
 
     for (int scan=0; scan<NScan; scan++)
     {
-<<<<<<< HEAD
-      for (int coil=0; coil < NCo; coil++)
-      {
-        tmp_coil = coils[k*NCo*X*Y + coil*X*Y + y*X + x];
-        double2 sum = 0.0f;
-        for (int uk=0; uk<Nuk; uk++)
-        {
-          tmp_grad = grad[k*Nuk*NScan*X*Y+uk*NScan*X*Y+scan*X*Y + y*X + x];
-          tmp_in = in[k*Nuk*X*Y+uk*X*Y+y*X+x];
-
-          tmp_mul = (double2)(tmp_in.x*tmp_grad.x-tmp_in.y*tmp_grad.y,tmp_in.x*tmp_grad.y+tmp_in.y*tmp_grad.x);
-          sum += (double2)(tmp_mul.x*tmp_coil.x-tmp_mul.y*tmp_coil.y,
-                                                    tmp_mul.x*tmp_coil.y+tmp_mul.y*tmp_coil.x);
-
-        }
-        out[k*NScan*NCo*X*Y+scan*NCo*X*Y+coil*X*Y + y*X + x] = sum;
-      }
-=======
         for (int coil=0; coil < NCo; coil++)
         {
             tmp_coil = coils[coil*NSl*X*Y + k*X*Y + y*X + x];
@@ -1240,7 +757,6 @@
             }
             out[scan*NCo*NSl*X*Y+coil*NSl*X*Y+k*X*Y + y*X + x] = sum;
         }
->>>>>>> 151124bf
     }
 }
 
@@ -1270,22 +786,6 @@
     double2 conj_coils = 0.0f;
 
 
-<<<<<<< HEAD
-  for (int uk=0; uk<Nuk; uk++)
-  {
-  double2 sum = (double2) 0.0f;
-  for (int scan=0; scan<NScan; scan++)
-  {
-    conj_grad = (double2) (grad[k*Nuk*NScan*X*Y+uk*NScan*X*Y+scan*X*Y + y*X + x].x,
-                          -grad[k*Nuk*NScan*X*Y+uk*NScan*X*Y+scan*X*Y + y*X + x].y);
-  for (int coil=0; coil < NCo; coil++)
-  {
-    conj_coils = (double2) (coils[k*NCo*X*Y + coil*X*Y + y*X + x].x,
-                                  -coils[k*NCo*X*Y + coil*X*Y + y*X + x].y);
-
-    tmp_in = in[k*NScan*NCo*X*Y+scan*NCo*X*Y+coil*X*Y + y*X + x];
-    tmp_mul = (double2)(tmp_in.x*conj_grad.x-tmp_in.y*conj_grad.y,tmp_in.x*conj_grad.y+tmp_in.y*conj_grad.x);
-=======
     for (int uk=0; uk<Nuk; uk++)
     {
         double2 sum = (double2) 0.0f;
@@ -1332,22 +832,12 @@
     size_t X = get_global_size(2);
     size_t Y = get_global_size(1);
     size_t NSl = get_global_size(0);
->>>>>>> 151124bf
 
     size_t x = get_global_id(2);
     size_t y = get_global_id(1);
     size_t k = get_global_id(0);
 
-<<<<<<< HEAD
-    sum += (double2)(tmp_mul.x*conj_coils.x-tmp_mul.y*conj_coils.y,
-                                     tmp_mul.x*conj_coils.y+tmp_mul.y*conj_coils.x);
-  }
-  }
-  out[k*Nuk*X*Y+uk*X*Y+y*X+x] = sum;
-  }
-=======
     size_t i = k*X*Y+X*y + x;
->>>>>>> 151124bf
 
     double2 tmp_in = 0.0f;
     double2 tmp_mul = 0.0f;
@@ -1380,104 +870,6 @@
             }
         }
 
-<<<<<<< HEAD
-__kernel void update_Kyk1(__global double2 *out, __global double2 *in,
-                       __global double2 *coils, __global double2 *grad, __global double8 *p, const int NCo,
-                       const int NScan, __global double* ratio, const int Nuk, const int last, const double dz)
-{
-  size_t X = get_global_size(2);
-  size_t Y = get_global_size(1);
-  size_t NSl = get_global_size(0);
-
-  size_t x = get_global_id(2);
-  size_t y = get_global_id(1);
-  size_t k = get_global_id(0);
-
-  size_t i = k*X*Y*Nuk+X*y + x;
-
-  double2 tmp_in = 0.0f;
-  double2 tmp_mul = 0.0f;
-  double2 conj_grad = 0.0f;
-  double2 conj_coils = 0.0f;
-
-
-
-  for (int uk=0; uk<Nuk; uk++)
-  {
-
-  double2 sum = (double2) 0.0f;
-  for (int scan=0; scan<NScan; scan++)
-  {
-    conj_grad = (double2) (grad[k*Nuk*NScan*X*Y+uk*NScan*X*Y+scan*X*Y + y*X + x].x,
-                          -grad[k*Nuk*NScan*X*Y+uk*NScan*X*Y+scan*X*Y + y*X + x].y);
-  for (int coil=0; coil < NCo; coil++)
-  {
-    conj_coils = (double2) (coils[k*NCo*X*Y + coil*X*Y + y*X + x].x,
-                                  -coils[k*NCo*X*Y + coil*X*Y + y*X + x].y);
-
-    tmp_in = in[k*NScan*NCo*X*Y+scan*NCo*X*Y+coil*X*Y + y*X + x];
-    tmp_mul = (double2)(tmp_in.x*conj_grad.x-tmp_in.y*conj_grad.y,tmp_in.x*conj_grad.y+tmp_in.y*conj_grad.x);
-
-
-    sum += (double2)(tmp_mul.x*conj_coils.x-tmp_mul.y*conj_coils.y,
-                                     tmp_mul.x*conj_coils.y+tmp_mul.y*conj_coils.x);
-  }
-  }
-
-   // divergence
-   double8 val = p[i];
-   if (x == X-1)
-   {
-       //real
-       val.s0 = 0.0f;
-       //imag
-       val.s1 = 0.0f;
-   }
-   if (x > 0)
-   {
-       //real
-       val.s0 -= p[i-1].s0;
-       //imag
-       val.s1 -= p[i-1].s1;
-   }
-   if (y == Y-1)
-   {
-       //real
-       val.s2 = 0.0f;
-       //imag
-       val.s3 = 0.0f;
-   }
-   if (y > 0)
-   {
-       //real
-       val.s2 -= p[i-X].s2;
-       //imag
-       val.s3 -= p[i-X].s3;
-   }
-   if (last == 1)
-   {
-    if (k == NSl-1)
-    {  //real
-       val.s4 = 0.0f;
-       //imag
-       val.s5 = 0.0f;
-    }
-   }
-   if (k > 0)
-   {
-       //real
-       val.s4 -= p[i-X*Y*Nuk].s4;
-       //imag
-       val.s5 -= p[i-X*Y*Nuk].s5;
-   }
-   // scale gradients
-   {val*=ratio[uk];}
-
-  out[i] = sum - (val.s01+val.s23+val.s45/dz);
-  i+=X*Y;
-
-  }
-=======
         // divergence
         double8 val = p[i];
         if (x == X-1)
@@ -1528,14 +920,8 @@
         i += NSl*X*Y;
     }
 }
->>>>>>> 151124bf
-
-}
-
-<<<<<<< HEAD
-__kernel void update_Kyk1SMS(__global double2 *out, __global double2 *in,
-                       __global double8 *p, __global double* ratio, const int Nuk, const int last, const double dz)
-=======
+
+
 __kernel void operator_fwd_imagespace(
                 __global double2 *out,
                 __global double2 *in,
@@ -1543,7 +929,6 @@
                 const int NScan,
                 const int Nuk
                 )
->>>>>>> 151124bf
 {
     size_t X = get_global_size(2);
     size_t Y = get_global_size(1);
@@ -1553,129 +938,23 @@
     size_t y = get_global_id(1);
     size_t k = get_global_id(0);
 
-<<<<<<< HEAD
-  size_t i = k*X*Y*Nuk+X*y + x;
-
-  for (int uk=0; uk<Nuk; uk++)
-  {
-   // divergence
-   double8 val = p[i];
-   if (x == X-1)
-   {
-       //real
-       val.s0 = 0.0f;
-       //imag
-       val.s1 = 0.0f;
-   }
-   if (x > 0)
-   {
-       //real
-       val.s0 -= p[i-1].s0;
-       //imag
-       val.s1 -= p[i-1].s1;
-   }
-   if (y == Y-1)
-   {
-       //real
-       val.s2 = 0.0f;
-       //imag
-       val.s3 = 0.0f;
-   }
-   if (y > 0)
-   {
-       //real
-       val.s2 -= p[i-X].s2;
-       //imag
-       val.s3 -= p[i-X].s3;
-   }
-   if (last == 1)
-   {
-    if (k == NSl-1)
-    {  //real
-       val.s4 = 0.0f;
-       //imag
-       val.s5 = 0.0f;
-    }
-   }
-   if (k > 0)
-   {
-       //real
-       val.s4 -= p[i-X*Y*Nuk].s4;
-       //imag
-       val.s5 -= p[i-X*Y*Nuk].s5;
-   }
-   // scale gradients
-   {val*=ratio[uk];}
-
-  out[i] = in[i] - (val.s01+val.s23+val.s45/dz);
-  i+=X*Y;
-
-  }
-
-}
-//__kernel void update_primal_explicit(__global double2 *out, __global double2 *in, __global double2 *Kyk, __global double2 *u_k,
-//__global double2* ATd, const double tau, const double delta_inv, const double lambd, __global double* mmin, __global double* mmax, __global int* real, const int NUk, const int NScan) {
-//  size_t X = get_global_size(2), Y = get_global_size(1);
-//  size_t NSl = get_global_size(0);
-//  size_t x = get_global_id(2);
-//  size_t y = get_global_id(1);
-//  size_t k = get_global_id(0);
-//
-//  double2 tmp_in = 0.0f;
-//  double2 tmp_grad = 0.0f;
-//
-//    for (int scan=0; scan<NScan; scan++)
-//    {
-//        double2 sum = 0.0f;
-//        for (int uk=0; uk<NUk; uk++)
-//        {
-//          tmp_grad = grad[k*NUk*NScan*X*Y+uk*NScan*X*Y+scan*X*Y + y*X + x];
-//          tmp_in = in[k*NUk*X*Y+uk*X*Y+y*X+x];
-//
-//          sum += (double2)(tmp_in.x*tmp_grad.x-tmp_in.y*tmp_grad.y,tmp_in.x*tmp_grad.y+tmp_in.y*tmp_grad.x);
-//
-//        }
-//        out[k*NScan*X*Y+scan*X*Y+ y*X + x] = sum;
-//    }
-//
-//
-//}
-
-__kernel void operator_fwd_imagespace(__global double2 *out, __global double2 *in, __global double2 *grad, const int NScan, const int Nuk)
-{
-  size_t X = get_global_size(2);
-  size_t Y = get_global_size(1);
-  size_t NSl = get_global_size(0);
-  size_t x = get_global_id(2);
-  size_t y = get_global_id(1);
-  size_t k = get_global_id(0);
-
-  double2 tmp_in = 0.0f;
-  double2 tmp_grad = 0.0f;
-=======
     double2 tmp_in = 0.0f;
     double2 tmp_grad = 0.0f;
->>>>>>> 151124bf
 
     for (int scan=0; scan<NScan; scan++)
     {
         double2 sum = 0.0f;
         for (int uk=0; uk<Nuk; uk++)
         {
-<<<<<<< HEAD
-          tmp_grad = grad[k*Nuk*NScan*X*Y+uk*NScan*X*Y+scan*X*Y + y*X + x];
-          tmp_in = in[k*Nuk*X*Y+uk*X*Y+y*X+x];
-=======
             tmp_grad = grad[uk*NScan*NSl*X*Y+scan*NSl*X*Y + k*X*Y + y*X + x];
             tmp_in = in[uk*NSl*X*Y+k*X*Y+ y*X + x];
->>>>>>> 151124bf
 
             sum += (double2)(
                 tmp_in.x*tmp_grad.x-tmp_in.y*tmp_grad.y,
                 tmp_in.x*tmp_grad.y+tmp_in.y*tmp_grad.x);
 
         }
-        out[k*NScan*X*Y+scan*X*Y+ y*X + x] = sum;
+        out[scan*NSl*X*Y+k*X*Y + y*X + x] = sum;
     }
 }
 
@@ -1688,14 +967,6 @@
                 const int Nuk
                 )
 {
-<<<<<<< HEAD
-  size_t X = get_global_size(2);
-  size_t Y = get_global_size(1);
-  size_t NSl = get_global_size(0);
-  size_t x = get_global_id(2);
-  size_t y = get_global_id(1);
-  size_t k = get_global_id(0);
-=======
     size_t X = get_global_size(2);
     size_t Y = get_global_size(1);
     size_t NSl = get_global_size(0);
@@ -1703,7 +974,6 @@
     size_t x = get_global_id(2);
     size_t y = get_global_id(1);
     size_t k = get_global_id(0);
->>>>>>> 151124bf
 
 
     double2 tmp_in = 0.0f;
@@ -1711,21 +981,6 @@
 
 
 
-<<<<<<< HEAD
-  for (int uk=0; uk<Nuk; uk++)
-  {
-  double2 sum = (double2) 0.0f;
-  for (int scan=0; scan<NScan; scan++)
-  {
-    conj_grad = (double2) (grad[k*Nuk*NScan*X*Y+uk*NScan*X*Y+scan*X*Y + y*X + x].x,
-                          -grad[k*Nuk*NScan*X*Y+uk*NScan*X*Y+scan*X*Y + y*X + x].y);
-    tmp_in = in[k*NScan*X*Y + scan*X*Y+ y*X + x];
-    sum += (double2)(tmp_in.x*conj_grad.x-tmp_in.y*conj_grad.y,tmp_in.x*conj_grad.y+tmp_in.y*conj_grad.x);
-
-  }
-  out[k*Nuk*X*Y+uk*X*Y+y*X+x] = sum;
-  }
-=======
     for (int uk=0; uk<Nuk; uk++)
     {
         double2 sum = (double2) 0.0f;
@@ -1738,7 +993,6 @@
             sum += (double2)(
                     tmp_in.x*conj_grad.x-tmp_in.y*conj_grad.y,
                     tmp_in.x*conj_grad.y+tmp_in.y*conj_grad.x);
->>>>>>> 151124bf
 
         }
         out[uk*NSl*X*Y+k*X*Y+y*X+x] = sum;
@@ -1747,100 +1001,6 @@
 
 
 
-<<<<<<< HEAD
-__kernel void update_Kyk1_imagespace(__global double2 *out, __global double2 *in,
-                       __global double2 *grad, __global double8 *p,
-                       const int NScan, __global double* ratio, const int Nuk, const int last, const double dz)
-{
-  size_t X = get_global_size(2);
-  size_t Y = get_global_size(1);
-  size_t NSl = get_global_size(0);
-  size_t x = get_global_id(2);
-  size_t y = get_global_id(1);
-  size_t k = get_global_id(0);
-
-  size_t i = k*X*Y*Nuk+X*y + x;
-
-  double2 tmp_in = 0.0f;
-  double2 conj_grad = 0.0f;
-
-
-  for (int uk=0; uk<Nuk; uk++)
-  {
-  double2 sum = (double2) 0.0f;
-  for (int scan=0; scan<NScan; scan++)
-  {
-    conj_grad = (double2) (grad[k*Nuk*NScan*X*Y+uk*NScan*X*Y+scan*X*Y + y*X + x].x,
-                          -grad[k*Nuk*NScan*X*Y+uk*NScan*X*Y+scan*X*Y + y*X + x].y);
-    tmp_in = in[k*NScan*X*Y+scan*X*Y+ y*X + x];
-    sum += (double2)(tmp_in.x*conj_grad.x-tmp_in.y*conj_grad.y,tmp_in.x*conj_grad.y+tmp_in.y*conj_grad.x);
-  }
-
-   // divergence
-   double8 val = p[i];
-   if (x == X-1)
-   {
-       //real
-       val.s0 = 0.0f;
-       //imag
-       val.s1 = 0.0f;
-   }
-   if (x > 0)
-   {
-       //real
-       val.s0 -= p[i-1].s0;
-       //imag
-       val.s1 -= p[i-1].s1;
-   }
-   if (y == Y-1)
-   {
-       //real
-       val.s2 = 0.0f;
-       //imag
-       val.s3 = 0.0f;
-   }
-   if (y > 0)
-   {
-       //real
-       val.s2 -= p[i-X].s2;
-       //imag
-       val.s3 -= p[i-X].s3;
-   }
-   if (last == 1)
-   {
-    if (k == NSl-1)
-    {  //real
-       val.s4 = 0.0f;
-       //imag
-       val.s5 = 0.0f;
-    }
-   }
-   if (k > 0)
-   {
-       //real
-       val.s4 -= p[i-X*Y*Nuk].s4;
-       //imag
-       val.s5 -= p[i-X*Y*Nuk].s5;
-   }
-   // scale gradients
-   {val*=ratio[uk];}
-
-  out[i] = sum - (val.s01+val.s23+val.s45/dz);
-  i += X*Y;
-  }
-}
-
-__kernel void perumtescansslices(__global double2 *out, __global double2 *in)
-{
-  size_t XY = get_global_size(2);
-  size_t NSl = get_global_size(1);
-  size_t ScanCoil = get_global_size(0);
-  size_t xy = get_global_id(2);
-  size_t sl = get_global_id(1);
-  size_t sc = get_global_id(0);
-
-  out[xy + XY*sc + XY*ScanCoil*sl] = in[xy + XY*sl + XY*NSl*sc];
-=======
 __kernel void update_Kyk1_imagespace(
                 __global double2 *out,
                 __global double2 *in,
@@ -2053,7 +1213,6 @@
     double2 tmp_mul = 0.0f;
     double2 conj_grad = 0.0f;
     double2 conj_coils = 0.0f;
->>>>>>> 151124bf
 
 
     for (int scan=0; scan<NScan; scan++)
