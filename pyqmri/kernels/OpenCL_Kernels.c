--- conflicted
+++ resolved
@@ -1,4 +1,3 @@
-<<<<<<< HEAD
 inline float2 cmult(float2 a, float2 b)
 {
     return (float2)(a.x*b.x-a.y*b.y, a.x*b.y+a.y*b.x);
@@ -8,7 +7,6 @@
 {
     return (float2)(a.x*b.x+a.y*b.y, -a.x*b.y+a.y*b.x);
 }
-
 
 __kernel void squarematvecmult(__global float2* outvec,
                          __global float2* mat,
@@ -67,7 +65,8 @@
         }
         ind_vec_out += NSl*Nx*Ny;
     }
-=======
+}
+
 __kernel void extrapolate_x(
                 __global float2 *xn1_,
                 __global float2 *xn1,
@@ -447,7 +446,6 @@
     out[map*NSl*X*Y + k*X*Y + y*X + x] = f_sum - (val.s01+val.s23+val.s45/dz);
     i += NSl*X*Y;
   }
->>>>>>> e2450ea0
 }
 
 __kernel void update_v(
