--- conflicted
+++ resolved
@@ -418,12 +418,6 @@
   size_t k = get_global_id(0);
   size_t i = k*Nx*Ny+Nx*y + x;
   float norm = 0;
-<<<<<<< HEAD
-  float2 Asqr = 0.0f;
-  int idx, idx2, idx3, idx4, idx5;
-  float2 tmp;
-=======
->>>>>>> da61c3b7
 
   for (int uk=0; uk<NUk; uk++)
   {
