__kernel void update_v(
                __global float8 *v,
                __global float8 *v_,
                __global float8 *Kyk2,
                const float tau
                )
{
    size_t i = get_global_id(0);
    v[i] = v_[i]-tau*Kyk2[i];
}


__kernel void update_r(
                __global float2 *r,
                __global float2 *r_,
                __global float2 *A,
                __global float2 *A_,
                __global float2 *res,
                const float sigma,
                const float theta,
                const float lambdainv
                )
{
    size_t i = get_global_id(0);
    r[i] = (r_[i]+sigma*((1+theta)*A[i]-theta*A_[i] - res[i]))*lambdainv;
}


__kernel void update_z2(
                __global float16 *z_new,
                __global float16 *z,
                __global float16 *gx,
                __global float16 *gx_,
                const float sigma,
                const float theta,
                const float alphainv,
                const int NUk
                )
{
    size_t Nx = get_global_size(2), Ny = get_global_size(1);
    size_t NSl = get_global_size(0);
    size_t x = get_global_id(2), y = get_global_id(1);
    size_t k = get_global_id(0);
    size_t i = k*Nx*Ny+Nx*y + x;

    float fac = 0.0f;

    for (int uk=0; uk<NUk; uk++)
    {
        z_new[i] = z[i] + sigma*((1+theta)*gx[i]-theta*gx_[i]);

        // reproject
        fac = hypot(fac,
        hypot(
          hypot(
            hypot(
              hypot(
                z_new[i].s0,
                z_new[i].s1
                ),
                hypot(
                  z_new[i].s2,
                  z_new[i].s3
                  )
              ),
              hypot(
                z_new[i].s4
                ,z_new[i].s5
                )
            ),
            hypot(
              hypot(
                2.0f*hypot(
                  z_new[i].s6,
                  z_new[i].s7
                  ),
                2.0f*hypot(
                  z_new[i].s8,
                  z_new[i].s9
                  )
                ),
                2.0f*hypot(
                  z_new[i].sa,
                  z_new[i].sb
                  )
              )
            )
          );
        i += NSl*Nx*Ny;
    }
    fac *= alphainv;
    i = k*Nx*Ny+Nx*y + x;
    for (int uk=0; uk<NUk; uk++)
    {
        if (fac > 1.0f) z_new[i] /=fac;
        i += NSl*Nx*Ny;
    }
}


__kernel void update_z1(
                __global float8 *z_new,
                __global float8 *z,
                __global float8 *gx,
                __global float8 *gx_,
                __global float8 *vx,
                __global float8 *vx_,
                const float sigma,
                const float theta,
                const float alphainv,
                const int NUk_tgv,
                const int NUk_H1,
                const float h1inv
                )
{
    size_t Nx = get_global_size(2), Ny = get_global_size(1);
    size_t NSl = get_global_size(0);
    size_t x = get_global_id(2), y = get_global_id(1);
    size_t k = get_global_id(0);
    size_t i = k*Nx*Ny+Nx*y + x;

    float fac = 0.0f;

    for (int uk=0; uk<NUk_tgv; uk++)
    {
       z_new[i] = z[i] + sigma*(
           (1+theta)*gx[i]-theta*gx_[i]-(1+theta)*vx[i]+theta*vx_[i]);

       // reproject
       fac = hypot(fac,
       hypot(
         hypot(
           z_new[i].s0,
           z_new[i].s1
           ),
         hypot(
           hypot(
             z_new[i].s2,
             z_new[i].s3
             ),
          hypot(
            z_new[i].s4,
            z_new[i].s5
            )
          )
        )
       );
       i += NSl*Nx*Ny;
    }
    fac *= alphainv;
    i = k*Nx*Ny+Nx*y + x;
    for (int uk=0; uk<NUk_tgv; uk++)
    {
        if (fac > 1.0f) z_new[i] /=fac;
        i += NSl*Nx*Ny;
    }
    i = NSl*Nx*Ny*NUk_tgv+k*Nx*Ny+Nx*y + x;
    for (int uk=NUk_tgv; uk<(NUk_tgv+NUk_H1); uk++)
    {
        z_new[i] = (z[i] + sigma*((1+theta)*gx[i]-theta*gx_[i]))*h1inv;
        i += NSl*Nx*Ny;
    }
}
<<<<<<< HEAD
  __kernel void update_z1_tv(__global float8 *z_new, __global float8 *z, __global float8 *gx,__global float8 *gx_,
                          const float sigma, const float theta, const float alphainv,
                          const int NUk_tgv, const int NUk_H1, const float h1inv) {
  size_t Nx = get_global_size(2), Ny = get_global_size(1);
  size_t NSl = get_global_size(0);
  size_t x = get_global_id(2), y = get_global_id(1);
  size_t k = get_global_id(0);
  size_t i = k*Nx*Ny+Nx*y + x;

  float fac = 0.0f;
  float8 square = 0.0f;

  for (int uk=0; uk<NUk_tgv; uk++)
  {
     z_new[i] = z[i] + sigma*((1+theta)*gx[i]-theta*gx_[i]);

     // reproject
     //square = powr(z_new[i], 2);
     //fac += square.s0+square.s1+square.s2+square.s3+square.s4+square.s5;
     fac = hypot(fac,hypot(hypot(z_new[i].s0,z_new[i].s1), hypot(hypot(z_new[i].s2,z_new[i].s3),hypot(z_new[i].s4,z_new[i].s5))));
     i += NSl*Nx*Ny;
  }
  fac *= alphainv;
  //printf("fac: %2.2f\n", fac);
  i = k*Nx*Ny+Nx*y + x;
  for (int uk=0; uk<NUk_tgv; uk++)
  {
    if (fac > 1.0f){z_new[i] /= fac;}
    i += NSl*Nx*Ny;
  }
  i = NSl*Nx*Ny*NUk_tgv+k*Nx*Ny+Nx*y + x;
  for (int uk=NUk_tgv; uk<(NUk_tgv+NUk_H1); uk++)
  {
    z_new[i] = (z[i] + sigma*((1+theta)*gx[i]-theta*gx_[i]))*h1inv;
    i += NSl*Nx*Ny;
    printf("test");
  }
=======


__kernel void update_z1_tv(
                __global float8 *z_new,
                __global float8 *z,
                __global float8 *gx,
                __global float8 *gx_,
                const float sigma, const float theta, const float alphainv,
                const int NUk_tgv, const int NUk_H1, const float h1inv
                )
{
    size_t Nx = get_global_size(2), Ny = get_global_size(1);
    size_t NSl = get_global_size(0);
    size_t x = get_global_id(2), y = get_global_id(1);
    size_t k = get_global_id(0);
    size_t i = k*Nx*Ny+Nx*y + x;

    float fac = 0.0f;
    float8 square = 0.0f;

    for (int uk=0; uk<NUk_tgv; uk++)
    {
        z_new[i] = z[i] + sigma*((1+theta)*gx[i]-theta*gx_[i]);

        // reproject
        //square = powr(z_new[i], 2);
        //fac += square.s0+square.s1+square.s2+square.s3+square.s4+square.s5;
        fac = hypot(fac,
        hypot(
          hypot(
            z_new[i].s0,
            z_new[i].s1
            ),
          hypot(
            hypot(
              z_new[i].s2,
              z_new[i].s3
              ),
            hypot(
              z_new[i].s4,
              z_new[i].s5
              )
            )
          )
        );
        i += NSl*Nx*Ny;
    }
    fac *= alphainv;
    //printf("fac: %2.2f\n", fac);
    i = k*Nx*Ny+Nx*y + x;
    for (int uk=0; uk<NUk_tgv; uk++)
    {
        if (fac > 1.0f){z_new[i] /= fac;}
        i += NSl*Nx*Ny;
    }
    i = NSl*Nx*Ny*NUk_tgv+k*Nx*Ny+Nx*y + x;
    for (int uk=NUk_tgv; uk<(NUk_tgv+NUk_H1); uk++)
    {
        z_new[i] = (z[i] + sigma*((1+theta)*gx[i]-theta*gx_[i]))*h1inv;
        i += NSl*Nx*Ny;
    }
>>>>>>> 151124bf
}


__kernel void update_primal(
__global float2 *u_new,
__global float2 *u,
__global float2 *Kyk,
__global float2 *u_k,
const float tau,
const float tauinv,
const float div,
__global float* min,
__global float* max,
__global int* real, const int NUk
)
{
    size_t Nx = get_global_size(2), Ny = get_global_size(1);
    size_t NSl = get_global_size(0);
    size_t x = get_global_id(2), y = get_global_id(1);
    size_t k = get_global_id(0);
    size_t i = k*Nx*Ny+Nx*y + x;
    float norm = 0;
    int idx, idx2, idx3, idx4, idx5;
    float2 tmp;

    for (int uk=0; uk<NUk; uk++)
    {
        u_new[i] = (u[i]-tau*Kyk[i]+tauinv*u_k[i])*div;

        if(real[uk]>=1)
        {
            u_new[i].s1 = 0.0f;
            if (u_new[i].s0<min[uk])
            {
                u_new[i].s0 = min[uk];
            }
            if(u_new[i].s0>max[uk])
            {
                u_new[i].s0 = max[uk];
            }
        }
        else
        {
            norm =  sqrt(
              pow(
                (float)(u_new[i].s0),(float)(2.0))
              + pow((float)(u_new[i].s1),(float)(2.0)));
            if (norm<min[uk])
            {
                u_new[i].s0 *= 1/norm*min[uk];
                u_new[i].s1 *= 1/norm*min[uk];
            }
            if(norm>max[uk])
            {
                u_new[i].s0 *= 1/norm*max[uk];
                u_new[i].s1 *= 1/norm*max[uk];
            }
        }
        i += NSl*Nx*Ny;
    }
}

<<<<<<< HEAD
__kernel void update_primal_LM(__global float2 *u_new, __global float2 *u, __global float2 *Kyk,
                               __global float2 *u_k, __global float* A,
                            const float tau, const float tauinv, __global float* min, __global float* max,
                            __global int* real, const int NUk) {
  size_t Nx = get_global_size(2), Ny = get_global_size(1);
  size_t NSl = get_global_size(0);
  size_t x = get_global_id(2), y = get_global_id(1);
  size_t k = get_global_id(0);
  size_t i = k*Nx*Ny+Nx*y + x;
  float norm = 0;

  for (int uk=0; uk<NUk; uk++)
  {
     u_new[i] = (u[i]-tau*Kyk[i]+tauinv*A[i]*u_k[i])/(1+tauinv*A[i]);

     if(real[uk]>=1)
     {
         u_new[i].s1 = 0.0f;
         if (u_new[i].s0<min[uk])
         {
             u_new[i].s0 = min[uk];
         }
         if(u_new[i].s0>max[uk])
         {
             u_new[i].s0 = max[uk];
         }
     }
     else
     {
         norm =  sqrt(pow((float)(u_new[i].s0),(float)(2.0))+pow((float)(u_new[i].s1),(float)(2.0)));
         if (norm<min[uk])
         {
             u_new[i].s0 *= 1/norm*min[uk];
             u_new[i].s1 *= 1/norm*min[uk];
         }
         if(norm>max[uk])
         {
            u_new[i].s0 *= 1/norm*max[uk];
            u_new[i].s1 *= 1/norm*max[uk];
         }
     }

     i += NSl*Nx*Ny;
  }
=======

__kernel void update_primal_LM(
                __global float2 *u_new,
                __global float2 *u,
                __global float2 *Kyk,
                __global float2 *u_k,
                __global float* A,
                const float tau,
                const float tauinv,
                __global float* min,
                __global float* max,
                __global int* real,
                const int NUk
                )
{
    size_t Nx = get_global_size(2), Ny = get_global_size(1);
    size_t NSl = get_global_size(0);
    size_t x = get_global_id(2), y = get_global_id(1);
    size_t k = get_global_id(0);
    size_t i = k*Nx*Ny+Nx*y + x;
    float norm = 0;

    for (int uk=0; uk<NUk; uk++)
    {
        u_new[i] = (u[i]-tau*Kyk[i]+tauinv*A[i]*u_k[i])/(1+tauinv*A[i]);

        if(real[uk]>=1)
        {
            u_new[i].s1 = 0.0f;
            if (u_new[i].s0<min[uk])
            {
                u_new[i].s0 = min[uk];
            }
            if(u_new[i].s0>max[uk])
            {
                u_new[i].s0 = max[uk];
            }
        }
        else
        {
            norm =  sqrt(
                      pow((float)(u_new[i].s0),(float)(2.0))
                      + pow((float)(u_new[i].s1),(float)(2.0)));
            if (norm<min[uk])
            {
                u_new[i].s0 *= 1/norm*min[uk];
                u_new[i].s1 *= 1/norm*min[uk];
            }
            if(norm>max[uk])
            {
                u_new[i].s0 *= 1/norm*max[uk];
                u_new[i].s1 *= 1/norm*max[uk];
            }
        }
        i += NSl*Nx*Ny;
    }
>>>>>>> 151124bf
}


__kernel void gradient(
                __global float8 *grad,
                __global float2 *u,
                const int NUk,
                __global float* ratio,
                const float dz
                )
{
    size_t Nx = get_global_size(2), Ny = get_global_size(1);
    size_t NSl = get_global_size(0);
    size_t x = get_global_id(2), y = get_global_id(1);
    size_t k = get_global_id(0);
    size_t i = k*Nx*Ny+Nx*y + x;


    for (int uk=0; uk<NUk; uk++)
    {
        // gradient
        grad[i] = (float8)(-u[i],-u[i],-u[i]/dz,0.0f,0.0f);
        if (x < Nx-1)
        {
            grad[i].s01 += u[i+1].s01;
        }
        else
        {
            grad[i].s01 = 0.0f;
        }

        if (y < Ny-1)
        {
            grad[i].s23 += u[i+Nx].s01;
        }
        else
        {
            grad[i].s23 = 0.0f;
        }
        if (k < NSl-1)
        {
            grad[i].s45 += u[i+Nx*Ny].s01/dz;
                }
        else
        {
            grad[i].s45 = 0.0f;
        }
        // scale gradients
        grad[i]*=ratio[uk];
        i += NSl*Nx*Ny;
    }
}

<<<<<<< HEAD
__kernel void sym_grad(__global float16 *sym, __global float8 *w, const int NUk,
                        __global float* ratio, const float dz) {
  size_t Nx = get_global_size(2), Ny = get_global_size(1);
  size_t NSl = get_global_size(0);
  size_t x = get_global_id(2), y = get_global_id(1);
  size_t k = get_global_id(0);
  size_t i = k*Nx*Ny+Nx*y + x;


  for (int uk=0; uk<NUk; uk++)
  {
     // symmetrized gradient
     float16 val_real = (float16)(w[i].s024, w[i].s024, w[i].s024,0.0f,0.0f,0.0f,0.0f,0.0f,0.0f,0.0f);
     float16 val_imag = (float16)(w[i].s135, w[i].s135, w[i].s135,0.0f,0.0f,0.0f,0.0f,0.0f,0.0f,0.0f);
     if (x > 0)
     { val_real.s012 -= w[i-1].s024;  val_imag.s012 -= w[i-1].s135;}
     else
     { val_real.s012 = (float3) 0.0f; val_imag.s012 = (float3) 0.0f; }

     if (y > 0)
     {val_real.s345 -= w[i-Nx].s024;  val_imag.s345 -= w[i-Nx].s135;}
     else
     {val_real.s345 = (float3)  0.0f; val_imag.s345 = (float3) 0.0f;  }

     if (k > 0)
     {val_real.s678 -= w[i-Nx*Ny].s024;  val_imag.s678 -= w[i-Nx*Ny].s135;}
     else
     {val_real.s678 = (float3) 0.0f; val_imag.s678 = (float3) 0.0f;  }

     sym[i] = (float16)(val_real.s0, val_imag.s0, val_real.s4,val_imag.s4,val_real.s8/dz,val_imag.s8/dz,
                        0.5f*(val_real.s1 + val_real.s3), 0.5f*(val_imag.s1 + val_imag.s3),
                        0.5f*(val_real.s2 + val_real.s6/dz), 0.5f*(val_imag.s2 + val_imag.s6/dz),
                        0.5f*(val_real.s5 + val_real.s7/dz), 0.5f*(val_imag.s5 + val_imag.s7/dz),
                        0.0f,0.0f,0.0f,0.0f);
     // scale gradients
     {sym[i]*=ratio[uk];}
     i += NSl*Nx*Ny;
   }
=======

__kernel void sym_grad(
                __global float16 *sym,
                __global float8 *w,
                const int NUk,
                __global float* ratio,
                const float dz
                )
{
    size_t Nx = get_global_size(2), Ny = get_global_size(1);
    size_t NSl = get_global_size(0);
    size_t x = get_global_id(2), y = get_global_id(1);
    size_t k = get_global_id(0);
    size_t i = k*Nx*Ny+Nx*y + x;


    for (int uk=0; uk<NUk; uk++)
    {
        // symmetrized gradient
        float16 val_real = (float16)(
            w[i].s024, w[i].s024, w[i].s024,
            0.0f,0.0f,0.0f,0.0f,0.0f,0.0f,0.0f);
        float16 val_imag = (float16)(
            w[i].s135, w[i].s135, w[i].s135,
            0.0f,0.0f,0.0f,0.0f,0.0f,0.0f,0.0f);
        if (x > 0)
        {
            val_real.s012 -= w[i-1].s024;
            val_imag.s012 -= w[i-1].s135;
        }
        else
        {
            val_real.s012 = (float3) 0.0f;
            val_imag.s012 = (float3) 0.0f;
        }

        if (y > 0)
        {
            val_real.s345 -= w[i-Nx].s024;
            val_imag.s345 -= w[i-Nx].s135;
        }
        else
        {
            val_real.s345 = (float3) 0.0f;
            val_imag.s345 = (float3) 0.0f;
        }

        if (k > 0)
        {
            val_real.s678 -= w[i-Nx*Ny].s024;
            val_imag.s678 -= w[i-Nx*Ny].s135;
        }
        else
        {
            val_real.s678 = (float3) 0.0f;
            val_imag.s678 = (float3) 0.0f;
        }

        sym[i] = (float16)(
          val_real.s0, val_imag.s0,
          val_real.s4, val_imag.s4,
          val_real.s8/dz, val_imag.s8/dz,
          0.5f*(val_real.s1 + val_real.s3),
          0.5f*(val_imag.s1 + val_imag.s3),
          0.5f*(val_real.s2 + val_real.s6/dz),
          0.5f*(val_imag.s2 + val_imag.s6/dz),
          0.5f*(val_real.s5 + val_real.s7/dz),
          0.5f*(val_imag.s5 + val_imag.s7/dz),
          0.0f,0.0f,0.0f,0.0f);
        // scale gradients
        sym[i]*=ratio[uk];
        i += NSl*Nx*Ny;
    }
>>>>>>> 151124bf
}


__kernel void divergence(
                __global float2 *div,
                __global float8 *p,
                const int NUk,
                __global float* ratio,
                const float dz
                )
{
    size_t Nx = get_global_size(2), Ny = get_global_size(1);
    size_t NSl = get_global_size(0);
    size_t x = get_global_id(2), y = get_global_id(1);
    size_t k = get_global_id(0);
    size_t i = k*Nx*Ny+Nx*y + x;

    for (int ukn=0; ukn<NUk; ukn++)
    {
        // divergence
        float8 val = p[i];
        if (x == Nx-1)
        {
            //real
            val.s0 = 0.0f;
            //imag
            val.s1 = 0.0f;
        }
        if (x > 0)
        {
            //real
            val.s0 -= p[i-1].s0;
            //imag
            val.s1 -= p[i-1].s1;
        }
        if (y == Ny-1)
        {
            //real
            val.s2 = 0.0f;
            //imag
            val.s3 = 0.0f;
        }
        if (y > 0)
        {
            //real
            val.s2 -= p[i-Nx].s2;
            //imag
            val.s3 -= p[i-Nx].s3;
        }
        if (k == NSl-1)
        {
            //real
            val.s4 = 0.0f;
            //imag
            val.s5 = 0.0f;
        }
        if (k > 0)
        {
            //real
            val.s4 -= p[i-Nx*Ny].s4;
            //imag
            val.s5 -= p[i-Nx*Ny].s5;
        }
        div[i] = val.s01+val.s23+val.s45/dz;
        // scale gradients
        div[i]*=ratio[ukn];
        i += NSl*Nx*Ny;
    }
}
<<<<<<< HEAD
__kernel void sym_divergence(__global float8 *w, __global float16 *q,
                             const int NUk,
                             __global float* ratio,
                             const float dz) {
  size_t Nx = get_global_size(2), Ny = get_global_size(1);
  size_t NSl = get_global_size(0);
  size_t x = get_global_id(2), y = get_global_id(1);
  size_t k = get_global_id(0);
  size_t i = k*Nx*Ny+Nx*y + x;

  for (int uk=0; uk<NUk; uk++)
  {
     // divergence
     float16 val0 = -q[i];
     float16 val_real = (float16)(val0.s0, val0.s6, val0.s8,
                                  val0.s6, val0.s2, val0.sa,
                                  val0.s8, val0.sa, val0.s4,
                                  0.0f,0.0f,0.0f,0.0f,0.0f,0.0f,0.0f);
     float16 val_imag = (float16)(val0.s1, val0.s7, val0.s9,
                                  val0.s7, val0.s3, val0.sb,
                                  val0.s9, val0.sb, val0.s5,
                                  0.0f,0.0f,0.0f,0.0f,0.0f,0.0f,0.0f);
     if (x == 0)
     {
         //real
         val_real.s012 = 0.0f;
         //imag
         val_imag.s012 = 0.0f;
     }
     if (x < Nx-1)
     {
         //real
         val_real.s012 += (float3)(q[i+1].s0, q[i+1].s68);
         //imag
         val_imag.s012 += (float3)(q[i+1].s1, q[i+1].s79);
     }
     if (y == 0)
     {
         //real
         val_real.s345 = 0.0f;
         //imag
         val_imag.s345 = 0.0f;
     }
     if (y < Ny-1)
     {
         //real
         val_real.s345 += (float3)(q[i+Nx].s6, q[i+Nx].s2, q[i+Nx].sa);
         //imag
         val_imag.s345 += (float3)(q[i+Nx].s7, q[i+Nx].s3, q[i+Nx].sb);
     }
     if (k == 0)
     {
         //real
         val_real.s678 = 0.0f;
         //imag
         val_imag.s678 = 0.0f;
     }
     if (k < NSl-1)
     {
         //real
         val_real.s678 += (float3)(q[i+Nx*Ny].s8a, q[i+Nx*Ny].s4);
         //imag
         val_imag.s678 += (float3)(q[i+Nx*Ny].s9b, q[i+Nx*Ny].s5);
     }
     // linear step
     //real
     w[i].s024 = val_real.s012 + val_real.s345 + val_real.s678/dz;
     //imag
     w[i].s135 = val_imag.s012 + val_imag.s345 + val_imag.s678/dz;
     // scale gradients
     {w[i]*=ratio[uk];}
     i += NSl*Nx*Ny;
  }
}
__kernel void update_Kyk2(__global float8 *w, __global float16 *q, __global float8 *z,
                          const int NUk, __global float* ratio,
                          const int first,
                          const float dz) {
  size_t Nx = get_global_size(2), Ny = get_global_size(1);
  size_t NSl = get_global_size(0);
  size_t x = get_global_id(2), y = get_global_id(1);
  size_t k = get_global_id(0);
  size_t i = k*Nx*Ny+Nx*y + x;

  for (int uk=0; uk<NUk; uk++)
  {
     // divergence
     float16 val0 = -q[i];
     float16 val_real = (float16)(val0.s0, val0.s6, val0.s8,
                                  val0.s6, val0.s2, val0.sa,
                                  val0.s8, val0.sa, val0.s4,
                                  0.0f,0.0f,0.0f,0.0f,0.0f,0.0f,0.0f);
     float16 val_imag = (float16)(val0.s1, val0.s7, val0.s9,
                                  val0.s7, val0.s3, val0.sb,
                                  val0.s9, val0.sb, val0.s5,
                                  0.0f,0.0f,0.0f,0.0f,0.0f,0.0f,0.0f);
     if (x == 0)
     {
         //real
         val_real.s012 = 0.0f;
         //imag
         val_imag.s012 = 0.0f;
     }
     if (x < Nx-1)
     {
         //real
         val_real.s012 += (float3)(q[i+1].s0, q[i+1].s68);
         //imag
         val_imag.s012 += (float3)(q[i+1].s1, q[i+1].s79);
     }
     if (y == 0)
     {
         //real
         val_real.s345 = 0.0f;
         //imag
         val_imag.s345 = 0.0f;
     }
     if (y < Ny-1)
     {
         //real
         val_real.s345 += (float3)(q[i+Nx].s6, q[i+Nx].s2, q[i+Nx].sa);
         //imag
         val_imag.s345 += (float3)(q[i+Nx].s7, q[i+Nx].s3, q[i+Nx].sb);
     }
     if (k == 0)
     {
         //real
         val_real.s678 = 0.0f;
         //imag
         val_imag.s678 = 0.0f;
     }
     if (k < NSl-1)
     {
         //real
         val_real.s678 += (float3)(q[i+Nx*Ny].s8a, q[i+Nx*Ny].s4);
         //imag
         val_imag.s678 += (float3)(q[i+Nx*Ny].s9b, q[i+Nx*Ny].s5);
     }
     // linear step

     // scale gradients
     {val_real*=ratio[uk];}
     {val_imag*=ratio[uk];}
     //real
     w[i].s024 = -val_real.s012 - val_real.s345 - val_real.s678/dz -z[i].s024;
     //imag
     w[i].s135 = -val_imag.s012 - val_imag.s345 - val_imag.s678/dz -z[i].s135;
     i += NSl*Nx*Ny;
  }
=======


__kernel void sym_divergence(
                __global float8 *w,
                __global float16 *q,
                const int NUk,
                __global float* ratio,
                const float dz
                )
{
    size_t Nx = get_global_size(2), Ny = get_global_size(1);
    size_t NSl = get_global_size(0);
    size_t x = get_global_id(2), y = get_global_id(1);
    size_t k = get_global_id(0);
    size_t i = k*Nx*Ny+Nx*y + x;

    for (int uk=0; uk<NUk; uk++)
    {
        // divergence
        float16 val0 = -q[i];
        float16 val_real = (float16)(
            val0.s0, val0.s6, val0.s8,
            val0.s6, val0.s2, val0.sa,
            val0.s8, val0.sa, val0.s4,
            0.0f,0.0f,0.0f,0.0f,0.0f,0.0f,0.0f);
        float16 val_imag = (float16)(
            val0.s1, val0.s7, val0.s9,
            val0.s7, val0.s3, val0.sb,
            val0.s9, val0.sb, val0.s5,
            0.0f,0.0f,0.0f,0.0f,0.0f,0.0f,0.0f);
        if (x == 0)
        {
            //real
            val_real.s012 = 0.0f;
            //imag
            val_imag.s012 = 0.0f;
        }
        if (x < Nx-1)
        {
            //real
            val_real.s012 += (float3)(q[i+1].s0, q[i+1].s68);
            //imag
            val_imag.s012 += (float3)(q[i+1].s1, q[i+1].s79);
        }
        if (y == 0)
        {
            //real
            val_real.s345 = 0.0f;
            //imag
            val_imag.s345 = 0.0f;
        }
        if (y < Ny-1)
        {
            //real
            val_real.s345 += (float3)(q[i+Nx].s6, q[i+Nx].s2, q[i+Nx].sa);
            //imag
            val_imag.s345 += (float3)(q[i+Nx].s7, q[i+Nx].s3, q[i+Nx].sb);
        }
        if (k == 0)
        {
        //real
            val_real.s678 = 0.0f;
            //imag
            val_imag.s678 = 0.0f;
        }
        if (k < NSl-1)
        {
            //real
            val_real.s678 += (float3)(q[i+Nx*Ny].s8a, q[i+Nx*Ny].s4);
            //imag
            val_imag.s678 += (float3)(q[i+Nx*Ny].s9b, q[i+Nx*Ny].s5);
        }
        // linear step
        //real
        w[i].s024 = val_real.s012 + val_real.s345 + val_real.s678/dz;
        //imag
        w[i].s135 = val_imag.s012 + val_imag.s345 + val_imag.s678/dz;
        // scale gradients
        w[i]*=ratio[uk];
        i += NSl*Nx*Ny;
    }
}


__kernel void update_Kyk2(
                __global float8 *w,
                __global float16 *q,
                __global float8 *z,
                const int NUk,
                __global float* ratio,
                const int first,
                const float dz
                )
{
    size_t Nx = get_global_size(2), Ny = get_global_size(1);
    size_t NSl = get_global_size(0);
    size_t x = get_global_id(2), y = get_global_id(1);
    size_t k = get_global_id(0);
    size_t i = k*Nx*Ny+Nx*y + x;

    for (int uk=0; uk<NUk; uk++)
    {
        // divergence
        float16 val0 = -q[i];
        float16 val_real = (float16)(
                    val0.s0, val0.s6, val0.s8,
                    val0.s6, val0.s2, val0.sa,
                    val0.s8, val0.sa, val0.s4,
                    0.0f,0.0f,0.0f,0.0f,0.0f,0.0f,0.0f);
        float16 val_imag = (float16)(
                    val0.s1, val0.s7, val0.s9,
                    val0.s7, val0.s3, val0.sb,
                    val0.s9, val0.sb, val0.s5,
                    0.0f,0.0f,0.0f,0.0f,0.0f,0.0f,0.0f);
        if (x == 0)
        {
            //real
            val_real.s012 = 0.0f;
            //imag
            val_imag.s012 = 0.0f;
        }
        if (x < Nx-1)
        {
            //real
            val_real.s012 += (float3)(q[i+1].s0, q[i+1].s68);
            //imag
            val_imag.s012 += (float3)(q[i+1].s1, q[i+1].s79);
        }
        if (y == 0)
        {
            //real
            val_real.s345 = 0.0f;
            //imag
            val_imag.s345 = 0.0f;
        }
        if (y < Ny-1)
        {
            //real
            val_real.s345 += (float3)(q[i+Nx].s6, q[i+Nx].s2, q[i+Nx].sa);
            //imag
            val_imag.s345 += (float3)(q[i+Nx].s7, q[i+Nx].s3, q[i+Nx].sb);
        }
        if (k == 0)
        {
            //real
            val_real.s678 = 0.0f;
            //imag
            val_imag.s678 = 0.0f;
        }
        if (k < NSl-1)
        {
            //real
            val_real.s678 += (float3)(q[i+Nx*Ny].s8a, q[i+Nx*Ny].s4);
            //imag
            val_imag.s678 += (float3)(q[i+Nx*Ny].s9b, q[i+Nx*Ny].s5);
        }
        // linear step

        // scale gradients
        val_real*=ratio[uk];
        val_imag*=ratio[uk];
        //real
        w[i].s024 = - val_real.s012
                    - val_real.s345
                    - val_real.s678/dz
                    -z[i].s024;
        //imag
        w[i].s135 = - val_imag.s012
                    - val_imag.s345
                    - val_imag.s678/dz
                    -z[i].s135;
        i += NSl*Nx*Ny;
    }
>>>>>>> 151124bf
}


__kernel void operator_fwd(
                __global float2 *out,
                __global float2 *in,
                __global float2 *coils,
                __global float2 *grad,
                const int NCo,
                const int NScan,
                const int Nuk
                )
{
    size_t X = get_global_size(2);
    size_t Y = get_global_size(1);
    size_t NSl = get_global_size(0);

    size_t x = get_global_id(2);
    size_t y = get_global_id(1);
    size_t k = get_global_id(0);

    float2 tmp_in = 0.0f;
    float2 tmp_grad = 0.0f;
    float2 tmp_coil = 0.0f;
    float2 tmp_mul = 0.0f;


    for (int scan=0; scan<NScan; scan++)
    {
        for (int coil=0; coil < NCo; coil++)
        {
            tmp_coil = coils[coil*NSl*X*Y + k*X*Y + y*X + x];
            float2 sum = 0.0f;
            for (int uk=0; uk<Nuk; uk++)
            {
                tmp_grad = grad[
                    uk*NScan*NSl*X*Y+scan*NSl*X*Y + k*X*Y + y*X + x];
                tmp_in = in[uk*NSl*X*Y+k*X*Y+ y*X + x];

                tmp_mul = (float2)(
                        tmp_in.x*tmp_grad.x-tmp_in.y*tmp_grad.y,
                        tmp_in.x*tmp_grad.y+tmp_in.y*tmp_grad.x);
                sum += (float2)(
                        tmp_mul.x*tmp_coil.x-tmp_mul.y*tmp_coil.y,
                        tmp_mul.x*tmp_coil.y+tmp_mul.y*tmp_coil.x);

            }
            out[scan*NCo*NSl*X*Y+coil*NSl*X*Y+k*X*Y + y*X + x] = sum;
        }
    }
}


__kernel void operator_ad(
                __global float2 *out,
                __global float2 *in,
                __global float2 *coils,
                __global float2 *grad,
                const int NCo,
                const int NScan,
                const int Nuk
                )
{
    size_t X = get_global_size(2);
    size_t Y = get_global_size(1);
    size_t NSl = get_global_size(0);

    size_t x = get_global_id(2);
    size_t y = get_global_id(1);
    size_t k = get_global_id(0);


    float2 tmp_in = 0.0f;
    float2 tmp_mul = 0.0f;
    float2 conj_grad = 0.0f;
    float2 conj_coils = 0.0f;


    for (int uk=0; uk<Nuk; uk++)
    {
        float2 sum = (float2) 0.0f;
        for (int scan=0; scan<NScan; scan++)
        {
            conj_grad = (float2)(
                    grad[uk*NScan*NSl*X*Y+scan*NSl*X*Y + k*X*Y + y*X + x].x,
                    -grad[uk*NScan*NSl*X*Y+scan*NSl*X*Y + k*X*Y + y*X + x].y);
            for (int coil=0; coil < NCo; coil++)
            {
                conj_coils = (float2)(
                        coils[coil*NSl*X*Y + k*X*Y + y*X + x].x,
                        -coils[coil*NSl*X*Y + k*X*Y + y*X + x].y);

                tmp_in = in[scan*NCo*NSl*X*Y+coil*NSl*X*Y + k*X*Y+ y*X + x];
                tmp_mul = (float2)(
                        tmp_in.x*conj_grad.x-tmp_in.y*conj_grad.y,
                        tmp_in.x*conj_grad.y+tmp_in.y*conj_grad.x);


                sum += (float2)(
                        tmp_mul.x*conj_coils.x-tmp_mul.y*conj_coils.y,
                        tmp_mul.x*conj_coils.y+tmp_mul.y*conj_coils.x);
            }
        }
        out[uk*NSl*X*Y+k*X*Y+y*X+x] = sum;
    }
}


__kernel void update_Kyk1(
                __global float2 *out,
                __global float2 *in,
                __global float2 *coils,
                __global float2 *grad,
                __global float8 *p,
                const int NCo,
                const int NScan,
                __global float* ratio,
                const int Nuk,
                const float dz
                )
{
    size_t X = get_global_size(2);
    size_t Y = get_global_size(1);
    size_t NSl = get_global_size(0);

    size_t x = get_global_id(2);
    size_t y = get_global_id(1);
    size_t k = get_global_id(0);

    size_t i = k*X*Y+X*y + x;

    float2 tmp_in = 0.0f;
    float2 tmp_mul = 0.0f;
    float2 conj_grad = 0.0f;
    float2 conj_coils = 0.0f;


    for (int uk=0; uk<Nuk; uk++)
    {
        float2 sum = (float2) 0.0f;
        for (int scan=0; scan<NScan; scan++)
        {
            conj_grad = (float2)(
                grad[uk*NScan*NSl*X*Y+scan*NSl*X*Y + k*X*Y + y*X + x].x,
                -grad[uk*NScan*NSl*X*Y+scan*NSl*X*Y + k*X*Y + y*X + x].y);
            for (int coil=0; coil < NCo; coil++)
            {
                conj_coils = (float2)(
                    coils[coil*NSl*X*Y + k*X*Y + y*X + x].x,
                    -coils[coil*NSl*X*Y + k*X*Y + y*X + x].y);

                tmp_in = in[scan*NCo*NSl*X*Y+coil*NSl*X*Y + k*X*Y+ y*X + x];
                tmp_mul = (float2)(
                    tmp_in.x*conj_grad.x-tmp_in.y*conj_grad.y,
                    tmp_in.x*conj_grad.y+tmp_in.y*conj_grad.x);

                sum += (float2)(
                    tmp_mul.x*conj_coils.x-tmp_mul.y*conj_coils.y,
                    tmp_mul.x*conj_coils.y+tmp_mul.y*conj_coils.x);
            }
        }

        // divergence
        float8 val = p[i];
        if (x == X-1)
        {
            //real
            val.s0 = 0.0f;
            //imag
            val.s1 = 0.0f;
        }
        if (x > 0)
        {
            //real
            val.s0 -= p[i-1].s0;
            //imag
            val.s1 -= p[i-1].s1;
        }
        if (y == Y-1)
        {
            //real
            val.s2 = 0.0f;
            //imag
            val.s3 = 0.0f;
        }
        if (y > 0)
        {
            //real
            val.s2 -= p[i-X].s2;
            //imag
            val.s3 -= p[i-X].s3;
        }
        if (k == NSl-1)
        {
            //real
            val.s4 = 0.0f;
            //imag
            val.s5 = 0.0f;
        }
        if (k > 0)
        {
            //real
            val.s4 -= p[i-X*Y].s4;
            //imag
            val.s5 -= p[i-X*Y].s5;
        }
        // scale gradients
        val*=ratio[uk];
        out[uk*NSl*X*Y+k*X*Y+y*X+x] = sum - (val.s01+val.s23+val.s45/dz);
        i += NSl*X*Y;
    }
}


__kernel void operator_fwd_imagespace(
                __global float2 *out,
                __global float2 *in,
                __global float2 *grad,
                const int NScan,
                const int Nuk
                )
{
    size_t X = get_global_size(2);
    size_t Y = get_global_size(1);
    size_t NSl = get_global_size(0);

    size_t x = get_global_id(2);
    size_t y = get_global_id(1);
    size_t k = get_global_id(0);

    float2 tmp_in = 0.0f;
    float2 tmp_grad = 0.0f;

    for (int scan=0; scan<NScan; scan++)
    {
        float2 sum = 0.0f;
        for (int uk=0; uk<Nuk; uk++)
        {
            tmp_grad = grad[uk*NScan*NSl*X*Y+scan*NSl*X*Y + k*X*Y + y*X + x];
            tmp_in = in[uk*NSl*X*Y+k*X*Y+ y*X + x];

            sum += (float2)(
                tmp_in.x*tmp_grad.x-tmp_in.y*tmp_grad.y,
                tmp_in.x*tmp_grad.y+tmp_in.y*tmp_grad.x);

        }
        out[scan*NSl*X*Y+k*X*Y + y*X + x] = sum;
    }
}


__kernel void operator_ad_imagespace(
                __global float2 *out,
                __global float2 *in,
                __global float2 *grad,
                const int NScan,
                const int Nuk
                )
{
    size_t X = get_global_size(2);
    size_t Y = get_global_size(1);
    size_t NSl = get_global_size(0);

    size_t x = get_global_id(2);
    size_t y = get_global_id(1);
    size_t k = get_global_id(0);


    float2 tmp_in = 0.0f;
    float2 conj_grad = 0.0f;



    for (int uk=0; uk<Nuk; uk++)
    {
        float2 sum = (float2) 0.0f;
        for (int scan=0; scan<NScan; scan++)
        {
            conj_grad = (float2)(
                    grad[uk*NScan*NSl*X*Y+scan*NSl*X*Y + k*X*Y + y*X + x].x,
                    -grad[uk*NScan*NSl*X*Y+scan*NSl*X*Y + k*X*Y + y*X + x].y);
            tmp_in = in[scan*NSl*X*Y+ k*X*Y+ y*X + x];
            sum += (float2)(
                    tmp_in.x*conj_grad.x-tmp_in.y*conj_grad.y,
                    tmp_in.x*conj_grad.y+tmp_in.y*conj_grad.x);

        }
        out[uk*NSl*X*Y+k*X*Y+y*X+x] = sum;
    }
}



__kernel void update_Kyk1_imagespace(
                __global float2 *out,
                __global float2 *in,
                __global float2 *grad,
                __global float8 *p,
                const int NScan,
                __global float* ratio,
                const int Nuk,
                const float dz
                )
{
    size_t X = get_global_size(2);
    size_t Y = get_global_size(1);
    size_t NSl = get_global_size(0);

    size_t x = get_global_id(2);
    size_t y = get_global_id(1);
    size_t k = get_global_id(0);

    size_t i = k*X*Y+X*y + x;

    float2 tmp_in = 0.0f;
    float2 conj_grad = 0.0f;

    for (int uk=0; uk<Nuk; uk++)
    {
        float2 sum = (float2) 0.0f;
        for (int scan=0; scan<NScan; scan++)
        {
          conj_grad = (float2)(
                  grad[uk*NScan*NSl*X*Y+scan*NSl*X*Y + k*X*Y + y*X + x].x,
                  -grad[uk*NScan*NSl*X*Y+scan*NSl*X*Y + k*X*Y + y*X + x].y);
          tmp_in = in[scan*NSl*X*Y+ k*X*Y+ y*X + x];
          sum += (float2)(
                  tmp_in.x*conj_grad.x-tmp_in.y*conj_grad.y,
                  tmp_in.x*conj_grad.y+tmp_in.y*conj_grad.x);
        }
        // divergence
        float8 val = p[i];
        if (x == X-1)
        {
            //real
            val.s0 = 0.0f;
            //imag
            val.s1 = 0.0f;
        }
        if (x > 0)
        {
            //real
            val.s0 -= p[i-1].s0;
            //imag
            val.s1 -= p[i-1].s1;
        }
        if (y == Y-1)
        {
            //real
            val.s2 = 0.0f;
            //imag
            val.s3 = 0.0f;
        }
        if (y > 0)
        {
            //real
            val.s2 -= p[i-X].s2;
            //imag
            val.s3 -= p[i-X].s3;
        }
        if (k == NSl-1)
        {
            //real
            val.s4 = 0.0f;
            //imag
            val.s5 = 0.0f;
        }
        if (k > 0)
        {
            //real
            val.s4 -= p[i-X*Y].s4;
            //imag
            val.s5 -= p[i-X*Y].s5;
        }
        // scale gradients
        val*=ratio[uk];
        out[uk*NSl*X*Y+k*X*Y+y*X+x] = sum - (val.s01+val.s23+val.s45/dz);
        i += NSl*X*Y;
    }
}


__kernel void update_primal_explicit(
                __global float2 *u_new,
                __global float2 *u,
                __global float2 *Kyk,
                __global float2 *u_k,
                __global float2* ATd,
                const float tau,
                const float delta_inv,
                const float lambd,
                __global float* mmin,
                __global float* mmax,
                __global int* real,
                const int NUk
                )
{
    size_t Nx = get_global_size(2), Ny = get_global_size(1);
    size_t NSl = get_global_size(0);
    size_t x = get_global_id(2), y = get_global_id(1);
    size_t k = get_global_id(0);
    size_t i = k*Nx*Ny+Nx*y + x;


    for (int uk=0; uk<NUk; uk++)
    {
        u_new[i] = u[i]-tau*(
          lambd*u_new[i]-lambd*ATd[i]+delta_inv*u[i]-delta_inv*u_k[i]-Kyk[i]);

        if(real[uk]>0)
        {
            u_new[i].s1 = 0;
            if (u_new[i].s0<mmin[uk])
            {
                u_new[i].s0 = mmin[uk];
            }
            if(u_new[i].s0>mmax[uk])
            {
                u_new[i].s0 = mmax[uk];
            }
        }
        else
        {
            if (u_new[i].s0<mmin[uk])
            {
                u_new[i].s0 = mmin[uk];
            }
            if(u_new[i].s0>mmax[uk])
            {
                u_new[i].s0 = mmax[uk];
            }
            if (u_new[i].s1<mmin[uk])
            {
                u_new[i].s1 = mmin[uk];
            }
            if(u_new[i].s1>mmax[uk])
            {
                u_new[i].s1 = mmax[uk];
            }
        }
        i += NSl*Nx*Ny;
    }
}


__kernel void operator_fwd_cg(
                __global float2 *out,
                __global float2 *in,
                __global float2 *coils,
                const int NCo,
                const int NScan
                )
{
    size_t X = get_global_size(2);
    size_t Y = get_global_size(1);
    size_t NSl = get_global_size(0);

    size_t x = get_global_id(2);
    size_t y = get_global_id(1);
    size_t k = get_global_id(0);

    float2 tmp_in = 0.0f;
    float2 tmp_grad = 0.0f;
    float2 tmp_coil = 0.0f;
    float2 tmp_mul = 0.0f;


    for (int scan=0; scan<NScan; scan++)
    {
        for (int coil=0; coil < NCo; coil++)
        {
              out[scan*NCo*NSl*X*Y+coil*NSl*X*Y+k*X*Y + y*X + x] = (float2)(
                      in[scan*NSl*X*Y+k*X*Y+ y*X + x].x
                      * coils[coil*NSl*X*Y + k*X*Y + y*X + x].x
                      - in[scan*NSl*X*Y+k*X*Y+ y*X + x].y
                      * coils[coil*NSl*X*Y + k*X*Y + y*X + x].y,
                      in[scan*NSl*X*Y+k*X*Y+ y*X + x].x
                      * coils[coil*NSl*X*Y + k*X*Y + y*X + x].y
                      + in[scan*NSl*X*Y+k*X*Y+ y*X + x].y
                      * coils[coil*NSl*X*Y + k*X*Y + y*X + x].x);
        }
    }
}


__kernel void operator_ad_cg(
                __global float2 *out,
                __global float2 *in,
                __global float2 *coils,
                const int NCo,
                const int NScan
                )
{
    size_t X = get_global_size(2);
    size_t Y = get_global_size(1);
    size_t NSl = get_global_size(0);
    size_t x = get_global_id(2);
    size_t y = get_global_id(1);
    size_t k = get_global_id(0);


    float2 tmp_in = 0.0f;
    float2 tmp_mul = 0.0f;
    float2 conj_grad = 0.0f;
    float2 conj_coils = 0.0f;


    for (int scan=0; scan<NScan; scan++)
    {
        float2 sum = (float2) 0.0f;
        for (int coil=0; coil < NCo; coil++)
        {
            conj_coils = (float2)(
                            coils[coil*NSl*X*Y + k*X*Y + y*X + x].x,
                            -coils[coil*NSl*X*Y + k*X*Y + y*X + x].y);
            tmp_in = in[scan*NCo*NSl*X*Y+coil*NSl*X*Y + k*X*Y+ y*X + x];

            sum += (float2)(
                    tmp_in.x*conj_coils.x-tmp_in.y*conj_coils.y,
                    tmp_in.x*conj_coils.y+tmp_in.y*conj_coils.x);
        }
        out[scan*NSl*X*Y+k*X*Y+y*X+x] = sum;
    }
}<|MERGE_RESOLUTION|>--- conflicted
+++ resolved
@@ -161,45 +161,6 @@
         i += NSl*Nx*Ny;
     }
 }
-<<<<<<< HEAD
-  __kernel void update_z1_tv(__global float8 *z_new, __global float8 *z, __global float8 *gx,__global float8 *gx_,
-                          const float sigma, const float theta, const float alphainv,
-                          const int NUk_tgv, const int NUk_H1, const float h1inv) {
-  size_t Nx = get_global_size(2), Ny = get_global_size(1);
-  size_t NSl = get_global_size(0);
-  size_t x = get_global_id(2), y = get_global_id(1);
-  size_t k = get_global_id(0);
-  size_t i = k*Nx*Ny+Nx*y + x;
-
-  float fac = 0.0f;
-  float8 square = 0.0f;
-
-  for (int uk=0; uk<NUk_tgv; uk++)
-  {
-     z_new[i] = z[i] + sigma*((1+theta)*gx[i]-theta*gx_[i]);
-
-     // reproject
-     //square = powr(z_new[i], 2);
-     //fac += square.s0+square.s1+square.s2+square.s3+square.s4+square.s5;
-     fac = hypot(fac,hypot(hypot(z_new[i].s0,z_new[i].s1), hypot(hypot(z_new[i].s2,z_new[i].s3),hypot(z_new[i].s4,z_new[i].s5))));
-     i += NSl*Nx*Ny;
-  }
-  fac *= alphainv;
-  //printf("fac: %2.2f\n", fac);
-  i = k*Nx*Ny+Nx*y + x;
-  for (int uk=0; uk<NUk_tgv; uk++)
-  {
-    if (fac > 1.0f){z_new[i] /= fac;}
-    i += NSl*Nx*Ny;
-  }
-  i = NSl*Nx*Ny*NUk_tgv+k*Nx*Ny+Nx*y + x;
-  for (int uk=NUk_tgv; uk<(NUk_tgv+NUk_H1); uk++)
-  {
-    z_new[i] = (z[i] + sigma*((1+theta)*gx[i]-theta*gx_[i]))*h1inv;
-    i += NSl*Nx*Ny;
-    printf("test");
-  }
-=======
 
 
 __kernel void update_z1_tv(
@@ -261,7 +222,6 @@
         z_new[i] = (z[i] + sigma*((1+theta)*gx[i]-theta*gx_[i]))*h1inv;
         i += NSl*Nx*Ny;
     }
->>>>>>> 151124bf
 }
 
 
@@ -324,52 +284,6 @@
     }
 }
 
-<<<<<<< HEAD
-__kernel void update_primal_LM(__global float2 *u_new, __global float2 *u, __global float2 *Kyk,
-                               __global float2 *u_k, __global float* A,
-                            const float tau, const float tauinv, __global float* min, __global float* max,
-                            __global int* real, const int NUk) {
-  size_t Nx = get_global_size(2), Ny = get_global_size(1);
-  size_t NSl = get_global_size(0);
-  size_t x = get_global_id(2), y = get_global_id(1);
-  size_t k = get_global_id(0);
-  size_t i = k*Nx*Ny+Nx*y + x;
-  float norm = 0;
-
-  for (int uk=0; uk<NUk; uk++)
-  {
-     u_new[i] = (u[i]-tau*Kyk[i]+tauinv*A[i]*u_k[i])/(1+tauinv*A[i]);
-
-     if(real[uk]>=1)
-     {
-         u_new[i].s1 = 0.0f;
-         if (u_new[i].s0<min[uk])
-         {
-             u_new[i].s0 = min[uk];
-         }
-         if(u_new[i].s0>max[uk])
-         {
-             u_new[i].s0 = max[uk];
-         }
-     }
-     else
-     {
-         norm =  sqrt(pow((float)(u_new[i].s0),(float)(2.0))+pow((float)(u_new[i].s1),(float)(2.0)));
-         if (norm<min[uk])
-         {
-             u_new[i].s0 *= 1/norm*min[uk];
-             u_new[i].s1 *= 1/norm*min[uk];
-         }
-         if(norm>max[uk])
-         {
-            u_new[i].s0 *= 1/norm*max[uk];
-            u_new[i].s1 *= 1/norm*max[uk];
-         }
-     }
-
-     i += NSl*Nx*Ny;
-  }
-=======
 
 __kernel void update_primal_LM(
                 __global float2 *u_new,
@@ -426,7 +340,6 @@
         }
         i += NSl*Nx*Ny;
     }
->>>>>>> 151124bf
 }
 
 
@@ -480,46 +393,6 @@
     }
 }
 
-<<<<<<< HEAD
-__kernel void sym_grad(__global float16 *sym, __global float8 *w, const int NUk,
-                        __global float* ratio, const float dz) {
-  size_t Nx = get_global_size(2), Ny = get_global_size(1);
-  size_t NSl = get_global_size(0);
-  size_t x = get_global_id(2), y = get_global_id(1);
-  size_t k = get_global_id(0);
-  size_t i = k*Nx*Ny+Nx*y + x;
-
-
-  for (int uk=0; uk<NUk; uk++)
-  {
-     // symmetrized gradient
-     float16 val_real = (float16)(w[i].s024, w[i].s024, w[i].s024,0.0f,0.0f,0.0f,0.0f,0.0f,0.0f,0.0f);
-     float16 val_imag = (float16)(w[i].s135, w[i].s135, w[i].s135,0.0f,0.0f,0.0f,0.0f,0.0f,0.0f,0.0f);
-     if (x > 0)
-     { val_real.s012 -= w[i-1].s024;  val_imag.s012 -= w[i-1].s135;}
-     else
-     { val_real.s012 = (float3) 0.0f; val_imag.s012 = (float3) 0.0f; }
-
-     if (y > 0)
-     {val_real.s345 -= w[i-Nx].s024;  val_imag.s345 -= w[i-Nx].s135;}
-     else
-     {val_real.s345 = (float3)  0.0f; val_imag.s345 = (float3) 0.0f;  }
-
-     if (k > 0)
-     {val_real.s678 -= w[i-Nx*Ny].s024;  val_imag.s678 -= w[i-Nx*Ny].s135;}
-     else
-     {val_real.s678 = (float3) 0.0f; val_imag.s678 = (float3) 0.0f;  }
-
-     sym[i] = (float16)(val_real.s0, val_imag.s0, val_real.s4,val_imag.s4,val_real.s8/dz,val_imag.s8/dz,
-                        0.5f*(val_real.s1 + val_real.s3), 0.5f*(val_imag.s1 + val_imag.s3),
-                        0.5f*(val_real.s2 + val_real.s6/dz), 0.5f*(val_imag.s2 + val_imag.s6/dz),
-                        0.5f*(val_real.s5 + val_real.s7/dz), 0.5f*(val_imag.s5 + val_imag.s7/dz),
-                        0.0f,0.0f,0.0f,0.0f);
-     // scale gradients
-     {sym[i]*=ratio[uk];}
-     i += NSl*Nx*Ny;
-   }
-=======
 
 __kernel void sym_grad(
                 __global float16 *sym,
@@ -593,7 +466,6 @@
         sym[i]*=ratio[uk];
         i += NSl*Nx*Ny;
     }
->>>>>>> 151124bf
 }
 
 
@@ -663,157 +535,6 @@
         i += NSl*Nx*Ny;
     }
 }
-<<<<<<< HEAD
-__kernel void sym_divergence(__global float8 *w, __global float16 *q,
-                             const int NUk,
-                             __global float* ratio,
-                             const float dz) {
-  size_t Nx = get_global_size(2), Ny = get_global_size(1);
-  size_t NSl = get_global_size(0);
-  size_t x = get_global_id(2), y = get_global_id(1);
-  size_t k = get_global_id(0);
-  size_t i = k*Nx*Ny+Nx*y + x;
-
-  for (int uk=0; uk<NUk; uk++)
-  {
-     // divergence
-     float16 val0 = -q[i];
-     float16 val_real = (float16)(val0.s0, val0.s6, val0.s8,
-                                  val0.s6, val0.s2, val0.sa,
-                                  val0.s8, val0.sa, val0.s4,
-                                  0.0f,0.0f,0.0f,0.0f,0.0f,0.0f,0.0f);
-     float16 val_imag = (float16)(val0.s1, val0.s7, val0.s9,
-                                  val0.s7, val0.s3, val0.sb,
-                                  val0.s9, val0.sb, val0.s5,
-                                  0.0f,0.0f,0.0f,0.0f,0.0f,0.0f,0.0f);
-     if (x == 0)
-     {
-         //real
-         val_real.s012 = 0.0f;
-         //imag
-         val_imag.s012 = 0.0f;
-     }
-     if (x < Nx-1)
-     {
-         //real
-         val_real.s012 += (float3)(q[i+1].s0, q[i+1].s68);
-         //imag
-         val_imag.s012 += (float3)(q[i+1].s1, q[i+1].s79);
-     }
-     if (y == 0)
-     {
-         //real
-         val_real.s345 = 0.0f;
-         //imag
-         val_imag.s345 = 0.0f;
-     }
-     if (y < Ny-1)
-     {
-         //real
-         val_real.s345 += (float3)(q[i+Nx].s6, q[i+Nx].s2, q[i+Nx].sa);
-         //imag
-         val_imag.s345 += (float3)(q[i+Nx].s7, q[i+Nx].s3, q[i+Nx].sb);
-     }
-     if (k == 0)
-     {
-         //real
-         val_real.s678 = 0.0f;
-         //imag
-         val_imag.s678 = 0.0f;
-     }
-     if (k < NSl-1)
-     {
-         //real
-         val_real.s678 += (float3)(q[i+Nx*Ny].s8a, q[i+Nx*Ny].s4);
-         //imag
-         val_imag.s678 += (float3)(q[i+Nx*Ny].s9b, q[i+Nx*Ny].s5);
-     }
-     // linear step
-     //real
-     w[i].s024 = val_real.s012 + val_real.s345 + val_real.s678/dz;
-     //imag
-     w[i].s135 = val_imag.s012 + val_imag.s345 + val_imag.s678/dz;
-     // scale gradients
-     {w[i]*=ratio[uk];}
-     i += NSl*Nx*Ny;
-  }
-}
-__kernel void update_Kyk2(__global float8 *w, __global float16 *q, __global float8 *z,
-                          const int NUk, __global float* ratio,
-                          const int first,
-                          const float dz) {
-  size_t Nx = get_global_size(2), Ny = get_global_size(1);
-  size_t NSl = get_global_size(0);
-  size_t x = get_global_id(2), y = get_global_id(1);
-  size_t k = get_global_id(0);
-  size_t i = k*Nx*Ny+Nx*y + x;
-
-  for (int uk=0; uk<NUk; uk++)
-  {
-     // divergence
-     float16 val0 = -q[i];
-     float16 val_real = (float16)(val0.s0, val0.s6, val0.s8,
-                                  val0.s6, val0.s2, val0.sa,
-                                  val0.s8, val0.sa, val0.s4,
-                                  0.0f,0.0f,0.0f,0.0f,0.0f,0.0f,0.0f);
-     float16 val_imag = (float16)(val0.s1, val0.s7, val0.s9,
-                                  val0.s7, val0.s3, val0.sb,
-                                  val0.s9, val0.sb, val0.s5,
-                                  0.0f,0.0f,0.0f,0.0f,0.0f,0.0f,0.0f);
-     if (x == 0)
-     {
-         //real
-         val_real.s012 = 0.0f;
-         //imag
-         val_imag.s012 = 0.0f;
-     }
-     if (x < Nx-1)
-     {
-         //real
-         val_real.s012 += (float3)(q[i+1].s0, q[i+1].s68);
-         //imag
-         val_imag.s012 += (float3)(q[i+1].s1, q[i+1].s79);
-     }
-     if (y == 0)
-     {
-         //real
-         val_real.s345 = 0.0f;
-         //imag
-         val_imag.s345 = 0.0f;
-     }
-     if (y < Ny-1)
-     {
-         //real
-         val_real.s345 += (float3)(q[i+Nx].s6, q[i+Nx].s2, q[i+Nx].sa);
-         //imag
-         val_imag.s345 += (float3)(q[i+Nx].s7, q[i+Nx].s3, q[i+Nx].sb);
-     }
-     if (k == 0)
-     {
-         //real
-         val_real.s678 = 0.0f;
-         //imag
-         val_imag.s678 = 0.0f;
-     }
-     if (k < NSl-1)
-     {
-         //real
-         val_real.s678 += (float3)(q[i+Nx*Ny].s8a, q[i+Nx*Ny].s4);
-         //imag
-         val_imag.s678 += (float3)(q[i+Nx*Ny].s9b, q[i+Nx*Ny].s5);
-     }
-     // linear step
-
-     // scale gradients
-     {val_real*=ratio[uk];}
-     {val_imag*=ratio[uk];}
-     //real
-     w[i].s024 = -val_real.s012 - val_real.s345 - val_real.s678/dz -z[i].s024;
-     //imag
-     w[i].s135 = -val_imag.s012 - val_imag.s345 - val_imag.s678/dz -z[i].s135;
-     i += NSl*Nx*Ny;
-  }
-=======
 
 
 __kernel void sym_divergence(
@@ -987,7 +708,6 @@
                     -z[i].s135;
         i += NSl*Nx*Ny;
     }
->>>>>>> 151124bf
 }
 
 
