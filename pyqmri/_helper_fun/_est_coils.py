--- conflicted
+++ resolved
@@ -40,15 +40,9 @@
         Commandline arguments passed to the script.
       off : int
         A possible offset of the zero slice.
-<<<<<<< HEAD
-      dimreduction : numpy.array
-        A possible dimension reduction to ensure the largest prime factor of 
-        the grid is 13. Only needed for precomputed coi sensitivities. 
-=======
       dimreduction : numpy.array 
         A possible dimension reduction to ensure the largest prime factor of 
         the grid is 13. Only needed for precomputed coil sensitivities.
->>>>>>> 158ac75e
 
     Returns
     -------
@@ -61,7 +55,7 @@
     c = ipp.Client()
     nlinvNewtonSteps = 6
     nlinvRealConstr = False
-    
+
     if args.sms or "Coils_real" in list(file.keys()):
         print("Using precomputed coil sensitivities")
         
@@ -86,21 +80,11 @@
                 ...] 
             par["C"] = par["C"].astype(par["DTYPE"])
         if np.max(dimreduction) > 0:
-<<<<<<< HEAD
-            #Apply dimreduction in k-space
-            par["C"] = np.fft.fftshift(np.fft.fft2(np.fft.ifftshift(par["C"])))
-            par["C"] = par["C"][...,
-                                int(dimreduction[1]/2):
-                                       par["C"].shape[-2]-int(dimreduction[1]/2),
-                                       int(dimreduction[0]/2):
-                                           par["C"].shape[-1]-int(dimreduction[0]/2)]
-=======
             #Apply dimreduction in k-space 
             par["C"] = np.fft.fftshift(np.fft.fft2(np.fft.ifftshift(par["C"])))
             par["C"] = par["C"][..., 
                 int(dimreduction[1]/2):par["C"].shape[-2]-int(dimreduction[1]/2),
                 int(dimreduction[0]/2):par["C"].shape[-1]-int(dimreduction[0]/2)]
->>>>>>> 158ac75e
             par["C"] = np.fft.ifftshift(np.fft.ifft2(np.fft.fftshift(par["C"])))
         
     elif not args.sms and "Coils" in list(file.keys()):
